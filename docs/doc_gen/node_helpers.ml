(*****************************************************************************)
(*                                                                           *)
(* Open Source License                                                       *)
(* Copyright (c) 2018 Dynamic Ledger Solutions, Inc. <contact@tezos.com>     *)
(*                                                                           *)
(* Permission is hereby granted, free of charge, to any person obtaining a   *)
(* copy of this software and associated documentation files (the "Software"),*)
(* to deal in the Software without restriction, including without limitation *)
(* the rights to use, copy, modify, merge, publish, distribute, sublicense,  *)
(* and/or sell copies of the Software, and to permit persons to whom the     *)
(* Software is furnished to do so, subject to the following conditions:      *)
(*                                                                           *)
(* The above copyright notice and this permission notice shall be included   *)
(* in all copies or substantial portions of the Software.                    *)
(*                                                                           *)
(* THE SOFTWARE IS PROVIDED "AS IS", WITHOUT WARRANTY OF ANY KIND, EXPRESS OR*)
(* IMPLIED, INCLUDING BUT NOT LIMITED TO THE WARRANTIES OF MERCHANTABILITY,  *)
(* FITNESS FOR A PARTICULAR PURPOSE AND NONINFRINGEMENT. IN NO EVENT SHALL   *)
(* THE AUTHORS OR COPYRIGHT HOLDERS BE LIABLE FOR ANY CLAIM, DAMAGES OR OTHER*)
(* LIABILITY, WHETHER IN AN ACTION OF CONTRACT, TORT OR OTHERWISE, ARISING   *)
(* FROM, OUT OF OR IN CONNECTION WITH THE SOFTWARE OR THE USE OR OTHER       *)
(* DEALINGS IN THE SOFTWARE.                                                 *)
(*                                                                           *)
(*****************************************************************************)

let genesis : State.Chain.genesis = {
  time =
    Time.of_notation_exn "2018-04-17T11:46:23Z" ;
  block =
    Block_hash.of_b58check_exn
      "BLockGenesisGenesisGenesisGenesisGenesisa52f8bUWPcg" ;
  protocol =
    Protocol_hash.of_b58check_exn
<<<<<<< HEAD
      "Ps6mwMrF2ER2s51cp9yYpjDcuzQjsc2yAz8bQsRgdaRxw4Fk95H" ;
=======
      "ProtoGenesisGenesisGenesisGenesisGenesisGenesk612im" ;
>>>>>>> cf0818fe
}

let with_node f =
  let run dir =
    let (/) = Filename.concat in
    let node_config : Node.config = {
      genesis ;
      patch_context = None ;
      store_root = dir / "store" ;
      context_root = dir / "context" ;
      p2p = None ;
      test_chain_max_tll = None ;
      checkpoint = None ;
    } in
    Node.create
      node_config
      Node.default_peer_validator_limits
      Node.default_block_validator_limits
      Node.default_prevalidator_limits
      Node.default_chain_validator_limits >>=? fun node ->
    f node >>=? fun () ->
    return () in
  Lwt_utils_unix.with_tempdir "tezos_rpcdoc_" run >>= function
  | Ok () ->
      Lwt.return_unit
  | Error err ->
      Format.eprintf "%a@." pp_print_error err ;
      Pervasives.exit 1<|MERGE_RESOLUTION|>--- conflicted
+++ resolved
@@ -31,11 +31,7 @@
       "BLockGenesisGenesisGenesisGenesisGenesisa52f8bUWPcg" ;
   protocol =
     Protocol_hash.of_b58check_exn
-<<<<<<< HEAD
-      "Ps6mwMrF2ER2s51cp9yYpjDcuzQjsc2yAz8bQsRgdaRxw4Fk95H" ;
-=======
       "ProtoGenesisGenesisGenesisGenesisGenesisGenesk612im" ;
->>>>>>> cf0818fe
 }
 
 let with_node f =
