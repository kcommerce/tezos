# You can set these variables from the command line.
SPHINXOPTS    = -j auto -aE -n -W --keep-going
SPHINXBUILD   = poetry run sphinx-build
SPHINXPROJ    = Tezos
SOURCEDIR     = .
BUILDDIR      = _build
TOPBUILDDIR   = ../_build/default

DOCGENDIR     = doc_gen
DOCERRORDIR   = $(DOCGENDIR)/errors
P2PDOCEXE     = $(TOPBUILDDIR)/docs/$(DOCGENDIR)/p2p_doc.exe
RPCDOCEXE     = $(TOPBUILDDIR)/docs/$(DOCGENDIR)/rpc_doc.exe
ERRDOCEXE     = $(TOPBUILDDIR)/docs/$(DOCERRORDIR)/error_doc.exe

ALPHA_LONG    = ProtoALphaALphaALphaALphaALphaALphaALphaALphaDdp3zK
<<<<<<< HEAD
ITHACA_LONG   = Psithaca2MLRFYargivpo7YvUr7wUDqyxrdhC5CQq78mRvimz6A
HANGZHOU_LONG = PtHangz2aRngywmSRGGvrcTyMbbdpWdpFKuS4uMWxg2RaH9i1qx
ACTIVE_LONG = $(HANGZHOU_LONG)

ALPHA_SHORT    = alpha
HANGZHOU_SHORT = 011-PtHangz2
ITHACA_SHORT   = 012-Psithaca
ACTIVE_SHORT = $(HANGZHOU_SHORT)
=======
JAKARTA_LONG  = PtJakart2xVj7pYXJBXrqHgd82rdkLey5ZeeGwDgPp9rhQUbSqY
ITHACA_LONG   = Psithaca2MLRFYargivpo7YvUr7wUDqyxrdhC5CQq78mRvimz6A
ACTIVE_LONG   = $(ITHACA_LONG)

ALPHA_SHORT    = alpha
ITHACA_SHORT   = 012-Psithaca
JAKARTA_SHORT  = 013-PtJakart
ACTIVE_SHORT   = $(ITHACA_SHORT)
>>>>>>> 55b3bab8

SCRIPTSDIR     = scripts
CHECKXREFS     = $(SCRIPTSDIR)/check_proto_xrefs.py

all: manuals odoc html

main:
	${MAKE} -C .. all

manuals: main
    # alpha protocol
	@../tezos-client -protocol $(ALPHA_LONG) man -verbosity 3 -format html | sed "s#${HOME}#\$$HOME#g" > alpha/tezos-client.html
	@../tezos-baker-$(ALPHA_SHORT) man -verbosity 3 -format html | sed "s#${HOME}#\$$HOME#g" > alpha/tezos-baker.html
	@../tezos-accuser-$(ALPHA_SHORT) man -verbosity 3 -format html | sed "s#${HOME}#\$$HOME#g" > alpha/tezos-accuser.html
    # Jakarta protocol
	@../tezos-client -protocol $(JAKARTA_LONG) man -verbosity 3 -format html | sed "s#${HOME}#\$$HOME#g" > jakarta/tezos-client.html
	@../tezos-baker-$(JAKARTA_SHORT) man -verbosity 3 -format html | sed "s#${HOME}#\$$HOME#g" > jakarta/tezos-baker.html
	@../tezos-accuser-$(JAKARTA_SHORT) man -verbosity 3 -format html | sed "s#${HOME}#\$$HOME#g" > jakarta/tezos-accuser.html
    # Ithaca protocol
	@../tezos-client -protocol $(ITHACA_LONG) man -verbosity 3 -format html | sed "s#${HOME}#\$$HOME#g" > ithaca/tezos-client.html
	@../tezos-baker-$(ITHACA_SHORT) man -verbosity 3 -format html | sed "s#${HOME}#\$$HOME#g" > ithaca/tezos-baker.html
	@../tezos-accuser-$(ITHACA_SHORT) man -verbosity 3 -format html | sed "s#${HOME}#\$$HOME#g" > ithaca/tezos-accuser.html
    # generic
	@../tezos-admin-client man -verbosity 3 -format html | sed "s#${HOME}#\$$HOME#g" > api/tezos-admin-client.html
	@../tezos-signer man -verbosity 3 -format html | sed "s#${HOME}#\$$HOME#g" > api/tezos-signer.html
	@../tezos-codec man -verbosity 3 -format html | sed "s#${HOME}#\$$HOME#g" > api/tezos-codec.html
	@../tezos-snoop man -verbosity 3 -format html | sed "s#${HOME}#\$$HOME#g" > api/tezos-snoop.html

# artificially depend on docexes to avoid concurrent dunes
.PHONY: odoc
odoc: main docexes
	cd $$(pwd)/.. ; dune build @doc
	@rm -rf $$(pwd)/_build/api/odoc
	@mkdir -p $$(pwd)/_build/api
	@cp -r $$(pwd)/../_build/default/_doc $$(pwd)/_build/api/odoc
	@sed -e 's/@media only screen and (max-width: 95ex) {/@media only screen and (max-width: 744px) {/' $$(pwd)/_build/api/odoc/_html/odoc.css > $$(pwd)/_build/api/odoc/_html/odoc.css2
	@echo '.toc {position: static}' >> $$(pwd)/_build/api/odoc/_html/odoc.css2
	@echo '.content { margin-left: 4ex }' >> $$(pwd)/_build/api/odoc/_html/odoc.css2
	@echo '@media (min-width: 745px) {.content {margin-left: 4ex}}' >> $$(pwd)/_build/api/odoc/_html/odoc.css2
	@mv -f $$(pwd)/_build/api/odoc/_html/odoc.css2  $$(pwd)/_build/api/odoc/_html/odoc.css

linkcheck:
	$(SPHINXBUILD) -b linkcheck "$(SOURCEDIR)" "$(BUILDDIR)"

.PHONY: redirectcheck
redirectcheck:
	@cd $$(pwd)/.. ; ./src/tooling/lint.sh --check-redirects

# xrefs should be checked:
# - on the active protocol using its numeric name (not the "active" symlink)
# - on each other protocol including alpha, also checking label defs (option -l)
xrefscheck:
	$(CHECKXREFS) ithaca
	$(CHECKXREFS) -l jakarta
	$(CHECKXREFS) -l alpha

scriptsindoccheck:
	introduction/test_howtoget.sh install-bin-bionic
	introduction/test_howtoget.sh install-bin-focal
	introduction/test_howtoget.sh install-bin-fedora34
	introduction/test_howtoget.sh install-bin-rc-bionic
	introduction/test_howtoget.sh install-bin-rc-focal
	introduction/test_howtoget.sh install-bin-rc-fedora34
	introduction/test_howtoget.sh install-opam-scratch
	introduction/test_howtoget.sh install-opam-bionic
	introduction/test_howtoget.sh install-opam-focal
	introduction/test_howtoget.sh compile-sources-buster
	#introduction/test_howtoget.sh use-docker # returns 1 (and eats alot of disk)

sanitycheck:
	@if grep -Rq alpha 0*; then					\
		echo "'alpha' occurs in the docs for released protocols:";	\
                grep -R alpha 0*;                                               \
		exit 1;								\
	fi

# build dune targets together to avoid concurrent dunes
docexes: main
	cd .. && dune build docs/$(DOCERRORDIR)/error_doc.exe docs/$(DOCGENDIR)/rpc_doc.exe docs/$(DOCGENDIR)/p2p_doc.exe

developer/metrics.csv: main
	../tezos-node dump-metrics > developer/metrics.csv

$(ERRDOCEXE): docexes
$(RPCDOCEXE): docexes
$(P2PDOCEXE): docexes

api/errors.rst: $(ERRDOCEXE)
	$(ERRDOCEXE) > api/errors.rst

active/rpc.rst: $(RPCDOCEXE)
	$(RPCDOCEXE) index "" > $@

%/rpc.rst: $(RPCDOCEXE)
	$(RPCDOCEXE) index $(@D) > $@

user/default-acl.json: $(RPCDOCEXE)
	$(RPCDOCEXE) acl > $@

rpc: user/default-acl.json shell/rpc.rst \
			active/rpc.rst jakarta/rpc.rst alpha/rpc.rst

p2p: $(P2PDOCEXE) shell/p2p_usage.rst.inc
	@$(P2PDOCEXE) < shell/p2p_usage.rst.inc > shell/p2p_api.rst

.PHONY: install-dependencies
install-dependencies:
	@poetry install

# Catch-all target: route all unknown targets to Sphinx using the new
# "make mode" option.  $(O) is meant as a shortcut for $(SPHINXOPTS).
html: api/errors.rst developer/metrics.csv rpc p2p install-dependencies
	(echo ':orphan:'; echo ''; cat ../CHANGES.rst) > CHANGES-dev.rst
	@$(SPHINXBUILD) -b html "$(SOURCEDIR)" "$(BUILDDIR)" $(SPHINXOPTS)
	@ln -s active "$(BUILDDIR)/ithaca" || true

# pylint does not support pyproject.toml configuration for now
# It is configured by ./.pylint.rc
# In pylint, we ignore the following additional errors:
# - C0330: pylint is wrong (https://github.com/psf/black/issues/48)
PYLINTRC?=../.pylintrc
PYLINT=PYLINTRC=${PYLINTRC} poetry run pylint --disable C0330

# pycodestyle does not support pyproject.toml configuration for now
# https://github.com/PyCQA/pydocstyle/issues/447
#
# In pycodestyle we ignore the following additional errors w.r.t to defaults
# (i.e. E121,E123,E126,E226,E24,E704,W503)
# - E203 :: pycodestyle is wrong (https://github.com/psf/black/issues/315)
#           and black takes care of it
# - E231 :: same as E203
#
# Other error codes are detailed at https://www.flake8rules.com/
PYCODESTYLE=poetry run pycodestyle
PYCODESTYLE_OPTIONS=\
	--ignore=E121,E123,E126,E226,E24,E704,W503,E203,E231 \
	--max-line-length=80

PYTHON_SRCS?=conf.py _extensions/*.py scripts/*.py

pylint:
	@echo "Linting with pylint, version:"
	@poetry run pylint --version | sed 's/^/  /'
	$(PYLINT) $(PYTHON_SRCS)

lint_black:
	@echo "Running black formatter as style checker"
	poetry run black --check $(PYTHON_SRCS)

pycodestyle:
	@echo "Linting with pycodestyle version `poetry run pycodestyle --version` (`poetry run which pycodestyle`)"
	$(PYCODESTYLE) $(PYCODESTYLE_OPTIONS) $(PYTHON_SRCS)

lint: pylint pycodestyle lint_black

clean:
	@-rm -Rf "$(BUILDDIR)"
	@-rm -Rf api/errors.rst developer/metrics.csv active/rpc.rst ithaca/rpc.rst jakarta/rpc.rst alpha/rpc.rst shell/rpc.rst shell/p2p_api.rst user/default-acl.json CHANGES-dev.rst
	@-rm -Rf api/tezos-*.html api/tezos-*.txt active/tezos-*.html ithaca/tezos-*.html jakarta/tezos-*.html alpha/tezos-*.html<|MERGE_RESOLUTION|>--- conflicted
+++ resolved
@@ -13,16 +13,6 @@
 ERRDOCEXE     = $(TOPBUILDDIR)/docs/$(DOCERRORDIR)/error_doc.exe
 
 ALPHA_LONG    = ProtoALphaALphaALphaALphaALphaALphaALphaALphaDdp3zK
-<<<<<<< HEAD
-ITHACA_LONG   = Psithaca2MLRFYargivpo7YvUr7wUDqyxrdhC5CQq78mRvimz6A
-HANGZHOU_LONG = PtHangz2aRngywmSRGGvrcTyMbbdpWdpFKuS4uMWxg2RaH9i1qx
-ACTIVE_LONG = $(HANGZHOU_LONG)
-
-ALPHA_SHORT    = alpha
-HANGZHOU_SHORT = 011-PtHangz2
-ITHACA_SHORT   = 012-Psithaca
-ACTIVE_SHORT = $(HANGZHOU_SHORT)
-=======
 JAKARTA_LONG  = PtJakart2xVj7pYXJBXrqHgd82rdkLey5ZeeGwDgPp9rhQUbSqY
 ITHACA_LONG   = Psithaca2MLRFYargivpo7YvUr7wUDqyxrdhC5CQq78mRvimz6A
 ACTIVE_LONG   = $(ITHACA_LONG)
@@ -31,7 +21,6 @@
 ITHACA_SHORT   = 012-Psithaca
 JAKARTA_SHORT  = 013-PtJakart
 ACTIVE_SHORT   = $(ITHACA_SHORT)
->>>>>>> 55b3bab8
 
 SCRIPTSDIR     = scripts
 CHECKXREFS     = $(SCRIPTSDIR)/check_proto_xrefs.py
