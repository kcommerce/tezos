open Internal_pervasives

type args =
  | Baker : string -> args
  | Endorser : string -> args
  | Accuser : args

type t =
  { node: Tezos_node.t
  ; client: Tezos_client.t
  ; exec: Tezos_executable.t
  ; args: args
  ; name_tag: string option }

let of_node ?name_tag node args ~exec ~client =
  {node; exec; client; args; name_tag}

let baker_of_node ?name_tag nod ~key = of_node nod ?name_tag (Baker key)
let endorser_of_node ?name_tag nod ~key = of_node nod ?name_tag (Endorser key)
let accuser_of_node ?name_tag nod = of_node ?name_tag nod Accuser

let arg_to_string = function
  | Baker k -> sprintf "baker-%s" k
  | Endorser k -> sprintf "endorser-%s" k
  | Accuser -> "accuser"

let to_script (t : t) ~state =
  let base_dir = Tezos_client.base_dir ~state t.client in
  let call t args =
    Tezos_executable.call t.exec
      ~path:
        ( base_dir
<<<<<<< HEAD
          // sprintf "exec-%s-%d" (arg_to_string t.args)
            t.node.Tezos_node.rpc_port )
=======
        // sprintf "exec-%s-%d%s" (arg_to_string t.args)
             t.node.Tezos_node.rpc_port
             (Option.value_map t.name_tag ~default:"" ~f:(sprintf "-%s")) )
>>>>>>> ec3576fd
      args
  in
  match t.args with
  | Baker key ->
      let node_path = Tezos_node.data_dir ~config:state t.node in
      call t
        [ "--port"
        ; sprintf "%d" t.node.Tezos_node.rpc_port
        ; "--base-dir"; base_dir; "run"; "with"; "local"; "node"; node_path
        ; key ]
  | Endorser key ->
      call t
        [ "--port"
        ; sprintf "%d" t.node.Tezos_node.rpc_port
        ; "--base-dir"; base_dir; "run"; key ]
  | Accuser ->
      call t
        [ "--port"
        ; sprintf "%d" t.node.Tezos_node.rpc_port
        ; "--base-dir"; base_dir; "run"; "--preserved-levels"; "10" ]

let process (t : t) ~state =
  Running_processes.Process.genspio
    (sprintf "%s-for-%s%s" (arg_to_string t.args) t.node.Tezos_node.id
       (Option.value_map t.name_tag ~default:"" ~f:(sprintf "-%s")))
    (to_script t ~state)<|MERGE_RESOLUTION|>--- conflicted
+++ resolved
@@ -30,14 +30,9 @@
     Tezos_executable.call t.exec
       ~path:
         ( base_dir
-<<<<<<< HEAD
-          // sprintf "exec-%s-%d" (arg_to_string t.args)
-            t.node.Tezos_node.rpc_port )
-=======
         // sprintf "exec-%s-%d%s" (arg_to_string t.args)
              t.node.Tezos_node.rpc_port
              (Option.value_map t.name_tag ~default:"" ~f:(sprintf "-%s")) )
->>>>>>> ec3576fd
       args
   in
   match t.args with
