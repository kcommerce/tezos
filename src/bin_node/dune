(executable
 (name main)
 (public_name tezos-node)
 (libraries tezos-base
            tezos-stdlib-unix
            tezos-shell-services
            tezos-rpc-http-server
            tezos-p2p
            tezos-shell
            tezos-storage
            tezos-shell-context
            tezos-protocol-updater
<<<<<<< HEAD
            tezos-embedded-protocol-demo
            tezos-embedded-protocol-000-Ps9mPmXa
            tezos-embedded-protocol-001-PtCJ7pwo
            tezos-embedded-protocol-002-PsYLVpVv
            tezos-embedded-protocol-003-PsddFKi3
            tezos-embedded-protocol-004-Pt24m4xi
            tezos-mempool-004-Pt24m4xi
=======
            tezos-embedded-protocol-genesis
            tezos-embedded-protocol-demo-noops
            tezos-embedded-protocol-alpha
>>>>>>> ee133775
            cmdliner
            tls)
 (flags (:standard -open Tezos_base__TzPervasives
                   -open Tezos_stdlib_unix
                   -open Tezos_shell_services
                   -open Tezos_rpc_http
                   -open Tezos_rpc_http_server
                   -open Tezos_p2p
                   -open Tezos_shell
                   -open Tezos_storage
                   -open Tezos_shell_context
                   -open Tezos_protocol_updater
                   -linkall)))

(install
 (section bin)
 (files (tezos-sandboxed-node.sh as tezos-sandboxed-node.sh)))

(alias
 (name runtest_lint)
 (deps (glob_files *.ml{,i}))
 (action (run %{lib:tezos-tooling:lint.sh} %{deps})))<|MERGE_RESOLUTION|>--- conflicted
+++ resolved
@@ -10,19 +10,13 @@
             tezos-storage
             tezos-shell-context
             tezos-protocol-updater
-<<<<<<< HEAD
-            tezos-embedded-protocol-demo
+            tezos-embedded-protocol-demo-noops
             tezos-embedded-protocol-000-Ps9mPmXa
             tezos-embedded-protocol-001-PtCJ7pwo
             tezos-embedded-protocol-002-PsYLVpVv
             tezos-embedded-protocol-003-PsddFKi3
             tezos-embedded-protocol-004-Pt24m4xi
             tezos-mempool-004-Pt24m4xi
-=======
-            tezos-embedded-protocol-genesis
-            tezos-embedded-protocol-demo-noops
-            tezos-embedded-protocol-alpha
->>>>>>> ee133775
             cmdliner
             tls)
  (flags (:standard -open Tezos_base__TzPervasives
