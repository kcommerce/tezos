(*****************************************************************************)
(*                                                                           *)
(* Open Source License                                                       *)
(* Copyright (c) 2020-2021 Nomadic Labs, <contact@nomadic-labs.com>          *)
(*                                                                           *)
(* Permission is hereby granted, free of charge, to any person obtaining a   *)
(* copy of this software and associated documentation files (the "Software"),*)
(* to deal in the Software without restriction, including without limitation *)
(* the rights to use, copy, modify, merge, publish, distribute, sublicense,  *)
(* and/or sell copies of the Software, and to permit persons to whom the     *)
(* Software is furnished to do so, subject to the following conditions:      *)
(*                                                                           *)
(* The above copyright notice and this permission notice shall be included   *)
(* in all copies or substantial portions of the Software.                    *)
(*                                                                           *)
(* THE SOFTWARE IS PROVIDED "AS IS", WITHOUT WARRANTY OF ANY KIND, EXPRESS OR*)
(* IMPLIED, INCLUDING BUT NOT LIMITED TO THE WARRANTIES OF MERCHANTABILITY,  *)
(* FITNESS FOR A PARTICULAR PURPOSE AND NONINFRINGEMENT. IN NO EVENT SHALL   *)
(* THE AUTHORS OR COPYRIGHT HOLDERS BE LIABLE FOR ANY CLAIM, DAMAGES OR OTHER*)
(* LIABILITY, WHETHER IN AN ACTION OF CONTRACT, TORT OR OTHERWISE, ARISING   *)
(* FROM, OUT OF OR IN CONNECTION WITH THE SOFTWARE OR THE USE OR OTHER       *)
(* DEALINGS IN THE SOFTWARE.                                                 *)
(*                                                                           *)
(*****************************************************************************)

open Store_types
open Store_errors

(* A non-empty store is considered consistent if the following
   invariants hold:

   - genesis, caboose, savepoint, checkpoint, current_head,
   alternate_heads associated files exists, are decodable and the
   blocks they point to may be read in the block store and are
   consistent with their definition;

   - genesis ≤ caboose ≤ savepoint ≤ [cementing_highwatermark] ≤
   checkpoint ≤ all(alternate_heads ∪ current_head)

   Hypothesis:

   - We suppose that the stores have not been modified outside of the
   store.
 *)

(* [check_cementing_highwatermark ~chain_dir block_store] checks that
   the cementing_highwatermark is consistent with the cemented
   store. *)
let check_cementing_highwatermark ~cementing_highwatermark block_store =
  let cemented_store = Block_store.cemented_block_store block_store in
  let highest_cemented_level =
    Cemented_block_store.get_highest_cemented_level cemented_store
  in
  match (highest_cemented_level, cementing_highwatermark) with
  | (Some highest_cemented_level, Some cementing_highwatermark) ->
      fail_unless
        (Int32.equal highest_cemented_level cementing_highwatermark)
        (Inconsistent_cementing_highwatermark
           {highest_cemented_level; cementing_highwatermark})
  | (Some _, None) ->
      (* Can be the case after a snapshot import *)
      return_unit
  | (None, Some _) ->
      (* Can be the case in Rolling 0 *)
      return_unit
  | (None, None) -> return_unit

let is_block_stored block_store (descriptor, expected_metadata, block_name) =
  Block_store.read_block
    ~read_metadata:expected_metadata
    block_store
    (Block (fst descriptor, 0))
  >>=? function
  | None -> fail (Unexpected_missing_block {block_name})
  | Some _block ->
      if expected_metadata then
        (* Force read the metadata of a block to avoid false negatives
           due to the cache.*)
        Block_store.read_block_metadata block_store (Block (fst descriptor, 0))
        >>=? function
        | None -> fail (Unexpected_missing_block_metadata {block_name})
        | Some _ -> return_unit
      else return_unit

let check_protocol_levels block_store ~caboose protocol_levels =
  Protocol_levels.iter_es
    (fun proto_level
         {Protocol_levels.block = (hash, activation_level); protocol; _} ->
      if Compare.Int32.(activation_level < snd caboose) then
        (* Cannot say anything *)
        return_unit
      else if (* Do not check the fake protocol *)
              proto_level = 0 then return_unit
      else
        (Block_store.read_block
           ~read_metadata:false
           block_store
           (Block (hash, 0))
         >>= function
         | Error _ -> return_none
         | Ok block_opt -> return block_opt)
        >>=? function
        | Some _ -> return_unit
        | None ->
            fail (Unexpected_missing_activation_block {block = hash; protocol}))
    protocol_levels

let check_invariant ~genesis ~caboose ~savepoint ~cementing_highwatermark
    ~checkpoint ~current_head ~alternate_heads =
  let ( <= ) descr descr' = Compare.Int32.(snd descr <= snd descr') in
  let invariant_holds =
    genesis <= caboose && caboose <= savepoint && savepoint <= checkpoint
    && checkpoint <= current_head
    && List.for_all
         (fun alternate_head -> checkpoint <= alternate_head)
         alternate_heads
    &&
    match cementing_highwatermark with
    | Some ch -> Compare.Int32.(ch <= snd checkpoint)
    | None -> true
  in
  fail_unless
    invariant_holds
    (Bad_ordering_invariant
       {
         genesis = snd genesis;
         caboose = snd caboose;
         savepoint = snd savepoint;
         cementing_highwatermark;
         checkpoint = snd checkpoint;
         head = snd current_head;
       })

(* [check_consistency ~store_dir genesis] aims to provide a quick
   check (in terms of execution time) which checks that files may be
   read and they are consistent w.r.t to the given invariant.

   Hypothesis: an existing store is provided. *)
let check_consistency chain_dir genesis =
  (* Try loading all the block's data files *)
  Stored_data.load (Naming.genesis_block_file chain_dir)
  >>=? fun genesis_data ->
  Stored_data.get genesis_data >>= fun genesis_block ->
  fail_unless
    (Block_hash.equal (Block_repr.hash genesis_block) genesis.Genesis.block)
    (Inconsistent_genesis
       {expected = genesis.block; got = Block_repr.hash genesis_block})
  >>=? fun () ->
  Stored_data.load (Naming.chain_config_file chain_dir)
  >>=? fun _chain_config ->
  Stored_data.load (Naming.caboose_file chain_dir) >>=? fun caboose_data ->
  Stored_data.get caboose_data >>= fun caboose ->
  Stored_data.load (Naming.savepoint_file chain_dir) >>=? fun savepoint_data ->
  Stored_data.get savepoint_data >>= fun savepoint ->
  Stored_data.load (Naming.checkpoint_file chain_dir)
  >>=? fun checkpoint_data ->
  Stored_data.get checkpoint_data >>= fun checkpoint ->
  Stored_data.load (Naming.current_head_file chain_dir)
  >>=? fun current_head_data ->
  Stored_data.get current_head_data >>= fun current_head ->
  Stored_data.load (Naming.alternate_heads_file chain_dir)
  >>=? fun alternate_heads_data ->
  Stored_data.get alternate_heads_data >>= fun alternate_heads ->
  Stored_data.load (Naming.protocol_levels_file chain_dir)
  >>=? fun protocol_levels_data ->
  Stored_data.load (Naming.invalid_blocks_file chain_dir)
  >>=? fun _invalid_blocks_data ->
  Stored_data.load (Naming.forked_chains_file chain_dir)
  >>=? fun _forked_chains_data ->
  Stored_data.load (Naming.target_file chain_dir) >>=? fun _target_data ->
  (* Open the store and try to read the blocks *)
  (* [~readonly:false] to recover from a potential interrupted merge *)
  Block_store.load chain_dir ~genesis_block ~readonly:true
  >>=? fun block_store ->
  Lwt.finalize
    (fun () ->
      (* TODO should we check context as well? *)
      let genesis_descr = Block_repr.descriptor genesis_block in
      let expected_blocks =
        [
          (genesis_descr, false, "genesis");
          (caboose, false, "caboose");
          (savepoint, true, "savepoint");
          (* is this really true? *)
          (checkpoint, true, "checkpoint");
          (current_head, true, "current_head");
        ]
        @ List.map
            (fun descr -> (descr, true, "alternate_heads"))
            alternate_heads
      in
      List.iter_es
        (fun block -> is_block_stored block_store block)
        expected_blocks
      >>=? fun () ->
      Stored_data.load (Naming.cementing_highwatermark_file chain_dir)
      >>=? fun cementing_highwatermark_data ->
      Stored_data.get cementing_highwatermark_data
      >>= fun cementing_highwatermark ->
      check_cementing_highwatermark ~cementing_highwatermark block_store
      >>=? fun () ->
      Stored_data.get protocol_levels_data >>= fun protocol_levels ->
      check_protocol_levels block_store ~caboose protocol_levels >>=? fun () ->
      check_invariant
        ~genesis:genesis_descr
        ~caboose
        ~savepoint
        ~cementing_highwatermark
        ~checkpoint
        ~current_head
        ~alternate_heads
      >>=? fun () -> return_unit)
    (fun () -> Block_store.close block_store)

let fix_floating_stores chain_dir =
  let store_kinds = [Floating_block_store.RO; RW; RW_TMP; RO_TMP] in
  Lwt_list.partition_s
    (fun kind -> Floating_block_store.all_files_exists chain_dir kind)
    store_kinds
  >>= fun (existing_floating_stores, incomplete_floating_stores) ->
  (* Remove potentially partial floating stores *)
  Lwt_list.iter_s
    (fun kind ->
      let dir_path =
        Naming.floating_blocks_dir chain_dir kind |> Naming.dir_path
      in
      Lwt_utils_unix.remove_dir dir_path)
    incomplete_floating_stores
  >>= fun () ->
  List.iter_es
    (fun kind -> Floating_block_store.fix_integrity chain_dir kind)
    existing_floating_stores
  >>=? fun () ->
  Store_events.(emit fix_floating_stores ()) >>= fun () -> return_unit

(* [fix_head chain_dir block_store genesis_block] iter through the
   floating blocks and set, as head, the fittest block found. *)
let fix_head chain_dir block_store genesis_block =
  let floating_stores = Block_store.floating_block_stores block_store in
  List.map_es
    (Floating_block_store.fold_left_s
       (fun last_max block ->
         let block_fitness = Block_repr.fitness block in
         let last_max_fitness = Block_repr.fitness last_max in
         if Fitness.(block_fitness > last_max_fitness) then return block
         else return last_max)
       genesis_block)
    floating_stores
  >|=? List.fold_left
         (fun e1 e2 ->
           if Fitness.(Block_repr.fitness e1 > Block_repr.fitness e2) then e1
           else e2)
         genesis_block
  >>=? fun floating_head ->
  (* Find the highest block from cemented *)
  let cemented_block_store = Block_store.cemented_block_store block_store in
  (match Cemented_block_store.cemented_blocks_files cemented_block_store with
  | None -> return floating_head
  | Some cemented_block_files ->
      let cemented_block_files = Array.to_list cemented_block_files in
      (* If the fittest of the floating blocks is genesis (genesis is the
         result of the unsuccessful search from the floatings) and there
         is at least one cemented file, then it means that the floating
         blocks were truncated. The head is then chosen as the highest
         cemented block known. *)
      if
        cemented_block_files <> []
        && Block_hash.equal
             (Block_repr.hash genesis_block)
             (Block_repr.hash floating_head)
      then
        let highest_cycle =
          List.last_opt cemented_block_files
          |> WithExceptions.Option.get ~loc:__LOC__
        in
        let highest_cemented_level =
          highest_cycle.Cemented_block_store.end_level
        in
        Cemented_block_store.get_cemented_block_by_level
          cemented_block_store
          ~read_metadata:true
          highest_cemented_level
        >|=? WithExceptions.Option.get ~loc:__LOC__
        (* If the highest of the floating blocks is genesis and there is
           at least one cemented file, then it means that the floating
           blocks were truncated. The head is then chosen as the highest
           cemented block known. *)
      else return floating_head)
  >>=? fun inferred_head ->
  (* Make sure that the inferred head have metadata *)
  (Block_store.read_block_metadata
     block_store
     (Block_store.Block (Block_repr.hash floating_head, 0))
   >>=? function
   | None ->
       fail
         (Corrupted_store
            (Inferred_head
               (Block_repr.hash inferred_head, Block_repr.level inferred_head)))
   | Some _ -> return_unit)
  >>=? fun () ->
  (* Try to load the current head *)
  (Stored_data.load (Naming.current_head_file chain_dir) >>= function
   | Ok current_head_data ->
       Stored_data.get current_head_data >>= Lwt.return_some
   | Error _ -> Lwt.return_none)
  >>= fun stored_head ->
  Store_events.(
    emit fix_head (stored_head, Block_repr.descriptor inferred_head))
  >>= fun () -> return inferred_head

(* Search for the lowest block with metadata (for savepoint) and the
   lowest block (for caboose) from the cemented store.
   We assume that the given [cemented_block_files] list is sorted in
   ascending order (lowest block files comes first). *)
let lowest_cemented_block cemented_block_files =
  match cemented_block_files with
  | [] -> None
  | {Cemented_block_store.start_level; _} :: _ -> Some start_level

(* Returns the lowest block level of a cemented metadata file. *)
let lowest_metadata_entry metadata_file =
  try
    let metadata_file_path = Naming.file_path metadata_file in
    let in_file = Zip.open_in metadata_file_path in
    let entries = Zip.entries in_file in
    let asc_entries =
      List.sort
        (fun {Zip.filename = a; _} {filename = b; _} ->
          Int.compare (int_of_string a) (int_of_string b))
        entries
    in
    match asc_entries with
    | [] ->
        (* A metadata file is never empty *)
        assert false
    | {Zip.filename; _} :: _ -> return_some (Int32.of_string filename)
  with exn -> Lwt.fail exn

(* Returns the lowest block level, from the cemented store, which is
   associated to some block metadata *)
let lowest_cemented_metadata cemented_dir =
  Cemented_block_store.load_metadata_table cemented_dir >>=? function
  | Some metadata_files ->
      let rec aux = function
        | [] -> return_none
        | {Cemented_block_store.metadata_file; start_level; end_level} :: tl
          -> (
            Lwt.catch
              (fun () -> lowest_metadata_entry metadata_file >>=? return_some)
              (function
                | _ ->
                    (* Can be the case if the metadata file is
                       corrupted. Raise a warning and continue the
                       search in the next metadata file. *)
                    Store_events.(
                      emit warning_missing_metadata (start_level, end_level))
                    >>= fun () -> return_none)
            >>=? function
            | Some v -> return v
            | None -> aux tl)
      in
      aux (Array.to_list metadata_files)
  | None -> return_none

(* Returns both the lowest block and the lowest block with metadata
   from the floating block store.*)
let lowest_floating_blocks floating_stores =
  List.map_es
    (Floating_block_store.fold_left_s
       (fun (last_min, last_min_with_metadata) block ->
         let lowest_block =
           match last_min with
           | None -> Some (Block_repr.level block)
           | Some last_min -> Some (min last_min (Block_repr.level block))
         in
         let lowest_block_with_metadata =
           match (last_min_with_metadata, Block_repr.metadata block) with
           | (Some last_min_with_metadata, Some _) ->
               Some (min last_min_with_metadata (Block_repr.level block))
           | (Some last_min_with_metadata, None) -> Some last_min_with_metadata
           | (None, Some _) -> Some (Block_repr.level block)
           | (None, None) -> None
         in
         return (lowest_block, lowest_block_with_metadata))
       (None, None))
    floating_stores
  >>=? fun l ->
  let min l = List.fold_left (Option.merge min) None l in
  let (lw, lwm) = List.split l in
  (* If we have failed getting a block with metadata from both the
     RO and RW floating stores, then it is not possible to determine
     a savepoint. The store is broken. *)
  let lw = min lw in
  let lwm = min lwm in
  return (lw, lwm)

(* Reads and returns the inferred savepoint. *)
let load_inferred_savepoint chain_dir block_store head savepoint_level =
  Block_store.read_block
    ~read_metadata:false
    block_store
    (Block_store.Block
       ( Block_repr.hash head,
         Int32.(to_int (sub (Block_repr.level head) savepoint_level)) ))
  >>=? function
  | Some b ->
      let inferred_savepoint = (Block_repr.hash b, Block_repr.level b) in
      Stored_data.write_file
        (Naming.savepoint_file chain_dir)
        inferred_savepoint
      >>=? fun () ->
      (* Try to load the current savepoint *)
      (Stored_data.load (Naming.savepoint_file chain_dir) >>= function
       | Ok savepoint_data -> Stored_data.get savepoint_data >>= Lwt.return_some
       | Error _ -> Lwt.return_none)
      >>= fun stored_savepoint ->
      Store_events.(emit fix_savepoint (stored_savepoint, inferred_savepoint))
      >>= fun () -> return inferred_savepoint
  | None ->
      (* Assumption: the head is valid. Thus, at least the head
         (with metadata) must be a valid candidate for the
         savepoint. *)
      assert false

(* Reads and returns the inferred caboose. *)
let load_inferred_caboose chain_dir block_store head caboose_level =
  Block_store.read_block
    ~read_metadata:false
    block_store
    (Block_store.Block
       ( Block_repr.hash head,
         Int32.(to_int (sub (Block_repr.level head) caboose_level)) ))
  >>=? function
  | Some b ->
      let inferred_caboose = (Block_repr.hash b, Block_repr.level b) in
      Stored_data.write_file (Naming.caboose_file chain_dir) inferred_caboose
      >>=? fun () ->
      (* Try to load the current caboose *)
      (Stored_data.load (Naming.caboose_file chain_dir) >>= function
       | Ok caboose_data -> Stored_data.get caboose_data >>= Lwt.return_some
       | Error _ -> Lwt.return_none)
      >>= fun stored_caboose ->
      Store_events.(emit fix_caboose (stored_caboose, inferred_caboose))
      >>= fun () -> return inferred_caboose
  | None -> fail (Corrupted_store Cannot_find_caboose_candidate)

(* Infers an returns both the savepoint and caboose to meet the
   invariants of the store. *)
let infer_savepoint_and_caboose chain_dir block_store =
  let cemented_dir = Naming.cemented_blocks_dir chain_dir in
  let cemented_block_store = Block_store.cemented_block_store block_store in
  let cemented_block_files =
    match Cemented_block_store.cemented_blocks_files cemented_block_store with
    | None -> []
    | Some arr -> Array.to_list arr
  in
  lowest_cemented_metadata cemented_dir >>=? fun cemented_savepoint_candidate ->
  let cemented_caboose_candidate = lowest_cemented_block cemented_block_files in
  let floating_stores = Block_store.floating_block_stores block_store in
  match (cemented_savepoint_candidate, cemented_caboose_candidate) with
  | (Some cemented_savepoint, Some caboose) ->
      (* Cemented candidates are available. However, we must check
         that the lowest block with metadata from the floating store
         is not lower than the cemented candidate and thus, a better
         candidate. It can be the case when [checkpoint_level -
         max_op_ttl < lowest_cemented_level_with_metadata]. *)
      lowest_floating_blocks floating_stores
      >>=? fun (_, lowest_floating_with_metadata) ->
      let sp =
        match lowest_floating_with_metadata with
        | Some lowest_floating_with_metadata ->
            if
              Compare.Int32.(lowest_floating_with_metadata < cemented_savepoint)
            then lowest_floating_with_metadata
            else cemented_savepoint
        | None -> cemented_savepoint
      in
      return (sp, caboose)
  | (None, Some caboose_level) ->
      (* No cemented cycle with metadata but some cycles. Search for
         the savepoint in the floating blocks. *)
      lowest_floating_blocks floating_stores
      >>=? fun (_, lowest_floating_with_metadata) ->
      (match lowest_floating_with_metadata with
      | Some lvl -> return lvl
      | None -> fail (Corrupted_store Cannot_find_savepoint_candidate))
      >>=? fun savepoint_level -> return (savepoint_level, caboose_level)
  | (None, None) ->
      (* No cycle found. Searching for savepoint and caboose in the
         floating block store.*)
      lowest_floating_blocks floating_stores
      >>=? fun (lowest_floating, lowest_floating_with_metadata) ->
      (match lowest_floating_with_metadata with
      | Some lvl -> return lvl
      | None -> fail (Corrupted_store Cannot_find_savepoint_candidate))
      >>=? fun savepoint_level ->
      (match lowest_floating with
      | Some lvl -> return lvl
      | None -> fail (Corrupted_store Cannot_find_caboose_candidate))
      >>=? fun caboose_level -> return (savepoint_level, caboose_level)
  | (Some _, None) ->
      (* Inconsistent as a cemented cycle with metadata implies that
         the caboose candidate is known. *)
      assert false

let load_genesis block_store genesis =
  Block_store.read_block
    ~read_metadata:true
    block_store
    (Block_store.Block (genesis.Genesis.block, 0))
  >>=? function
  | Some b -> return b
  | None -> fail (Corrupted_store Missing_genesis)

(* [fix_savepoint_and_caboose chain_dir block_store head]
   Fix the savepoint by setting it to the lowest block with metadata.
   Assumption:
   - block store is valid and available.

   Fix the caboose by setting it to the lowest block.
   Assumption:
   - block store is valid and available. *)
let fix_savepoint_and_caboose ?history_mode chain_dir block_store head genesis =
  match history_mode with
  | Some History_mode.Archive ->
      (* This case does not cover all the potential cases where the
         storage is set to archive, as one might have not set the
         history mode in the config file nor command line. The last
         check will be done after inferring the history_mode, see
         [fix_chain_state].*)
      load_genesis block_store genesis >>=? fun genesis_block ->
      let genesis_descr = Block_repr.descriptor genesis_block in
      return (genesis_descr, genesis_descr)
  | None | Some (Full _) | Some (Rolling _) ->
      infer_savepoint_and_caboose chain_dir block_store
      >>=? fun (savepoint_level, caboose_level) ->
      load_inferred_savepoint chain_dir block_store head savepoint_level
      >>=? fun savepoint ->
      load_inferred_caboose chain_dir block_store head caboose_level
      >>=? fun caboose -> return (savepoint, caboose)

(* [fix_checkpoint chain_dir block_store head] fixes the checkpoint
   by setting it to the lowest block with metadata which is higher
   that the last allowed fork level of the current head (and <=
   head_level).
  Assumptions:
   - head is valid,
   - savepoint is valid,
   - block store is valid and available. *)
let fix_checkpoint chain_dir block_store head =
  let set_checkpoint head =
    (match Block_repr.metadata head with
    | Some m -> return m.last_allowed_fork_level
    | None ->
        (*Assumption: head must have metadata *)
        fail
          (Corrupted_store
             (Inferred_head (Block_repr.hash head, Block_repr.level head))))
    >>=? fun head_lafl ->
    let head_hash = Block_repr.hash head in
    (* Returns the lowest block with metadata *)
    let rec find_lbwm block_level =
      Block_store.read_block
        ~read_metadata:true
        block_store
        (Block_store.Block
           (head_hash, Int32.(to_int (sub (Block_repr.level head) block_level))))
      >>=? function
      | Some block -> (
          if
            (* The lowest block with metadata is never higher than
               current head. *)
            Compare.Int32.(Block_repr.level block = Block_repr.level head)
          then return head
          else
            match Block_repr.metadata block with
            | Some _metadata -> return block
            | None -> find_lbwm (Int32.succ block_level))
      | None ->
          (* If the head was reached and it has no metadata, the store
             is broken *)
          if Compare.Int32.(block_level = Block_repr.level head) then
            fail (Corrupted_store Cannot_find_block_with_metadata)
          else
            (* Freshly imported rolling nodes may have deleted blocks
               at a level higher that the lafl of the current
               head. Continue. *)
            find_lbwm (Int32.succ block_level)
    in
    find_lbwm head_lafl >>=? fun lbwm ->
    let checkpoint = (Block_repr.hash lbwm, Block_repr.level lbwm) in
    Stored_data.write_file (Naming.checkpoint_file chain_dir) checkpoint
    >>=? fun () -> return checkpoint
  in
  set_checkpoint head >>=? fun inferred_checkpoint ->
  (* Try to load the current checkpoint *)
  (Stored_data.load (Naming.checkpoint_file chain_dir) >>= function
   | Ok checkpoint_data -> Stored_data.get checkpoint_data >>= Lwt.return_some
   | Error _ -> Lwt.return_none)
  >>= fun stored_checkpoint ->
  Store_events.(emit fix_checkpoint (stored_checkpoint, inferred_checkpoint))
  >>= fun () -> return inferred_checkpoint

(* [fix_protocol_levels context_index block_store genesis_header ~head
    ~savepoint]
   fixes protocol levels table by searching for all the protocol
   levels in the block store (cemented and floating). Fixing this
   table is possible in archive mode only.
   Assumptions:
   - block store is valid and available,
   - current head is valid and available. *)
let fix_protocol_levels context_index block_store genesis genesis_header ~head
    ~savepoint =
  (* Search in the cemented store*)
  let cemented_block_store = Block_store.cemented_block_store block_store in
  let cemented_block_files =
    match Cemented_block_store.cemented_blocks_files cemented_block_store with
    | None -> []
    | Some arr -> Array.to_list arr
  in
  (* Iters through the blocks of a cemented cycle from [level] to
     [limit] and identify every proto_level changes and its associated
     activation block. *)
  let cycle_search cemented_block_store ~prev_proto_level ~cycle_start
      ~cycle_end:limit =
    let rec aux ~prev_proto_level ~level acc =
      if Compare.Int32.(level > limit) then return acc
      else
        Cemented_block_store.get_cemented_block_by_level
          cemented_block_store
          ~read_metadata:false
          level
        >|=? WithExceptions.Option.get ~loc:__LOC__
        >>=? fun block ->
        let block_proto_level = Block_repr.proto_level block in
        match prev_proto_level with
        | None ->
            (* There is no protocol yet known. The genesis protocol
               will be handled later, no need to deal with it here.*)
            aux
              ~prev_proto_level:(Some block_proto_level)
              ~level:(Int32.succ level)
              acc
        | Some previous_proto_level ->
            if Compare.Int.(previous_proto_level <> block_proto_level) then
              Context.checkout context_index (Block_repr.context block)
              >>= function
              | None ->
                  (* We have an incomplete context (full or rolling)
                     and thus not enough information to get the
                     activation. We ignore this protocol change. *)
                  Store_events.(
                    emit warning_incomplete_storage block_proto_level)
                  >>= fun () ->
                  aux
                    ~prev_proto_level:(Some block_proto_level)
                    ~level:(Int32.succ level)
                    acc
              | Some context ->
                  Context.get_protocol context >>= fun protocol_hash ->
                  (Context.retrieve_commit_info
                     context_index
                     (Block_repr.header block)
                   >>= function
                   | Ok tup ->
                       Lwt.return_some
                         (Protocol_levels.commit_info_of_tuple tup)
                   | Error _ ->
                       Store_events.(
                         emit warning_incomplete_storage block_proto_level)
                       >>= fun () -> Lwt.return_none)
                  >>= fun commit_info ->
                  let activation =
                    ( block_proto_level,
                      {
                        Protocol_levels.block =
                          (Block_repr.hash block, Block_repr.level block);
                        protocol = protocol_hash;
                        commit_info;
                      } )
                  in
                  Store_events.(
                    emit
                      restore_protocol_activation
                      (block_proto_level, protocol_hash))
                  >>= fun () ->
                  aux
                    ~prev_proto_level:(Some block_proto_level)
                    ~level:(Int32.succ level)
                    (activation :: acc)
            else aux ~prev_proto_level ~level:(Int32.succ level) acc
    in
    aux ~prev_proto_level ~level:cycle_start []
  in
  (* Return the list of protocol activation blocks by iterating
     through the cemented store. The elements of the returned list are
     assumed to be consecutive and sorted in descending order.*)
  let rec cemented_search prev_proto_level protocols = function
    | [] -> return protocols
    | cycle :: higher_cycles -> (
        let cycle_end = cycle.Cemented_block_store.end_level in
        let cycle_start = cycle.start_level in
        Cemented_block_store.get_cemented_block_by_level
          ~read_metadata:false
          cemented_block_store
          cycle_end
        >|=? WithExceptions.Option.get ~loc:__LOC__
        >>=? fun block ->
        let block_proto_level = Block_repr.proto_level block in
        match prev_proto_level with
        | None ->
            (* Search a protocol upgrade in the cycle as init *)
            cycle_search
              (Block_store.cemented_block_store block_store)
              ~prev_proto_level
              ~cycle_start
              ~cycle_end
            >>=? fun activations ->
            cemented_search
              (Some block_proto_level)
              (activations @ protocols)
              higher_cycles
        | Some previous_proto_level
          when Compare.Int.(previous_proto_level <> block_proto_level) ->
            (* At least one protocol transition occurs in this cycle *)
            cycle_search
              (Block_store.cemented_block_store block_store)
              ~prev_proto_level
              ~cycle_start
              ~cycle_end
            >>=? fun activations ->
            cemented_search
              (Some block_proto_level)
              (activations @ protocols)
              higher_cycles
        | Some _ ->
            (* No protocol change in this cycle *)
            cemented_search prev_proto_level protocols higher_cycles)
  in
  cemented_search None [] cemented_block_files
  >>=? fun cemented_protocol_levels ->
  (match cemented_protocol_levels with
  | [] -> return 0
  | (_, {block = (_, block_level); _}) :: _ ->
      Cemented_block_store.get_cemented_block_by_level
        ~read_metadata:false
        cemented_block_store
        block_level
      >|=? WithExceptions.Option.get ~loc:__LOC__
      >>=? fun block -> return (Block_repr.proto_level block))
  >>=? fun highest_cemented_proto_level ->
  let floating_stores = Block_store.floating_block_stores block_store in
  (* Search protocol activation in the floating stores by iterating
     over RO and RW. The elements of the returned list are assumed to
     be consecutive and sorted in ascending order (as floating_stores
     = [RO;RW]). *)
  ( List.map_es
      (Floating_block_store.fold_left_s
         (fun (pls, previous_protocol_level) block ->
           let new_proto_level = Block_repr.proto_level block in
           if Compare.Int.(new_proto_level <> previous_protocol_level) then
             Context.checkout context_index (Block_repr.context block)
             >>= function
             | None ->
                 (* We have an incomplete context (full or rolling)
                    and thus not enough information to get the
                    activation. We ignore this protocol change. *)
                 Store_events.(emit warning_incomplete_storage new_proto_level)
                 >>= fun () -> return (pls, new_proto_level)
             | Some context ->
                 Context.get_protocol context >>= fun protocol_hash ->
                 (Context.retrieve_commit_info
                    context_index
                    (Block_repr.header block)
                  >>= function
                  | Ok tup ->
                      Lwt.return_some (Protocol_levels.commit_info_of_tuple tup)
                  | Error _ ->
                      Store_events.(
                        emit warning_incomplete_storage new_proto_level)
                      >>= fun () -> Lwt.return_none)
                 >>= fun commit_info ->
                 let activation =
                   ( new_proto_level,
                     {
                       Protocol_levels.block =
                         (Block_repr.hash block, Block_repr.level block);
                       protocol = protocol_hash;
                       commit_info;
                     } )
                 in
                 Store_events.(
                   emit
                     restore_protocol_activation
                     (new_proto_level, protocol_hash))
                 >>= fun () -> return (activation :: pls, new_proto_level)
           else return (pls, previous_protocol_level))
         ([], highest_cemented_proto_level))
      floating_stores
  >|=? fun v -> List.flatten (List.map fst v) )
  >>=? fun floating_protocol_levels ->
  (* Add the genesis protocol *)
  let protocol = genesis.Genesis.protocol in
  (Context.retrieve_commit_info context_index genesis_header >>= function
   | Ok tup -> Lwt.return_some (Protocol_levels.commit_info_of_tuple tup)
   | Error _ -> Lwt.return_none)
  >>= fun genesis_commit_info ->
  let genesis_protocol_level =
    ( 0,
      {
        Protocol_levels.block =
          (Block_header.hash genesis_header, genesis_header.shell.level);
        protocol;
        commit_info = genesis_commit_info;
      } )
  in
  (* [finalize_protocol_levels] aims to aggregate the protocol levels
     found in the cemented and floating stores.*)
  let finalize_protocol_levels genesis_protocol_level cemented_protocol_levels
      floating_protocol_levels =
    let all_found =
      genesis_protocol_level
      :: (List.rev cemented_protocol_levels @ floating_protocol_levels)
    in
    let corrupted_store head_proto_level head_hash =
      fail
        (Corrupted_store
           (Cannot_find_activation_block (head_hash, head_proto_level)))
    in
    (* Make sure that the protocol of the current head is registered. If
       not, set it to the savepoint. *)
    let head_proto_level = Block_repr.proto_level head in
    let head_hash = Block_repr.hash head in
    if
      not
        (List.mem
           ~equal:Compare.Int.equal
           head_proto_level
           (List.map fst all_found))
    then
      (Block_store.read_block
         ~read_metadata:true
         block_store
         (Block_store.Block (fst savepoint, 0))
       >>=? function
       | None -> corrupted_store head_proto_level head_hash
       | Some savepoint -> return savepoint)
      >>=? fun savepoint ->
      Context.checkout context_index (Block_repr.context savepoint) >>= function
      | None -> corrupted_store head_proto_level head_hash
      | Some context ->
          Context.get_protocol context >>= fun protocol_hash ->
          (Context.retrieve_commit_info
             context_index
             (Block_repr.header savepoint)
           >>= function
           | Ok tup -> return_some (Protocol_levels.commit_info_of_tuple tup)
           | Error _ -> corrupted_store head_proto_level head_hash)
          >>=? fun commit_info ->
          let head_protocol_activation =
            ( head_proto_level,
              {
                Protocol_levels.block = (head_hash, Block_repr.level head);
                protocol = protocol_hash;
                commit_info;
              } )
          in
          return (all_found @ [head_protocol_activation])
    else return all_found
  in
  finalize_protocol_levels
    genesis_protocol_level
    cemented_protocol_levels
    floating_protocol_levels

(* [fix_chain_state chain_dir ~head ~cementing_highwatermark
   ~checkpoint ~savepoint ~caboose ~alternate_heads ~forked_chains
   ~protocol_levels ~chain_config ~genesis ~genesis_context] writes, as
   [Stored_data.t], the given arguments. *)
<<<<<<< HEAD
let fix_chain_state chain_dir ~head ~cementing_highwatermark ~checkpoint
    ~savepoint ~caboose ~alternate_heads ~forked_chains ~protocol_levels
    ~chain_config ~genesis ~genesis_context =
=======
let fix_chain_state chain_dir block_store ~head ~cementing_highwatermark
    ~checkpoint ~savepoint:tmp_savepoint ~caboose:tmp_caboose ~alternate_heads
    ~forked_chains ~protocol_levels ~chain_config ~genesis ~genesis_context =
>>>>>>> e445371a
  (* By setting each stored data, we erase the previous content. *)
  let rec init_protocol_table protocol_table = function
    | [] -> protocol_table
    | (proto_level, proto_hash) :: tl ->
        let new_protocol_table =
          Protocol_levels.add proto_level proto_hash protocol_table
        in
        init_protocol_table new_protocol_table tl
  in
  let protocol_table =
    init_protocol_table Protocol_levels.empty protocol_levels
  in
  Stored_data.write_file (Naming.chain_config_file chain_dir) chain_config
  >>=? fun () ->
  Stored_data.write_file (Naming.protocol_levels_file chain_dir) protocol_table
  >>=? fun () ->
  let genesis_block =
    Block_repr.create_genesis_block ~genesis genesis_context
  in
  Stored_data.write_file (Naming.genesis_block_file chain_dir) genesis_block
  >>=? fun () ->
  Stored_data.write_file (Naming.current_head_file chain_dir) head
  >>=? fun () ->
  Stored_data.write_file (Naming.alternate_heads_file chain_dir) alternate_heads
  >>=? fun () ->
  Stored_data.write_file (Naming.checkpoint_file chain_dir) checkpoint
  >>=? fun () ->
  Stored_data.write_file
    (Naming.cementing_highwatermark_file chain_dir)
    cementing_highwatermark
  >>=? fun () ->
  (* For archive mode, do not update the savepoint/caboose to the
     inferred ones if they are breaking the invariants (savepoint =
     caboose = genesis). *)
  (match chain_config.history_mode with
  | History_mode.Archive ->
      if snd tmp_savepoint = 0l && snd tmp_caboose = 0l then
        return (tmp_savepoint, tmp_caboose)
      else
        load_genesis block_store genesis >>=? fun genesis_block ->
        let genesis_descr = Block_repr.descriptor genesis_block in
        return (genesis_descr, genesis_descr)
  | Full _ | Rolling _ -> return (tmp_savepoint, tmp_caboose))
  >>=? fun (savepoint, caboose) ->
  Stored_data.write_file (Naming.savepoint_file chain_dir) savepoint
  >>=? fun () ->
  Stored_data.write_file (Naming.caboose_file chain_dir) caboose >>=? fun () ->
  Stored_data.write_file
    (Naming.invalid_blocks_file chain_dir)
    Block_hash.Map.empty
  >>=? fun () ->
  Stored_data.write_file (Naming.forked_chains_file chain_dir) forked_chains
  >>=? fun () -> return_unit

(* Infers the history mode by inspecting the state of the store. *)
let infer_history_mode chain_dir block_store genesis caboose savepoint =
  let cemented_block_store = Block_store.cemented_block_store block_store in
  let cemented_blocks_files =
    match Cemented_block_store.cemented_blocks_files cemented_block_store with
    | None -> []
    | Some arr -> Array.to_list arr
  in
  let cemented_dir = Naming.cemented_blocks_dir chain_dir in
  let cemented_metadata_dir =
    Naming.cemented_blocks_metadata_dir cemented_dir
  in
  let cemented_metadata_dir_path = Naming.dir_path cemented_metadata_dir in
  (if Sys.file_exists cemented_metadata_dir_path then
   Lwt_stream.fold
     (fun e count -> match e with "." | ".." -> count | _ -> count + 1)
     (Lwt_unix.files_of_directory cemented_metadata_dir_path)
     0
  else Lwt.return 0)
  >>= fun nb_cycles_metadata ->
  let nb_cycles = List.length cemented_blocks_files in
  (* If the inferred offset equals the default offset value then we
     assume that "default" was the previous value. *)
  let offset =
    if
      Compare.Int.(
        nb_cycles_metadata = History_mode.default_additional_cycles.offset)
    then None
    else Some {History_mode.offset = nb_cycles_metadata}
  in
  let history_mode =
    (* Caboose is not genesis: we sure are in rolling*)
    if not (Block_hash.equal (fst caboose) genesis.Genesis.block) then
      History_mode.Rolling offset
    else if
      (* Caboose is genesis and savepoint is not genesis: we can be in
         both rolling and full. We choose full as the less destructive. *)
      not (Block_hash.equal (fst savepoint) genesis.block)
    then Full offset
    else if
      (* Caboose is genesis and savepoint is genesis and there are as
         many cycles as metadata: we can be in any modes. We choose
         archive as the less destructive.*)
      nb_cycles_metadata = nb_cycles
    then Archive
    else
      (* Otherwise, the number of cemented data differs. We can be in
         full or rolling. We choose full as the less destructive. *)
      Full offset
  in
<<<<<<< HEAD
  Store_events.(emit restore_infered_history_mode history_mode) >>= fun () ->
  return {history_mode; genesis; expiration = None}

(* [fix_chain_config ?history_mode ~chain_dir block_store genesis
   caboose savepoint] infers the history mode. *)
let fix_chain_config ?history_mode chain_dir block_store genesis caboose
    savepoint =
  Stored_data.load (Naming.chain_config_file chain_dir) >>= function
  | Ok chain_config ->
      (* If the store's config is available, we use it as is. *)
      Stored_data.get chain_config >>= return
  | Error _ -> (
      match history_mode with
      (* Otherwise, we try to get the history mode that was given by
         the command line or the config file. *)
      | Some history_mode ->
          Store_events.(emit restore_history_mode history_mode) >>= fun () ->
          return {history_mode; genesis; expiration = None}
      | None ->
          (* If there is no hint in the config file nor the command
             line, we try to infer the history mode. *)
          infer_history_mode chain_dir block_store genesis caboose savepoint)
=======
  Store_events.(emit restore_inferred_history_mode history_mode) >>= fun () ->
  return {history_mode; genesis; expiration = None}
>>>>>>> e445371a

(* [fix_chain_config ?history_mode chain_dir block_store genesis
   caboose savepoint] infers the history mode. *)
let fix_chain_config ?history_mode chain_dir block_store genesis caboose
    savepoint =
  Stored_data.load (Naming.chain_config_file chain_dir) >>= function
  | Ok chain_config ->
      (* If the store's config is available, we use it as is. *)
      Stored_data.get chain_config >>= return
  | Error _ -> (
      match history_mode with
      (* Otherwise, we try to get the history mode that was given by
         the command line or the config file. *)
      | Some history_mode ->
          Store_events.(emit restore_history_mode history_mode) >>= fun () ->
          return {history_mode; genesis; expiration = None}
      | None ->
          (* If there is no hint in the config file nor the command
             line, we try to infer the history mode. *)
          infer_history_mode chain_dir block_store genesis caboose savepoint)

let fix_cementing_highwatermark chain_dir block_store =
  let cemented_block_store = Block_store.cemented_block_store block_store in
  let inferred_cementing_highwatermark =
    Cemented_block_store.get_highest_cemented_level cemented_block_store
  in
  (* Try to load the current cementing highwatermark *)
  (Stored_data.load (Naming.cementing_highwatermark_file chain_dir) >>= function
   | Ok cementing_highwatermark_data ->
       Stored_data.get cementing_highwatermark_data >>= Lwt.return
   | Error _ -> Lwt.return_none)
  >>= fun stored_cementing_highwatermark ->
  Store_events.(
    emit
      fix_cementing_highwatermark
      (stored_cementing_highwatermark, inferred_cementing_highwatermark))
  >>= fun () -> Lwt.return inferred_cementing_highwatermark

(* [fix_consistency ?history_mode store_dir context_index]
   aims to fix a store in an inconsistent state. The fixing steps are:
    - the current head is set as the highest block level found in the
      floating stores,
    - the savepoint is set as the lowest block with metadata found in
      both the floating and cemented stores,
    - the caboose is set as the lowest block found in both the
      floating and cemented stores,
    - alternated heads is set as empty,
    - forked chains is set as empty,
    - genesis is set based on the node's run args (network flag),
    - the chain_state is updated accordingly to the inferred values.
   Assumptions:
    - context is valid and available
    - block store is valid and available *)
let fix_consistency ?history_mode chain_dir context_index genesis =
  Store_events.(emit fix_store ()) >>= fun () ->
  (* We suppose that the genesis block is accessible *)
  trace
    (Corrupted_store Missing_genesis)
    (Stored_data.load (Naming.genesis_block_file chain_dir))
  >>=? fun genesis_data ->
  Stored_data.get genesis_data >>= fun genesis_block ->
  (* Start fixing things *)
  fix_floating_stores chain_dir >>=? fun () ->
  (* May fix an interrupted store merge *)
  Block_store.load chain_dir ~genesis_block ~readonly:false
  >>=? fun block_store ->
  fix_head chain_dir block_store genesis_block >>=? fun head ->
  fix_cementing_highwatermark chain_dir block_store
  >>= fun cementing_highwatermark ->
  fix_savepoint_and_caboose chain_dir block_store head genesis
  >>=? fun (savepoint, caboose) ->
  fix_checkpoint chain_dir block_store head >>=? fun checkpoint ->
  fix_chain_config ?history_mode chain_dir block_store genesis caboose savepoint
  >>=? fun chain_config ->
  fix_protocol_levels
    context_index
    block_store
    genesis
    (Block_repr.header genesis_block)
    ~head
    ~savepoint
  >>=? fun protocol_levels ->
  fix_chain_state
    chain_dir
    block_store
    ~head:(Block_repr.descriptor head)
    ~cementing_highwatermark
    ~checkpoint
    ~savepoint
    ~caboose
    ~alternate_heads:[]
    ~forked_chains:Chain_id.Map.empty
    ~protocol_levels
    ~chain_config
    ~genesis
    ~genesis_context:(Block_repr.context genesis_block)
  >>=? fun () ->
  Block_store.close block_store >>= fun () -> return_unit<|MERGE_RESOLUTION|>--- conflicted
+++ resolved
@@ -878,15 +878,9 @@
    ~checkpoint ~savepoint ~caboose ~alternate_heads ~forked_chains
    ~protocol_levels ~chain_config ~genesis ~genesis_context] writes, as
    [Stored_data.t], the given arguments. *)
-<<<<<<< HEAD
-let fix_chain_state chain_dir ~head ~cementing_highwatermark ~checkpoint
-    ~savepoint ~caboose ~alternate_heads ~forked_chains ~protocol_levels
-    ~chain_config ~genesis ~genesis_context =
-=======
 let fix_chain_state chain_dir block_store ~head ~cementing_highwatermark
     ~checkpoint ~savepoint:tmp_savepoint ~caboose:tmp_caboose ~alternate_heads
     ~forked_chains ~protocol_levels ~chain_config ~genesis ~genesis_context =
->>>>>>> e445371a
   (* By setting each stored data, we erase the previous content. *)
   let rec init_protocol_table protocol_table = function
     | [] -> protocol_table
@@ -991,33 +985,8 @@
          full or rolling. We choose full as the less destructive. *)
       Full offset
   in
-<<<<<<< HEAD
-  Store_events.(emit restore_infered_history_mode history_mode) >>= fun () ->
-  return {history_mode; genesis; expiration = None}
-
-(* [fix_chain_config ?history_mode ~chain_dir block_store genesis
-   caboose savepoint] infers the history mode. *)
-let fix_chain_config ?history_mode chain_dir block_store genesis caboose
-    savepoint =
-  Stored_data.load (Naming.chain_config_file chain_dir) >>= function
-  | Ok chain_config ->
-      (* If the store's config is available, we use it as is. *)
-      Stored_data.get chain_config >>= return
-  | Error _ -> (
-      match history_mode with
-      (* Otherwise, we try to get the history mode that was given by
-         the command line or the config file. *)
-      | Some history_mode ->
-          Store_events.(emit restore_history_mode history_mode) >>= fun () ->
-          return {history_mode; genesis; expiration = None}
-      | None ->
-          (* If there is no hint in the config file nor the command
-             line, we try to infer the history mode. *)
-          infer_history_mode chain_dir block_store genesis caboose savepoint)
-=======
   Store_events.(emit restore_inferred_history_mode history_mode) >>= fun () ->
   return {history_mode; genesis; expiration = None}
->>>>>>> e445371a
 
 (* [fix_chain_config ?history_mode chain_dir block_store genesis
    caboose savepoint] infers the history mode. *)
