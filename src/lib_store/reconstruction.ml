(*****************************************************************************)
(*                                                                           *)
(* Open Source License                                                       *)
(* Copyright (c) 2019-2021 Nomadic Labs, <contact@nomadic-labs.com>          *)
(*                                                                           *)
(* Permission is hereby granted, free of charge, to any person obtaining a   *)
(* copy of this software and associated documentation files (the "Software"),*)
(* to deal in the Software without restriction, including without limitation *)
(* the rights to use, copy, modify, merge, publish, distribute, sublicense,  *)
(* and/or sell copies of the Software, and to permit persons to whom the     *)
(* Software is furnished to do so, subject to the following conditions:      *)
(*                                                                           *)
(* The above copyright notice and this permission notice shall be included   *)
(* in all copies or substantial portions of the Software.                    *)
(*                                                                           *)
(* THE SOFTWARE IS PROVIDED "AS IS", WITHOUT WARRANTY OF ANY KIND, EXPRESS OR*)
(* IMPLIED, INCLUDING BUT NOT LIMITED TO THE WARRANTIES OF MERCHANTABILITY,  *)
(* FITNESS FOR A PARTICULAR PURPOSE AND NONINFRINGEMENT. IN NO EVENT SHALL   *)
(* THE AUTHORS OR COPYRIGHT HOLDERS BE LIABLE FOR ANY CLAIM, DAMAGES OR OTHER*)
(* LIABILITY, WHETHER IN AN ACTION OF CONTRACT, TORT OR OTHERWISE, ARISING   *)
(* FROM, OUT OF OR IN CONNECTION WITH THE SOFTWARE OR THE USE OR OTHER       *)
(* DEALINGS IN THE SOFTWARE.                                                 *)
(*                                                                           *)
(*****************************************************************************)

type failure_kind =
  | Nothing_to_reconstruct
  | Context_hash_mismatch of Block_header.t * Context_hash.t * Context_hash.t
  | Cannot_read_block_hash of Block_hash.t
  | Cannot_read_block_level of Int32.t

let failure_kind_encoding =
  let open Data_encoding in
  union
    [
      case
        (Tag 0)
        ~title:"nothing_to_reconstruct"
        empty
        (function Nothing_to_reconstruct -> Some () | _ -> None)
        (fun () -> Nothing_to_reconstruct);
      case
        (Tag 1)
        ~title:"context_hash_mismatch"
        (obj3
           (req "block_header" Block_header.encoding)
           (req "expected" Context_hash.encoding)
           (req "got" Context_hash.encoding))
        (function
          | Context_hash_mismatch (h, e, g) -> Some (h, e, g) | _ -> None)
        (fun (h, e, g) -> Context_hash_mismatch (h, e, g));
      case
        (Tag 2)
        ~title:"cannot_read_block_hash"
        Block_hash.encoding
        (function Cannot_read_block_hash h -> Some h | _ -> None)
        (fun h -> Cannot_read_block_hash h);
      case
        (Tag 3)
        ~title:"cannot_read_block_level"
        int32
        (function Cannot_read_block_level l -> Some l | _ -> None)
        (fun l -> Cannot_read_block_level l);
    ]

let failure_kind_pp ppf = function
  | Nothing_to_reconstruct -> Format.fprintf ppf "nothing to reconstruct"
  | Context_hash_mismatch (h, e, g) ->
      Format.fprintf
        ppf
        "resulting context hash for block %a (level %ld) does not match. \
         Context hash expected %a, got %a"
        Block_hash.pp
        (Block_header.hash h)
        h.shell.level
        Context_hash.pp
        e
        Context_hash.pp
        g
  | Cannot_read_block_hash h ->
      Format.fprintf ppf "Unexpected missing block in store: %a" Block_hash.pp h
  | Cannot_read_block_level l ->
      Format.fprintf ppf "Unexpected missing block in store at level %ld" l

type error += Reconstruction_failure of failure_kind

type error += Cannot_reconstruct of History_mode.t

let () =
  let open Data_encoding in
  register_error_kind
    `Permanent
    ~id:"reconstruction.reconstruction_failure"
    ~title:"Reconstruction failure"
    ~description:"Error while performing storage reconstruction."
    ~pp:(fun ppf reason ->
      Format.fprintf
        ppf
        "The data contained in the storage is not valid. The reconstruction \
         procedure failed: %a."
        failure_kind_pp
        reason)
    (obj1 (req "reason" failure_kind_encoding))
    (function Reconstruction_failure r -> Some r | _ -> None)
    (fun r -> Reconstruction_failure r) ;
  register_error_kind
    `Permanent
    ~id:"reconstruction.cannot_failure"
    ~title:"Cannot reconstruct"
    ~description:"Cannot reconstruct"
    ~pp:(fun ppf hm ->
      Format.fprintf
        ppf
        "Cannot reconstruct storage from %a mode."
        History_mode.pp
        hm)
    (obj1 (req "history_mode " History_mode.encoding))
    (function Cannot_reconstruct hm -> Some hm | _ -> None)
    (fun hm -> Cannot_reconstruct hm)

open Reconstruction_events

(* The status of a metadata. It is:
   - Complete: all the metadata of the corresponding cycle are stored
   - Partial level: the metadata before level are missing
   - Not_stored: no metada are stored *)
type metadata_status = Complete | Partial of Int32.t | Not_stored

(* We assume that :
   - a cemented metadata cycle is partial if, at least, the first
     metadata of the cycle (start_level) is missing.
   - there only exists a contiguous set of empty metadata *)
let cemented_metadata_status cemented_store
    {Cemented_block_store.start_level; end_level; _} =
  let open Lwt_result_syntax in
  let* o = Cemented_block_store.read_block_metadata cemented_store end_level in
  match o with
  | None -> return Not_stored
  | Some _ -> (
      let* o =
        Cemented_block_store.read_block_metadata cemented_store start_level
      in
      match o with
      | Some _ -> return Complete
      | None ->
          let rec search inf sup =
            if inf >= sup then return (Partial inf)
            else
              let level = Int32.(add inf (div (sub sup inf) 2l)) in
              let* o =
                Cemented_block_store.read_block_metadata cemented_store level
              in
              match o with
              | None -> search (Int32.succ level) sup
              | Some _ -> search inf (Int32.pred level)
          in
          search (Int32.succ start_level) (Int32.pred end_level))

let check_context_hash_consistency block_validation_result block_header =
  let expected = block_header.Block_header.shell.context in
  let got = block_validation_result.Block_validation.context_hash in
  fail_unless
    (Context_hash.equal expected got)
    (Reconstruction_failure
       (Context_hash_mismatch (block_header, expected, got)))

(* We assume that the given list is not empty. *)
let compute_block_metadata_hash block_metadata =
  Some (Block_metadata_hash.hash_bytes [block_metadata])

<<<<<<< HEAD
(* We assume that the given list is not empty. *)
let compute_operations_metadata_hashes = function
  | Block_validation.No_metadata_hash _ -> None
  | Metadata_hash v -> Some (List.map (List.map snd) v)
=======
let split_operations_metadata = function
  | Block_validation.No_metadata_hash metadata -> (metadata, None)
  | Metadata_hash l ->
      let (metadata, hashes) =
        List.fold_left
          (fun (metadata_acc, hashes_acc) l ->
            let (metadata, hashes) = List.split l in
            (metadata :: metadata_acc, hashes :: hashes_acc))
          ([], [])
          l
      in
      (List.rev metadata, Some (List.rev hashes))
>>>>>>> 55b3bab8

let compute_all_operations_metadata_hash block =
  if Block_repr.validation_passes block = 0 then None
  else
    Option.map
      (fun ll ->
        Operation_metadata_list_list_hash.compute
          (List.map Operation_metadata_list_hash.compute ll))
      (Block_repr.operations_metadata_hashes block)

let apply_context context_index chain_id ~user_activated_upgrades
    ~user_activated_protocol_overrides ~operation_metadata_size_limit
    ~predecessor_block_metadata_hash ~predecessor_ops_metadata_hash
    ~predecessor_block block =
<<<<<<< HEAD
=======
  let open Lwt_result_syntax in
>>>>>>> 55b3bab8
  let block_header = Store.Block.header block in
  let operations = Store.Block.operations block in
  let predecessor_block_header = Store.Block.header predecessor_block in
  let context_hash = predecessor_block_header.shell.context in
  let* predecessor_context =
    let*! o = Context.checkout context_index context_hash in
    match o with
    | Some ctxt -> return ctxt
    | None ->
        tzfail
          (Store_errors.Cannot_checkout_context
             (Store.Block.hash predecessor_block, context_hash))
  in
  let apply_environment =
    {
      Block_validation.max_operations_ttl =
        Int32.to_int (Store.Block.level predecessor_block);
      chain_id;
      predecessor_block_header;
      predecessor_context;
      predecessor_block_metadata_hash;
      predecessor_ops_metadata_hash;
      user_activated_upgrades;
      user_activated_protocol_overrides;
      operation_metadata_size_limit;
    }
  in
  let* {
         result =
           {Block_validation.validation_store; block_metadata; ops_metadata; _};
         _;
       } =
    Block_validation.apply
      apply_environment
      block_header
      operations
      ~cache:`Lazy
    (* TODO: https://gitlab.com/tezos/tezos/-/issues/1570
       Reuse in-memory caches along reconstruction
       Since the reconstruction follows the history in a linear way, we
       could do a better usage of in-memory caches by reusing them from one
       block to the next one.
    *)
  in
  let* () = check_context_hash_consistency validation_store block_header in
  return
    ( validation_store.message,
      validation_store.max_operations_ttl,
      validation_store.last_allowed_fork_level,
      fst block_metadata,
      ops_metadata )

(** Returns the protocol environment version of a given protocol level. *)
let protocol_env_of_protocol_level chain_store protocol_level block_hash =
  let open Lwt_result_syntax in
  let* protocol_hash =
    let*! o = Store.Chain.find_protocol chain_store ~protocol_level in
    match o with
    | Some ph -> return ph
    | None -> tzfail (Store_errors.Cannot_find_protocol protocol_level)
  in
  match Registered_protocol.get protocol_hash with
  | None ->
      tzfail
        (Block_validator_errors.Unavailable_protocol
           {block = block_hash; protocol = protocol_hash})
  | Some (module Proto) -> return Proto.environment_version

(* Restores the block and operations metadata hash of a given block,
   if needed. *)
let restore_block_contents chain_store block_protocol_env ~block_metadata
    ~operations_metadata message max_operations_ttl last_allowed_fork_level
    block =
<<<<<<< HEAD
=======
  let (operations_metadata, operations_metadata_hashes) =
    split_operations_metadata operations_metadata
  in
>>>>>>> 55b3bab8
  let contents =
    if
      Store.Block.is_genesis chain_store (Block_repr.hash block)
      || block_protocol_env = Protocol.V0
    then block.contents
    else
      {
        block.contents with
        block_metadata_hash = compute_block_metadata_hash block_metadata;
        operations_metadata_hashes;
      }
  in
<<<<<<< HEAD
  let operations_metadata =
    match operations_metadata with
    | No_metadata_hash v -> v
    | Metadata_hash v -> List.map (List.map fst) v
  in
=======
>>>>>>> 55b3bab8
  let metadata =
    {
      Block_repr.message;
      max_operations_ttl;
      last_allowed_fork_level;
      block_metadata;
      operations_metadata;
    }
  in
  {block with contents; metadata = Some metadata}

let reconstruct_genesis_operations_metadata chain_store =
<<<<<<< HEAD
  let open Lwt_tzresult_syntax in
=======
  let open Lwt_result_syntax in
>>>>>>> 55b3bab8
  let*! genesis_block = Store.Chain.genesis_block chain_store in
  let* {
         message;
         max_operations_ttl;
         last_allowed_fork_level;
         block_metadata;
         operations_metadata;
       } =
    Store.Block.get_block_metadata chain_store genesis_block
  in
  let operations_metadata =
    match Store.Block.operations_metadata_hashes genesis_block with
    | Some v ->
        let operations_metadata =
<<<<<<< HEAD
          List.map2
            ~when_different_lengths:()
            (WithExceptions.List.combine ~loc:__LOC__)
            operations_metadata
            v
          |> WithExceptions.Result.get_ok ~loc:__LOC__
=======
          WithExceptions.List.map2
            ~loc:__LOC__
            (WithExceptions.List.combine ~loc:__LOC__)
            operations_metadata
            v
>>>>>>> 55b3bab8
        in
        Block_validation.Metadata_hash operations_metadata
    | None -> No_metadata_hash operations_metadata
  in
  return
    ( message,
      max_operations_ttl,
      last_allowed_fork_level,
      block_metadata,
      operations_metadata )

let reconstruct_chunk chain_store context_index ~user_activated_upgrades
    ~user_activated_protocol_overrides ~operation_metadata_size_limit
    ~start_level ~end_level =
<<<<<<< HEAD
=======
  let open Lwt_result_syntax in
>>>>>>> 55b3bab8
  let chain_id = Store.Chain.chain_id chain_store in
  let rec loop level acc =
    if level > end_level then return List.(rev acc)
    else
<<<<<<< HEAD
      (Store.Block.read_block_by_level_opt chain_store level >>= function
       | None ->
           failwith
             "Cannot read block in cemented store. The storage is corrupted."
       | Some b -> return b)
      >>=? fun block ->
      (if Store.Block.is_genesis chain_store (Store.Block.hash block) then
       reconstruct_genesis_operations_metadata chain_store
      else
        (match acc with
        | [] ->
            (* As the predecessor of the first block of the chunk was
               already reconstructed and stored, we can read it as
               usual. *)
            Store.Block.read_predecessor chain_store block
            >>=? fun predecessor_block ->
            return
              ( predecessor_block,
                Store.Block.block_metadata_hash predecessor_block,
                Store.Block.all_operations_metadata_hash predecessor_block )
        | (pred, _) :: _ ->
            (* While the chunk is being recontsructed, we compute the
               block and operations metadata hash using the predecessor
               stored in chunk being accumulated instead of reading
               it. *)
            let predecessor_block = Store.Unsafe.block_of_repr pred in
            return
              ( predecessor_block,
                Block_repr.block_metadata_hash pred,
                compute_all_operations_metadata_hash pred ))
        >>=? fun ( predecessor_block,
                   predecessor_block_metadata_hash,
                   predecessor_ops_metadata_hash ) ->
        apply_context
          context_index
          chain_id
          ~user_activated_upgrades
          ~user_activated_protocol_overrides
          ~operation_metadata_size_limit
          ~predecessor_block_metadata_hash
          ~predecessor_ops_metadata_hash
          ~predecessor_block
          block)
      >>=? fun ( message,
                 max_operations_ttl,
                 last_allowed_fork_level,
                 block_metadata,
                 operations_metadata ) ->
      protocol_env_of_protocol_level
        chain_store
        (Store.Block.proto_level block)
        (Store.Block.hash block)
      >>=? fun block_protocol_env ->
=======
      let* block =
        let*! o = Store.Block.read_block_by_level_opt chain_store level in
        match o with
        | None ->
            failwith
              "Cannot read block in cemented store. The storage is corrupted."
        | Some b -> return b
      in
      let* ( message,
             max_operations_ttl,
             last_allowed_fork_level,
             block_metadata,
             operations_metadata ) =
        if Store.Block.is_genesis chain_store (Store.Block.hash block) then
          reconstruct_genesis_operations_metadata chain_store
        else
          let* ( predecessor_block,
                 predecessor_block_metadata_hash,
                 predecessor_ops_metadata_hash ) =
            match acc with
            | [] ->
                (* As the predecessor of the first block of the chunk was
                   already reconstructed and stored, we can read it as
                   usual. *)
                let* predecessor_block =
                  Store.Block.read_predecessor chain_store block
                in
                return
                  ( predecessor_block,
                    Store.Block.block_metadata_hash predecessor_block,
                    Store.Block.all_operations_metadata_hash predecessor_block
                  )
            | (pred, _) :: _ ->
                (* While the chunk is being recontsructed, we compute the
                   block and operations metadata hash using the predecessor
                   stored in chunk being accumulated instead of reading
                   it. *)
                let predecessor_block = Store.Unsafe.block_of_repr pred in
                return
                  ( predecessor_block,
                    Block_repr.block_metadata_hash pred,
                    compute_all_operations_metadata_hash pred )
          in
          apply_context
            context_index
            chain_id
            ~user_activated_upgrades
            ~user_activated_protocol_overrides
            ~operation_metadata_size_limit
            ~predecessor_block_metadata_hash
            ~predecessor_ops_metadata_hash
            ~predecessor_block
            block
      in
      let*! () =
        Event.(emit reconstruct_block_success) (Store.Block.descriptor block)
      in
      let* block_protocol_env =
        protocol_env_of_protocol_level
          chain_store
          (Store.Block.proto_level block)
          (Store.Block.hash block)
      in
>>>>>>> 55b3bab8
      let reconstructed_block =
        restore_block_contents
          chain_store
          block_protocol_env
          ~block_metadata
          ~operations_metadata
          message
          max_operations_ttl
          last_allowed_fork_level
          (Store.Unsafe.repr_of_block block)
      in
      loop (Int32.succ level) ((reconstructed_block, block_protocol_env) :: acc)
  in
  loop start_level []

let store_chunk cemented_store chunk =
  let open Lwt_result_syntax in
  let* (lower_block, lower_env_version) =
    match List.hd chunk with
    | None -> failwith "Cannot read chunk to cement."
    | Some e -> return e
  in
  let* (_, higher_env_version) =
    match List.hd (List.rev chunk) with
    | None -> failwith "Cannot read chunk to cement."
    | Some e -> return e
  in
  let block_chunk = List.map fst chunk in
  if lower_env_version = Protocol.V0 && higher_env_version = Protocol.V0 then
    (* No need to rewrite the cemented blocks as the block and
       operation metadata hashes are not expected to be stored, only
       store the metadata. *)
    Cemented_block_store.cement_blocks_metadata cemented_store block_chunk
  else
    (* In case of blocks with expected block and operations metadata
       hash, we check if they are missing to, potentially, restore
       them. *)
    let is_valid level =
      let* o =
        Cemented_block_store.get_cemented_block_by_level
          ~read_metadata:false
          cemented_store
          level
      in
      match o with
      | None -> tzfail (Reconstruction_failure (Cannot_read_block_level level))
      | Some b -> (
          match
            ( Block_repr.block_metadata_hash b,
              Block_repr.operations_metadata_hashes b )
          with
          | (Some _, Some _) -> return_true
          | _ -> return_false)
    in
    let* valid_lower_block = is_valid (Block_repr.level lower_block) in
    (* If the lower cycle bounds have the block and operations
       metadata hash stored, as expected, we only store the
       metadata. We check only the lower bound as the only case where
       the upper bound may differ is after a snapshot import. In this
       case, the lower bound is enough to determine the validity of
       the cycle as the lower cannot be valid while the upper is
       not. *)
    if valid_lower_block then
      Cemented_block_store.cement_blocks_metadata cemented_store block_chunk
    else
      (* Overwrite the existing cycle to restore the blocks and
         operations metadata hash and store the associated
         metadata. *)
      Cemented_block_store.cement_blocks
        ~check_consistency:false
        cemented_store
        ~write_metadata:true
        block_chunk

let gather_available_metadata chain_store ~start_level ~end_level =
  let open Lwt_result_syntax in
  let rec aux level acc =
    if level > end_level then return acc
    else
      let* block = Store.Block.read_block_by_level chain_store level in
      let* metadata = Store.Block.get_block_metadata chain_store block in
      let block_with_metadata =
        {(Store.Unsafe.repr_of_block block) with metadata = Some metadata}
      in
      aux (Int32.succ level) (block_with_metadata :: acc)
  in
  aux start_level []

(* Reconstruct the storage without checking if the context is already
   populated. We assume that committing an existing context is a
   nop. *)
let reconstruct_cemented chain_store context_index ~user_activated_upgrades
    ~user_activated_protocol_overrides ~operation_metadata_size_limit
<<<<<<< HEAD
    ~start_block_level =
=======
    ~start_block_level ~progress_display_mode =
  let open Lwt_result_syntax in
>>>>>>> 55b3bab8
  let block_store = Store.Unsafe.get_block_store chain_store in
  let cemented_block_store = Block_store.cemented_block_store block_store in
  let chain_dir = Store.Chain.chain_dir chain_store in
  let cemented_blocks_dir = Naming.cemented_blocks_dir chain_dir in
  let* (cemented_cycles, start_cycle_index) =
    let* o =
      Cemented_block_store.load_table cemented_blocks_dir
      (* Filter the cemented cycles to get the ones to reconstruct *)
    in
    match o with
    | None -> return ([], 0)
    | Some cycles ->
        let cycles_to_restore =
          List.filter
            (fun {Cemented_block_store.start_level; end_level; _} ->
              start_level >= start_block_level
              || start_block_level >= start_level
                 && start_block_level <= end_level)
            (Array.to_list cycles)
        in
        let first_cycle_index =
          Array.length cycles - List.length cycles_to_restore
        in
        return (cycles_to_restore, first_cycle_index)
  in
  Animation.display_progress
    ~pp_print_step:(fun ppf i ->
      Format.fprintf
        ppf
        "Reconstructing cemented blocks: %i/%d cycles rebuilt"
        (i + start_cycle_index)
        (List.length cemented_cycles + start_cycle_index))
    ~progress_display_mode
    (fun notify ->
      let rec aux = function
        | [] ->
            (* No cemented to reconstruct *)
            return_unit
        | ({Cemented_block_store.start_level; end_level; _} as file) :: tl -> (
            let* s = cemented_metadata_status cemented_block_store file in
            match s with
            | Complete ->
                (* Should not happen: we should have stopped or not started *)
                return_unit
            | Partial limit ->
                (* Reconstruct it partially and then stop *)
                (* As the block at level = limit contains metadata the
                   sub chunk stops before. Then, we gather the stored
                   metadata at limit (incl.). *)
<<<<<<< HEAD
                reconstruct_chunk
                  chain_store
                  context_index
                  ~user_activated_upgrades
                  ~user_activated_protocol_overrides
                  ~operation_metadata_size_limit
                  ~start_level
                  ~end_level:Int32.(pred limit)
                >>=? fun chunk ->
                gather_available_metadata
                  chain_store
                  ~start_level:limit
                  ~end_level
                >>=? List.map_es (fun br ->
                         protocol_env_of_protocol_level
                           chain_store
                           (Block_repr.proto_level br)
                           (Block_repr.hash br)
                         >>=? fun proto_env_version ->
                         return (br, proto_env_version))
                >>=? fun available_metadata ->
                store_chunk
                  cemented_block_store
                  (List.append chunk available_metadata)
                >>=? fun () ->
                notify () >>= fun () -> return_unit
            | Not_stored ->
                (* Reconstruct it and continue *)
                reconstruct_chunk
                  chain_store
                  context_index
                  ~user_activated_upgrades
                  ~user_activated_protocol_overrides
                  ~operation_metadata_size_limit
                  ~start_level
                  ~end_level
                >>=? fun chunk ->
                store_chunk cemented_block_store chunk >>=? fun () ->
                notify () >>= fun () -> aux tl)
=======
                let* chunk =
                  reconstruct_chunk
                    chain_store
                    context_index
                    ~user_activated_upgrades
                    ~user_activated_protocol_overrides
                    ~operation_metadata_size_limit
                    ~start_level
                    ~end_level:Int32.(pred limit)
                in
                let* brs =
                  gather_available_metadata
                    chain_store
                    ~start_level:limit
                    ~end_level
                in
                let* available_metadata =
                  List.map_es
                    (fun br ->
                      let* proto_env_version =
                        protocol_env_of_protocol_level
                          chain_store
                          (Block_repr.proto_level br)
                          (Block_repr.hash br)
                      in
                      return (br, proto_env_version))
                    brs
                in
                let* () =
                  store_chunk
                    cemented_block_store
                    (List.append chunk available_metadata)
                in
                let*! () = notify () in
                return_unit
            | Not_stored ->
                (* Reconstruct it and continue *)
                let* chunk =
                  reconstruct_chunk
                    chain_store
                    context_index
                    ~user_activated_upgrades
                    ~user_activated_protocol_overrides
                    ~operation_metadata_size_limit
                    ~start_level
                    ~end_level
                in
                let* () = store_chunk cemented_block_store chunk in
                let*! () = notify () in
                aux tl)
>>>>>>> 55b3bab8
      in
      aux cemented_cycles)

let reconstruct_floating chain_store context_index ~user_activated_upgrades
<<<<<<< HEAD
    ~user_activated_protocol_overrides ~operation_metadata_size_limit =
=======
    ~user_activated_protocol_overrides ~operation_metadata_size_limit
    ~progress_display_mode =
  let open Lwt_result_syntax in
>>>>>>> 55b3bab8
  let chain_id = Store.Chain.chain_id chain_store in
  let chain_dir = Store.Chain.chain_dir chain_store in
  let block_store = Store.Unsafe.get_block_store chain_store in
  let cemented_block_store = Block_store.cemented_block_store block_store in
  let*! new_ro_store =
    Floating_block_store.init chain_dir ~readonly:false RO_TMP
  in
  let floating_stores = Block_store.floating_block_stores block_store in
<<<<<<< HEAD
  Animation.display_progress
    ~pp_print_step:(fun ppf i ->
      Format.fprintf ppf "Reconstructing floating blocks: %i" i)
    (fun notify ->
      List.iter_es
        (fun fs ->
          Floating_block_store.iter_with_pred_s
            (fun (block, predecessors) ->
              let level = Block_repr.level block in
              (* If the block is genesis then just retrieve its metadata. *)
              (if Store.Block.is_genesis chain_store (Block_repr.hash block)
              then reconstruct_genesis_operations_metadata chain_store
              else
                (* It is needed to read the metadata using the
                   cemented_block_store to avoid the cache mechanism which
                   stores blocks without metadata *)
                Cemented_block_store.read_block_metadata
                  (Block_store.cemented_block_store block_store)
                  level
                >>=? function
                | None ->
                    (* When the metadata is not available in the
                       cemented_block_store, it means that the block (in
                       the floating store) was not cemented yet. It is
                       thus needed to recompute its metadata + context
                    *)
                    let block = Store.Unsafe.block_of_repr block in
                    let predecessor_hash = Store.Block.predecessor block in
                    (* We try to read the predecessor in the floating
                       store as a floating store invariant assumes
                       that the predecessor of a block is always
                       stored before. In that case, by the definition
                       of [iter], the predecessor will be available
                       in the [new_ro_store], as already processed. *)
                    (Floating_block_store.read_block
                       new_ro_store
                       predecessor_hash
                     >>= function
                     | Some pb -> return (Store.Unsafe.block_of_repr pb)
                     | None -> (
                         (* If the predecessor was already cemented,
                            read it in the cemented store. It is
                            assumed to be valid as the cemented store
                            was restored previously.*)
                         Cemented_block_store.get_cemented_block_by_hash
                           ~read_metadata:true
                           cemented_block_store
                           predecessor_hash
                         >>=? function
                         | None ->
                             fail
                               (Reconstruction_failure
                                  (Cannot_read_block_hash predecessor_hash))
                         | Some b -> return (Store.Unsafe.block_of_repr b)))
                    >>=? fun predecessor_block ->
                    apply_context
                      context_index
                      chain_id
                      ~user_activated_upgrades
                      ~user_activated_protocol_overrides
                      ~operation_metadata_size_limit
                      ~predecessor_block_metadata_hash:
                        (Store.Block.block_metadata_hash predecessor_block)
                      ~predecessor_ops_metadata_hash:
                        (Store.Block.all_operations_metadata_hash
                           predecessor_block)
                      ~predecessor_block
                      block
                | Some
                    {
                      message;
                      max_operations_ttl;
                      last_allowed_fork_level;
                      block_metadata;
                      operations_metadata;
                    } ->
                    let operations_metadata =
                      match Block_repr.operations_metadata_hashes block with
                      | Some v ->
                          let operations_metadata =
                            List.map2
                              ~when_different_lengths:()
                              (WithExceptions.List.combine ~loc:__LOC__)
                              operations_metadata
                              v
                            |> WithExceptions.Result.get_ok ~loc:__LOC__
                          in
                          Block_validation.Metadata_hash operations_metadata
                      | None -> No_metadata_hash operations_metadata
                    in
                    return
                      ( message,
                        max_operations_ttl,
                        last_allowed_fork_level,
                        block_metadata,
                        operations_metadata ))
              >>=? fun ( message,
                         max_operations_ttl,
                         last_allowed_fork_level,
                         block_metadata,
                         operations_metadata ) ->
              protocol_env_of_protocol_level
                chain_store
                (Block_repr.proto_level block)
                (Block_repr.hash block)
              >>=? fun block_protocol_env ->
              let reconstructed_block =
                restore_block_contents
                  chain_store
                  block_protocol_env
                  ~block_metadata
                  ~operations_metadata
                  message
                  max_operations_ttl
                  last_allowed_fork_level
                  block
              in
              Floating_block_store.append_block
                new_ro_store
                predecessors
                reconstructed_block
              >>= fun () ->
              notify () >>= fun () -> return_unit)
            fs
          >>=? fun () -> return_unit)
        floating_stores)
  >>=? fun () ->
  Block_store.move_floating_store
    block_store
    ~src:new_ro_store
    ~dst_kind:Floating_block_store.RO
  >>=? fun () ->
=======
  let* () =
    Animation.display_progress
      ~pp_print_step:(fun ppf i ->
        Format.fprintf ppf "Reconstructing floating blocks: %i" i)
      ~progress_display_mode
      (fun notify ->
        List.iter_es
          (fun fs ->
            let* () =
              Floating_block_store.iter_with_pred_s
                (fun (block, predecessors) ->
                  let level = Block_repr.level block in
                  (* If the block is genesis then just retrieve its metadata. *)
                  let* ( message,
                         max_operations_ttl,
                         last_allowed_fork_level,
                         block_metadata,
                         operations_metadata ) =
                    if
                      Store.Block.is_genesis chain_store (Block_repr.hash block)
                    then reconstruct_genesis_operations_metadata chain_store
                    else
                      (* It is needed to read the metadata using the
                         cemented_block_store to avoid the cache mechanism which
                         stores blocks without metadata *)
                      let* o =
                        Cemented_block_store.read_block_metadata
                          (Block_store.cemented_block_store block_store)
                          level
                      in
                      match o with
                      | None ->
                          (* When the metadata is not available in the
                             cemented_block_store, it means that the block (in
                             the floating store) was not cemented yet. It is
                             thus needed to recompute its metadata + context
                          *)
                          let block = Store.Unsafe.block_of_repr block in
                          let predecessor_hash =
                            Store.Block.predecessor block
                          in
                          (* We try to read the predecessor in the floating
                             store as a floating store invariant assumes
                             that the predecessor of a block is always
                             stored before. In that case, by the definition
                             of [iter], the predecessor will be available
                             in the [new_ro_store], as already processed. *)
                          let* predecessor_block =
                            let*! o =
                              Floating_block_store.read_block
                                new_ro_store
                                predecessor_hash
                            in
                            match o with
                            | Some pb -> return (Store.Unsafe.block_of_repr pb)
                            | None -> (
                                (* If the predecessor was already cemented,
                                   read it in the cemented store. It is
                                   assumed to be valid as the cemented store
                                   was restored previously.*)
                                let* o =
                                  Cemented_block_store
                                  .get_cemented_block_by_hash
                                    ~read_metadata:true
                                    cemented_block_store
                                    predecessor_hash
                                in
                                match o with
                                | None ->
                                    tzfail
                                      (Reconstruction_failure
                                         (Cannot_read_block_hash
                                            predecessor_hash))
                                | Some b ->
                                    return (Store.Unsafe.block_of_repr b))
                          in
                          let* res =
                            apply_context
                              context_index
                              chain_id
                              ~user_activated_upgrades
                              ~user_activated_protocol_overrides
                              ~operation_metadata_size_limit
                              ~predecessor_block_metadata_hash:
                                (Store.Block.block_metadata_hash
                                   predecessor_block)
                              ~predecessor_ops_metadata_hash:
                                (Store.Block.all_operations_metadata_hash
                                   predecessor_block)
                              ~predecessor_block
                              block
                          in
                          let*! () =
                            Event.(emit reconstruct_block_success)
                              (Store.Block.descriptor block)
                          in
                          return res
                      | Some
                          {
                            message;
                            max_operations_ttl;
                            last_allowed_fork_level;
                            block_metadata;
                            operations_metadata;
                          } ->
                          let operations_metadata =
                            match
                              Block_repr.operations_metadata_hashes block
                            with
                            | Some v ->
                                let operations_metadata =
                                  WithExceptions.List.map2
                                    ~loc:__LOC__
                                    (WithExceptions.List.combine ~loc:__LOC__)
                                    operations_metadata
                                    v
                                in
                                Block_validation.Metadata_hash
                                  operations_metadata
                            | None -> No_metadata_hash operations_metadata
                          in
                          return
                            ( message,
                              max_operations_ttl,
                              last_allowed_fork_level,
                              block_metadata,
                              operations_metadata )
                  in
                  let* block_protocol_env =
                    protocol_env_of_protocol_level
                      chain_store
                      (Block_repr.proto_level block)
                      (Block_repr.hash block)
                  in
                  let reconstructed_block =
                    restore_block_contents
                      chain_store
                      block_protocol_env
                      ~block_metadata
                      ~operations_metadata
                      message
                      max_operations_ttl
                      last_allowed_fork_level
                      block
                  in
                  let*! () =
                    Floating_block_store.append_block
                      new_ro_store
                      predecessors
                      reconstructed_block
                  in
                  let*! () = notify () in
                  return_unit)
                fs
            in
            return_unit)
          floating_stores)
  in
  let* () =
    Block_store.move_floating_store
      block_store
      ~src:new_ro_store
      ~dst_kind:Floating_block_store.RO
  in
>>>>>>> 55b3bab8
  (* Reset the RW to an empty floating_block_store *)
  let*! empty_rw = Floating_block_store.init chain_dir ~readonly:false RW_TMP in
  Block_store.move_floating_store
    block_store
    ~src:empty_rw
    ~dst_kind:Floating_block_store.RW

(* Only Full modes with any offset can be reconstructed *)
let check_history_mode_compatibility chain_store savepoint genesis_block =
  let open Lwt_result_syntax in
  match Store.Chain.history_mode chain_store with
  | History_mode.(Full _) ->
      fail_when
        (snd savepoint = Store.Block.level genesis_block)
        (Reconstruction_failure Nothing_to_reconstruct)
  | _ as history_mode -> tzfail (Cannot_reconstruct history_mode)

let restore_constants chain_store genesis_block head_lafl_block
    ~cementing_highwatermark =
  let open Lwt_result_syntax in
  (* The checkpoint is updated to the last allowed fork level of the
     current head if higher than the cementing
     highwatermark. Otherwise, the checkpoint is assumed to be the
     cementing highwatermark (this may occur after a snapshot
     import). Thus, we ensure that the store invariant
     `cementing_highwatermark <= checkpoint` is maintained. *)
  let head_lafl_descr = Store.Block.descriptor head_lafl_block in
  let checkpoint =
    match cementing_highwatermark with
    | None -> head_lafl_descr
    | Some chw ->
        if snd chw > Store.Block.level head_lafl_block then chw
        else head_lafl_descr
  in
  let* () = Store.Unsafe.set_checkpoint chain_store checkpoint in
  let* () = Store.Unsafe.set_history_mode chain_store History_mode.Archive in
  let genesis = Store.Block.descriptor genesis_block in
  let* () = Store.Unsafe.set_savepoint chain_store genesis in
  Store.Unsafe.set_caboose chain_store genesis

(* Computes at which level the reconstruction should start. If a
   previous reconstruction is left unfinished, the procedure will restart
   at the lowest non cemented cycle. Otherwise, the reconstruction starts
   at the genesis. *)
let compute_start_level chain_store savepoint =
  let open Lwt_result_syntax in
  let chain_dir = Store.Chain.chain_dir chain_store in
  let reconstruct_lockfile = Naming.reconstruction_lock_file chain_dir in
  let reconstruct_lockfile_path = Naming.file_path reconstruct_lockfile in
  if Sys.file_exists reconstruct_lockfile_path then
    let cemented_blocks_dir = Naming.cemented_blocks_dir chain_dir in
    let* o = Cemented_block_store.load_table cemented_blocks_dir in
    match o with
    | None -> return 0l
    | Some l ->
        let rec aux level = function
          | [] -> return level
          | {Cemented_block_store.start_level; file; _} :: tl ->
              let metadata_file =
                Naming.cemented_blocks_metadata_file
                  (Naming.cemented_blocks_metadata_dir cemented_blocks_dir)
                  file
              in
              if Sys.file_exists (Naming.file_path metadata_file) then
                aux start_level tl
              else return start_level
        in
        let* start_block_level = aux 0l (Array.to_list l) in
        let* start_block =
          Store.Block.read_block_by_level chain_store start_block_level
        in
        let*! () =
          Event.(
            emit
              reconstruct_resuming
              (Store.Block.descriptor start_block, savepoint))
        in
        return start_block_level
  else
    let*! () = Event.(emit reconstruct_start_default savepoint) in
    return 0l

(* [locked chain_dir f] locks the [chain_dir] while [f] is
   executing. The aim of this lock is to:
   - avoid the node to be run while the storage reconstruction is
     running,
   - leave the lock file if the reconstruction is interrupted (by any
     exception or if cancelled) acknowledge that a reconstruction must
     be resumed. *)
let locked chain_dir f =
  let open Lwt_result_syntax in
  let reconstruct_lockfile_path =
    Naming.reconstruction_lock_file chain_dir |> Naming.file_path
  in
  let*! file =
    Lwt_unix.openfile
      reconstruct_lockfile_path
      [Unix.O_CREAT; O_RDWR; O_CLOEXEC; O_SYNC]
      0o644
  in
  let*! () = Lwt_unix.close file in
  let* res = f () in
  let*! () = Lwt_unix.unlink reconstruct_lockfile_path in
  return res

let reconstruct ?patch_context ~store_dir ~context_dir genesis
    ~user_activated_upgrades ~user_activated_protocol_overrides
<<<<<<< HEAD
    ~operation_metadata_size_limit =
=======
    ~operation_metadata_size_limit ~progress_display_mode =
  let open Lwt_result_syntax in
>>>>>>> 55b3bab8
  (* We need to inhibit the cache to avoid hitting the cache with
     already loaded blocks with missing metadata. *)
  let* store =
    Store.init
      ~block_cache_limit:1
      ?patch_context
      ~store_dir
      ~context_dir
      ~allow_testchains:false
      genesis
  in
  protect
    ~on_error:(fun err ->
      let*! () = Store.close_store store in
      Lwt.return (Error err))
    (fun () ->
      let context_index = Store.context_index store in
      let chain_store = Store.main_chain_store store in
      let*! genesis_block = Store.Chain.genesis_block chain_store in
      let*! savepoint = Store.Chain.savepoint chain_store in
      let* () =
        check_history_mode_compatibility chain_store savepoint genesis_block
      in
      let* start_block_level = compute_start_level chain_store savepoint in
      let*! () = Event.(emit reconstruct_enum ()) in
      let*! current_head = Store.Chain.current_head chain_store in
      let* head_metadata =
        Store.Block.get_block_metadata chain_store current_head
      in
      let* head_lafl_block =
        Store.Block.read_block_by_level
          chain_store
          (Store.Block.last_allowed_fork_level head_metadata)
      in
      let* cementing_highwatermark_data =
        Stored_data.load
          (Naming.cementing_highwatermark_file
             (Store.Chain.chain_dir chain_store))
      in
      let* cementing_highwatermark =
        let*! o = Stored_data.get cementing_highwatermark_data in
        match o with
        | None -> return_none
        | Some chw ->
            let* b = Store.Block.read_block_by_level chain_store chw in
            let d = Store.Block.descriptor b in
            return_some d
      in
      let chain_dir = Store.Chain.chain_dir chain_store in
<<<<<<< HEAD
      locked chain_dir (fun () ->
          reconstruct_cemented
            chain_store
            context_index
            ~user_activated_upgrades
            ~user_activated_protocol_overrides
            ~operation_metadata_size_limit
            ~start_block_level
          >>=? fun () ->
          reconstruct_floating
            chain_store
            context_index
            ~user_activated_upgrades
            ~user_activated_protocol_overrides
            ~operation_metadata_size_limit
          >>=? fun () ->
          restore_constants
            chain_store
            genesis_block
            head_lafl_block
            ~cementing_highwatermark)
      >>=? fun () ->
=======
      let* () =
        locked chain_dir (fun () ->
            let* () =
              reconstruct_cemented
                chain_store
                context_index
                ~user_activated_upgrades
                ~user_activated_protocol_overrides
                ~operation_metadata_size_limit
                ~start_block_level
                ~progress_display_mode
            in
            let* () =
              reconstruct_floating
                chain_store
                context_index
                ~user_activated_upgrades
                ~user_activated_protocol_overrides
                ~operation_metadata_size_limit
                ~progress_display_mode
            in
            restore_constants
              chain_store
              genesis_block
              head_lafl_block
              ~cementing_highwatermark)
      in
>>>>>>> 55b3bab8
      (* TODO? add a global check *)
      let*! () = Event.(emit reconstruct_success ()) in
      let*! () = Store.close_store store in
      return_unit)<|MERGE_RESOLUTION|>--- conflicted
+++ resolved
@@ -168,12 +168,6 @@
 let compute_block_metadata_hash block_metadata =
   Some (Block_metadata_hash.hash_bytes [block_metadata])
 
-<<<<<<< HEAD
-(* We assume that the given list is not empty. *)
-let compute_operations_metadata_hashes = function
-  | Block_validation.No_metadata_hash _ -> None
-  | Metadata_hash v -> Some (List.map (List.map snd) v)
-=======
 let split_operations_metadata = function
   | Block_validation.No_metadata_hash metadata -> (metadata, None)
   | Metadata_hash l ->
@@ -186,7 +180,6 @@
           l
       in
       (List.rev metadata, Some (List.rev hashes))
->>>>>>> 55b3bab8
 
 let compute_all_operations_metadata_hash block =
   if Block_repr.validation_passes block = 0 then None
@@ -201,10 +194,7 @@
     ~user_activated_protocol_overrides ~operation_metadata_size_limit
     ~predecessor_block_metadata_hash ~predecessor_ops_metadata_hash
     ~predecessor_block block =
-<<<<<<< HEAD
-=======
-  let open Lwt_result_syntax in
->>>>>>> 55b3bab8
+  let open Lwt_result_syntax in
   let block_header = Store.Block.header block in
   let operations = Store.Block.operations block in
   let predecessor_block_header = Store.Block.header predecessor_block in
@@ -278,12 +268,9 @@
 let restore_block_contents chain_store block_protocol_env ~block_metadata
     ~operations_metadata message max_operations_ttl last_allowed_fork_level
     block =
-<<<<<<< HEAD
-=======
   let (operations_metadata, operations_metadata_hashes) =
     split_operations_metadata operations_metadata
   in
->>>>>>> 55b3bab8
   let contents =
     if
       Store.Block.is_genesis chain_store (Block_repr.hash block)
@@ -296,14 +283,6 @@
         operations_metadata_hashes;
       }
   in
-<<<<<<< HEAD
-  let operations_metadata =
-    match operations_metadata with
-    | No_metadata_hash v -> v
-    | Metadata_hash v -> List.map (List.map fst) v
-  in
-=======
->>>>>>> 55b3bab8
   let metadata =
     {
       Block_repr.message;
@@ -316,11 +295,7 @@
   {block with contents; metadata = Some metadata}
 
 let reconstruct_genesis_operations_metadata chain_store =
-<<<<<<< HEAD
-  let open Lwt_tzresult_syntax in
-=======
-  let open Lwt_result_syntax in
->>>>>>> 55b3bab8
+  let open Lwt_result_syntax in
   let*! genesis_block = Store.Chain.genesis_block chain_store in
   let* {
          message;
@@ -335,20 +310,11 @@
     match Store.Block.operations_metadata_hashes genesis_block with
     | Some v ->
         let operations_metadata =
-<<<<<<< HEAD
-          List.map2
-            ~when_different_lengths:()
-            (WithExceptions.List.combine ~loc:__LOC__)
-            operations_metadata
-            v
-          |> WithExceptions.Result.get_ok ~loc:__LOC__
-=======
           WithExceptions.List.map2
             ~loc:__LOC__
             (WithExceptions.List.combine ~loc:__LOC__)
             operations_metadata
             v
->>>>>>> 55b3bab8
         in
         Block_validation.Metadata_hash operations_metadata
     | None -> No_metadata_hash operations_metadata
@@ -363,69 +329,11 @@
 let reconstruct_chunk chain_store context_index ~user_activated_upgrades
     ~user_activated_protocol_overrides ~operation_metadata_size_limit
     ~start_level ~end_level =
-<<<<<<< HEAD
-=======
-  let open Lwt_result_syntax in
->>>>>>> 55b3bab8
+  let open Lwt_result_syntax in
   let chain_id = Store.Chain.chain_id chain_store in
   let rec loop level acc =
     if level > end_level then return List.(rev acc)
     else
-<<<<<<< HEAD
-      (Store.Block.read_block_by_level_opt chain_store level >>= function
-       | None ->
-           failwith
-             "Cannot read block in cemented store. The storage is corrupted."
-       | Some b -> return b)
-      >>=? fun block ->
-      (if Store.Block.is_genesis chain_store (Store.Block.hash block) then
-       reconstruct_genesis_operations_metadata chain_store
-      else
-        (match acc with
-        | [] ->
-            (* As the predecessor of the first block of the chunk was
-               already reconstructed and stored, we can read it as
-               usual. *)
-            Store.Block.read_predecessor chain_store block
-            >>=? fun predecessor_block ->
-            return
-              ( predecessor_block,
-                Store.Block.block_metadata_hash predecessor_block,
-                Store.Block.all_operations_metadata_hash predecessor_block )
-        | (pred, _) :: _ ->
-            (* While the chunk is being recontsructed, we compute the
-               block and operations metadata hash using the predecessor
-               stored in chunk being accumulated instead of reading
-               it. *)
-            let predecessor_block = Store.Unsafe.block_of_repr pred in
-            return
-              ( predecessor_block,
-                Block_repr.block_metadata_hash pred,
-                compute_all_operations_metadata_hash pred ))
-        >>=? fun ( predecessor_block,
-                   predecessor_block_metadata_hash,
-                   predecessor_ops_metadata_hash ) ->
-        apply_context
-          context_index
-          chain_id
-          ~user_activated_upgrades
-          ~user_activated_protocol_overrides
-          ~operation_metadata_size_limit
-          ~predecessor_block_metadata_hash
-          ~predecessor_ops_metadata_hash
-          ~predecessor_block
-          block)
-      >>=? fun ( message,
-                 max_operations_ttl,
-                 last_allowed_fork_level,
-                 block_metadata,
-                 operations_metadata ) ->
-      protocol_env_of_protocol_level
-        chain_store
-        (Store.Block.proto_level block)
-        (Store.Block.hash block)
-      >>=? fun block_protocol_env ->
-=======
       let* block =
         let*! o = Store.Block.read_block_by_level_opt chain_store level in
         match o with
@@ -489,7 +397,6 @@
           (Store.Block.proto_level block)
           (Store.Block.hash block)
       in
->>>>>>> 55b3bab8
       let reconstructed_block =
         restore_block_contents
           chain_store
@@ -583,12 +490,8 @@
    nop. *)
 let reconstruct_cemented chain_store context_index ~user_activated_upgrades
     ~user_activated_protocol_overrides ~operation_metadata_size_limit
-<<<<<<< HEAD
-    ~start_block_level =
-=======
     ~start_block_level ~progress_display_mode =
   let open Lwt_result_syntax in
->>>>>>> 55b3bab8
   let block_store = Store.Unsafe.get_block_store chain_store in
   let cemented_block_store = Block_store.cemented_block_store block_store in
   let chain_dir = Store.Chain.chain_dir chain_store in
@@ -638,47 +541,6 @@
                 (* As the block at level = limit contains metadata the
                    sub chunk stops before. Then, we gather the stored
                    metadata at limit (incl.). *)
-<<<<<<< HEAD
-                reconstruct_chunk
-                  chain_store
-                  context_index
-                  ~user_activated_upgrades
-                  ~user_activated_protocol_overrides
-                  ~operation_metadata_size_limit
-                  ~start_level
-                  ~end_level:Int32.(pred limit)
-                >>=? fun chunk ->
-                gather_available_metadata
-                  chain_store
-                  ~start_level:limit
-                  ~end_level
-                >>=? List.map_es (fun br ->
-                         protocol_env_of_protocol_level
-                           chain_store
-                           (Block_repr.proto_level br)
-                           (Block_repr.hash br)
-                         >>=? fun proto_env_version ->
-                         return (br, proto_env_version))
-                >>=? fun available_metadata ->
-                store_chunk
-                  cemented_block_store
-                  (List.append chunk available_metadata)
-                >>=? fun () ->
-                notify () >>= fun () -> return_unit
-            | Not_stored ->
-                (* Reconstruct it and continue *)
-                reconstruct_chunk
-                  chain_store
-                  context_index
-                  ~user_activated_upgrades
-                  ~user_activated_protocol_overrides
-                  ~operation_metadata_size_limit
-                  ~start_level
-                  ~end_level
-                >>=? fun chunk ->
-                store_chunk cemented_block_store chunk >>=? fun () ->
-                notify () >>= fun () -> aux tl)
-=======
                 let* chunk =
                   reconstruct_chunk
                     chain_store
@@ -729,18 +591,13 @@
                 let* () = store_chunk cemented_block_store chunk in
                 let*! () = notify () in
                 aux tl)
->>>>>>> 55b3bab8
       in
       aux cemented_cycles)
 
 let reconstruct_floating chain_store context_index ~user_activated_upgrades
-<<<<<<< HEAD
-    ~user_activated_protocol_overrides ~operation_metadata_size_limit =
-=======
     ~user_activated_protocol_overrides ~operation_metadata_size_limit
     ~progress_display_mode =
   let open Lwt_result_syntax in
->>>>>>> 55b3bab8
   let chain_id = Store.Chain.chain_id chain_store in
   let chain_dir = Store.Chain.chain_dir chain_store in
   let block_store = Store.Unsafe.get_block_store chain_store in
@@ -749,140 +606,6 @@
     Floating_block_store.init chain_dir ~readonly:false RO_TMP
   in
   let floating_stores = Block_store.floating_block_stores block_store in
-<<<<<<< HEAD
-  Animation.display_progress
-    ~pp_print_step:(fun ppf i ->
-      Format.fprintf ppf "Reconstructing floating blocks: %i" i)
-    (fun notify ->
-      List.iter_es
-        (fun fs ->
-          Floating_block_store.iter_with_pred_s
-            (fun (block, predecessors) ->
-              let level = Block_repr.level block in
-              (* If the block is genesis then just retrieve its metadata. *)
-              (if Store.Block.is_genesis chain_store (Block_repr.hash block)
-              then reconstruct_genesis_operations_metadata chain_store
-              else
-                (* It is needed to read the metadata using the
-                   cemented_block_store to avoid the cache mechanism which
-                   stores blocks without metadata *)
-                Cemented_block_store.read_block_metadata
-                  (Block_store.cemented_block_store block_store)
-                  level
-                >>=? function
-                | None ->
-                    (* When the metadata is not available in the
-                       cemented_block_store, it means that the block (in
-                       the floating store) was not cemented yet. It is
-                       thus needed to recompute its metadata + context
-                    *)
-                    let block = Store.Unsafe.block_of_repr block in
-                    let predecessor_hash = Store.Block.predecessor block in
-                    (* We try to read the predecessor in the floating
-                       store as a floating store invariant assumes
-                       that the predecessor of a block is always
-                       stored before. In that case, by the definition
-                       of [iter], the predecessor will be available
-                       in the [new_ro_store], as already processed. *)
-                    (Floating_block_store.read_block
-                       new_ro_store
-                       predecessor_hash
-                     >>= function
-                     | Some pb -> return (Store.Unsafe.block_of_repr pb)
-                     | None -> (
-                         (* If the predecessor was already cemented,
-                            read it in the cemented store. It is
-                            assumed to be valid as the cemented store
-                            was restored previously.*)
-                         Cemented_block_store.get_cemented_block_by_hash
-                           ~read_metadata:true
-                           cemented_block_store
-                           predecessor_hash
-                         >>=? function
-                         | None ->
-                             fail
-                               (Reconstruction_failure
-                                  (Cannot_read_block_hash predecessor_hash))
-                         | Some b -> return (Store.Unsafe.block_of_repr b)))
-                    >>=? fun predecessor_block ->
-                    apply_context
-                      context_index
-                      chain_id
-                      ~user_activated_upgrades
-                      ~user_activated_protocol_overrides
-                      ~operation_metadata_size_limit
-                      ~predecessor_block_metadata_hash:
-                        (Store.Block.block_metadata_hash predecessor_block)
-                      ~predecessor_ops_metadata_hash:
-                        (Store.Block.all_operations_metadata_hash
-                           predecessor_block)
-                      ~predecessor_block
-                      block
-                | Some
-                    {
-                      message;
-                      max_operations_ttl;
-                      last_allowed_fork_level;
-                      block_metadata;
-                      operations_metadata;
-                    } ->
-                    let operations_metadata =
-                      match Block_repr.operations_metadata_hashes block with
-                      | Some v ->
-                          let operations_metadata =
-                            List.map2
-                              ~when_different_lengths:()
-                              (WithExceptions.List.combine ~loc:__LOC__)
-                              operations_metadata
-                              v
-                            |> WithExceptions.Result.get_ok ~loc:__LOC__
-                          in
-                          Block_validation.Metadata_hash operations_metadata
-                      | None -> No_metadata_hash operations_metadata
-                    in
-                    return
-                      ( message,
-                        max_operations_ttl,
-                        last_allowed_fork_level,
-                        block_metadata,
-                        operations_metadata ))
-              >>=? fun ( message,
-                         max_operations_ttl,
-                         last_allowed_fork_level,
-                         block_metadata,
-                         operations_metadata ) ->
-              protocol_env_of_protocol_level
-                chain_store
-                (Block_repr.proto_level block)
-                (Block_repr.hash block)
-              >>=? fun block_protocol_env ->
-              let reconstructed_block =
-                restore_block_contents
-                  chain_store
-                  block_protocol_env
-                  ~block_metadata
-                  ~operations_metadata
-                  message
-                  max_operations_ttl
-                  last_allowed_fork_level
-                  block
-              in
-              Floating_block_store.append_block
-                new_ro_store
-                predecessors
-                reconstructed_block
-              >>= fun () ->
-              notify () >>= fun () -> return_unit)
-            fs
-          >>=? fun () -> return_unit)
-        floating_stores)
-  >>=? fun () ->
-  Block_store.move_floating_store
-    block_store
-    ~src:new_ro_store
-    ~dst_kind:Floating_block_store.RO
-  >>=? fun () ->
-=======
   let* () =
     Animation.display_progress
       ~pp_print_step:(fun ppf i ->
@@ -1047,7 +770,6 @@
       ~src:new_ro_store
       ~dst_kind:Floating_block_store.RO
   in
->>>>>>> 55b3bab8
   (* Reset the RW to an empty floating_block_store *)
   let*! empty_rw = Floating_block_store.init chain_dir ~readonly:false RW_TMP in
   Block_store.move_floating_store
@@ -1155,12 +877,8 @@
 
 let reconstruct ?patch_context ~store_dir ~context_dir genesis
     ~user_activated_upgrades ~user_activated_protocol_overrides
-<<<<<<< HEAD
-    ~operation_metadata_size_limit =
-=======
     ~operation_metadata_size_limit ~progress_display_mode =
   let open Lwt_result_syntax in
->>>>>>> 55b3bab8
   (* We need to inhibit the cache to avoid hitting the cache with
      already loaded blocks with missing metadata. *)
   let* store =
@@ -1210,30 +928,6 @@
             return_some d
       in
       let chain_dir = Store.Chain.chain_dir chain_store in
-<<<<<<< HEAD
-      locked chain_dir (fun () ->
-          reconstruct_cemented
-            chain_store
-            context_index
-            ~user_activated_upgrades
-            ~user_activated_protocol_overrides
-            ~operation_metadata_size_limit
-            ~start_block_level
-          >>=? fun () ->
-          reconstruct_floating
-            chain_store
-            context_index
-            ~user_activated_upgrades
-            ~user_activated_protocol_overrides
-            ~operation_metadata_size_limit
-          >>=? fun () ->
-          restore_constants
-            chain_store
-            genesis_block
-            head_lafl_block
-            ~cementing_highwatermark)
-      >>=? fun () ->
-=======
       let* () =
         locked chain_dir (fun () ->
             let* () =
@@ -1261,7 +955,6 @@
               head_lafl_block
               ~cementing_highwatermark)
       in
->>>>>>> 55b3bab8
       (* TODO? add a global check *)
       let*! () = Event.(emit reconstruct_success ()) in
       let*! () = Store.close_store store in
