--- conflicted
+++ resolved
@@ -32,11 +32,7 @@
 
 type key = string list
 
-<<<<<<< HEAD
-type value = MBytes.t
-=======
 type value = Bytes.t
->>>>>>> fc8990b1
 
 type error += Unknown of string list
 
@@ -112,17 +108,10 @@
 let read_opt {dir; parent} key =
   ( match Lwt.get parent with
   | Some (txn, db, _cursor) ->
-<<<<<<< HEAD
-      Lmdb.get txn db (concat key) >>| MBytes.copy
-  | None ->
-      Lmdb.with_ro_db dir ~f:(fun txn db ->
-          Lmdb.get txn db (concat key) >>| MBytes.copy) )
-=======
       Lmdb.get txn db (concat key) >>| Bigstring.to_bytes
   | None ->
       Lmdb.with_ro_db dir ~f:(fun txn db ->
           Lmdb.get txn db (concat key) >>| Bigstring.to_bytes) )
->>>>>>> fc8990b1
   |> function
   | Ok v ->
       Lwt.return_some v
@@ -134,15 +123,6 @@
 let read {dir; parent} key =
   ( match Lwt.get parent with
   | Some (txn, db, _cursor) ->
-<<<<<<< HEAD
-      Lmdb.get txn db (concat key) >>| MBytes.copy
-  | None ->
-      Lmdb.with_ro_db dir ~f:(fun txn db ->
-          Lmdb.get txn db (concat key) >>| MBytes.copy) )
-  |> function Ok v -> return v | Error _err -> fail (Unknown key)
-
-let store {dir; parent} k v =
-=======
       Lmdb.get txn db (concat key) >>| Bigstring.to_bytes
   | None ->
       Lmdb.with_ro_db dir ~f:(fun txn db ->
@@ -151,7 +131,6 @@
 
 let store {dir; parent} k v =
   let v = Bigstring.of_bytes v in
->>>>>>> fc8990b1
   ( match Lwt.get parent with
   | Some (txn, db, _cursor) ->
       Lmdb.put txn db (concat k) v
@@ -185,11 +164,7 @@
     Lmdb.cursor_at cursor k
     >>= fun () ->
     Lmdb.cursor_get cursor
-<<<<<<< HEAD
-    >>| fun (first_k, _v) -> is_prefix k (MBytes.to_string first_k)
-=======
     >>| fun (first_k, _v) -> is_prefix k (Bigstring.to_string first_k)
->>>>>>> fc8990b1
   in
   ( match Lwt.get parent with
   | Some (txn, db, _cursor) ->
@@ -205,11 +180,7 @@
     Lmdb.cursor_at cursor k
     >>= fun () ->
     Lmdb.cursor_iter cursor ~f:(fun (kk, _v) ->
-<<<<<<< HEAD
-        let kk_string = MBytes.to_string kk in
-=======
         let kk_string = Bigstring.to_string kk in
->>>>>>> fc8990b1
         if is_prefix k kk_string then Lmdb.cursor_del cursor
         else Error KeyNotFound)
   in
@@ -315,11 +286,7 @@
   let rec inner ht cursor acc =
     Lmdb.cursor_get cursor
     >>=? fun (kk, _v) ->
-<<<<<<< HEAD
-    let kk = MBytes.to_string kk in
-=======
     let kk = Bigstring.to_string kk in
->>>>>>> fc8990b1
     let kk_split = split kk in
     match is_child ~child:kk_split ~parent:k with
     | false ->
@@ -354,11 +321,7 @@
         (let rec inner acc =
            Lmdb.cursor_get cursor
            >>=? fun (kk, _v) ->
-<<<<<<< HEAD
-           let kk = MBytes.to_string kk in
-=======
            let kk = Bigstring.to_string kk in
->>>>>>> fc8990b1
            let kk_split = split kk in
            match is_child ~child:kk_split ~parent:k with
            | false ->
