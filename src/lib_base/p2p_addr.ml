(*****************************************************************************)
(*                                                                           *)
(* Open Source License                                                       *)
(* Copyright (c) 2018 Dynamic Ledger Solutions, Inc. <contact@tezos.com>     *)
(*                                                                           *)
(* Permission is hereby granted, free of charge, to any person obtaining a   *)
(* copy of this software and associated documentation files (the "Software"),*)
(* to deal in the Software without restriction, including without limitation *)
(* the rights to use, copy, modify, merge, publish, distribute, sublicense,  *)
(* and/or sell copies of the Software, and to permit persons to whom the     *)
(* Software is furnished to do so, subject to the following conditions:      *)
(*                                                                           *)
(* The above copyright notice and this permission notice shall be included   *)
(* in all copies or substantial portions of the Software.                    *)
(*                                                                           *)
(* THE SOFTWARE IS PROVIDED "AS IS", WITHOUT WARRANTY OF ANY KIND, EXPRESS OR*)
(* IMPLIED, INCLUDING BUT NOT LIMITED TO THE WARRANTIES OF MERCHANTABILITY,  *)
(* FITNESS FOR A PARTICULAR PURPOSE AND NONINFRINGEMENT. IN NO EVENT SHALL   *)
(* THE AUTHORS OR COPYRIGHT HOLDERS BE LIABLE FOR ANY CLAIM, DAMAGES OR OTHER*)
(* LIABILITY, WHETHER IN AN ACTION OF CONTRACT, TORT OR OTHERWISE, ARISING   *)
(* FROM, OUT OF OR IN CONNECTION WITH THE SOFTWARE OR THE USE OR OTHER       *)
(* DEALINGS IN THE SOFTWARE.                                                 *)
(*                                                                           *)
(*****************************************************************************)

type t = Ipaddr.V6.t

let encoding =
  let open Data_encoding in
<<<<<<< HEAD
  splitted
    ~json:(conv Ipaddr.V6.to_string Ipaddr.V6.of_string_exn string)
    ~binary:(conv Ipaddr.V6.to_bytes Ipaddr.V6.of_bytes_exn string)
=======
  def "p2p_address" ~description:"An address for locating peers."
  @@ splitted
       ~json:(conv Ipaddr.V6.to_string Ipaddr.V6.of_string_exn string)
       ~binary:(conv Ipaddr.V6.to_octets Ipaddr.V6.of_octets_exn string)
>>>>>>> fc8990b1

type port = int

let pp ppf addr =
  match Ipaddr.v4_of_v6 addr with
  | Some addr ->
      Format.fprintf ppf "%a" Ipaddr.V4.pp addr
  | None ->
      Format.fprintf ppf "[%a]" Ipaddr.V6.pp addr

let of_string_opt str =
  match Ipaddr.of_string str with
  | Ok (Ipaddr.V4 addr) ->
      Some (Ipaddr.v6_of_v4 addr)
  | Ok (V6 addr) ->
      Some addr
  | Error (`Msg _) ->
      None

let of_string_exn str =
  match of_string_opt str with
  | None ->
      Pervasives.failwith "P2p_addr.of_string"
  | Some t ->
      t
<<<<<<< HEAD
=======

let to_string saddr = Format.asprintf "%a" pp saddr
>>>>>>> fc8990b1

let () = Data_encoding.Registration.register ~pp encoding<|MERGE_RESOLUTION|>--- conflicted
+++ resolved
@@ -27,16 +27,10 @@
 
 let encoding =
   let open Data_encoding in
-<<<<<<< HEAD
-  splitted
-    ~json:(conv Ipaddr.V6.to_string Ipaddr.V6.of_string_exn string)
-    ~binary:(conv Ipaddr.V6.to_bytes Ipaddr.V6.of_bytes_exn string)
-=======
   def "p2p_address" ~description:"An address for locating peers."
   @@ splitted
        ~json:(conv Ipaddr.V6.to_string Ipaddr.V6.of_string_exn string)
        ~binary:(conv Ipaddr.V6.to_octets Ipaddr.V6.of_octets_exn string)
->>>>>>> fc8990b1
 
 type port = int
 
@@ -62,10 +56,7 @@
       Pervasives.failwith "P2p_addr.of_string"
   | Some t ->
       t
-<<<<<<< HEAD
-=======
 
 let to_string saddr = Format.asprintf "%a" pp saddr
->>>>>>> fc8990b1
 
 let () = Data_encoding.Registration.register ~pp encoding