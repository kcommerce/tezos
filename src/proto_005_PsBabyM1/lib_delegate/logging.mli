--- conflicted
+++ resolved
@@ -46,15 +46,9 @@
 
 val filename_tag : string Tag.def
 
-<<<<<<< HEAD
-val signed_header_tag : MBytes.t Tag.def
-
-val signed_operation_tag : MBytes.t Tag.def
-=======
 val signed_header_tag : Bytes.t Tag.def
 
 val signed_operation_tag : Bytes.t Tag.def
->>>>>>> fc8990b1
 
 val operations_tag : Tezos_base.Operation.t list list Tag.def
 
