(*****************************************************************************)
(*                                                                           *)
(* Open Source License                                                       *)
(* Copyright (c) 2018 Dynamic Ledger Solutions, Inc. <contact@tezos.com>     *)
(*                                                                           *)
(* Permission is hereby granted, free of charge, to any person obtaining a   *)
(* copy of this software and associated documentation files (the "Software"),*)
(* to deal in the Software without restriction, including without limitation *)
(* the rights to use, copy, modify, merge, publish, distribute, sublicense,  *)
(* and/or sell copies of the Software, and to permit persons to whom the     *)
(* Software is furnished to do so, subject to the following conditions:      *)
(*                                                                           *)
(* The above copyright notice and this permission notice shall be included   *)
(* in all copies or substantial portions of the Software.                    *)
(*                                                                           *)
(* THE SOFTWARE IS PROVIDED "AS IS", WITHOUT WARRANTY OF ANY KIND, EXPRESS OR*)
(* IMPLIED, INCLUDING BUT NOT LIMITED TO THE WARRANTIES OF MERCHANTABILITY,  *)
(* FITNESS FOR A PARTICULAR PURPOSE AND NONINFRINGEMENT. IN NO EVENT SHALL   *)
(* THE AUTHORS OR COPYRIGHT HOLDERS BE LIABLE FOR ANY CLAIM, DAMAGES OR OTHER*)
(* LIABILITY, WHETHER IN AN ACTION OF CONTRACT, TORT OR OTHERWISE, ARISING   *)
(* FROM, OUT OF OR IN CONNECTION WITH THE SOFTWARE OR THE USE OR OTHER       *)
(* DEALINGS IN THE SOFTWARE.                                                 *)
(*                                                                           *)
(*****************************************************************************)

open Protocol
open Alpha_context

type t = B of Block.t | I of Incremental.t

let branch = function B b -> b.hash | I i -> (Incremental.predecessor i).hash

let level = function B b -> b.header.shell.level | I i -> Incremental.level i

let get_level ctxt =
  level ctxt |> Raw_level.of_int32 |> Environment.wrap_error |> Lwt.return

let rpc_ctxt =
  object
    method call_proto_service0
        : 'm 'q 'i 'o.
          ( ([< RPC_service.meth] as 'm),
            Environment.RPC_context.t,
            Environment.RPC_context.t,
            'q,
            'i,
            'o )
          RPC_service.t -> t -> 'q -> 'i -> 'o tzresult Lwt.t =
      fun s pr q i ->
        match pr with
        | B b ->
            Block.rpc_ctxt#call_proto_service0 s b q i
        | I b ->
            Incremental.rpc_ctxt#call_proto_service0 s b q i

    method call_proto_service1
        : 'm 'a 'q 'i 'o.
          ( ([< RPC_service.meth] as 'm),
            Environment.RPC_context.t,
            Environment.RPC_context.t * 'a,
            'q,
            'i,
            'o )
          RPC_service.t -> t -> 'a -> 'q -> 'i -> 'o tzresult Lwt.t =
      fun s pr a q i ->
        match pr with
        | B bl ->
            Block.rpc_ctxt#call_proto_service1 s bl a q i
        | I bl ->
            Incremental.rpc_ctxt#call_proto_service1 s bl a q i

    method call_proto_service2
        : 'm 'a 'b 'q 'i 'o.
          ( ([< RPC_service.meth] as 'm),
            Environment.RPC_context.t,
            (Environment.RPC_context.t * 'a) * 'b,
            'q,
            'i,
            'o )
          RPC_service.t -> t -> 'a -> 'b -> 'q -> 'i -> 'o tzresult Lwt.t =
      fun s pr a b q i ->
        match pr with
        | B bl ->
            Block.rpc_ctxt#call_proto_service2 s bl a b q i
        | I bl ->
            Incremental.rpc_ctxt#call_proto_service2 s bl a b q i

    method call_proto_service3
        : 'm 'a 'b 'c 'q 'i 'o.
          ( ([< RPC_service.meth] as 'm),
            Environment.RPC_context.t,
            ((Environment.RPC_context.t * 'a) * 'b) * 'c,
            'q,
            'i,
            'o )
          RPC_service.t -> t -> 'a -> 'b -> 'c -> 'q -> 'i -> 'o tzresult Lwt.t
        =
      fun s pr a b c q i ->
        match pr with
        | B bl ->
            Block.rpc_ctxt#call_proto_service3 s bl a b c q i
        | I bl ->
            Incremental.rpc_ctxt#call_proto_service3 s bl a b c q i
  end

let get_endorsers ctxt =
  Alpha_services.Delegate.Endorsing_rights.get rpc_ctxt ctxt

let get_endorser ctxt =
  Alpha_services.Delegate.Endorsing_rights.get rpc_ctxt ctxt
  >>=? fun endorsers ->
  let endorser = List.hd endorsers in
  return (endorser.delegate, endorser.slots)

let get_bakers ctxt =
  Alpha_services.Delegate.Baking_rights.get ~max_priority:256 rpc_ctxt ctxt
  >>=? fun bakers ->
  return
    (List.map
       (fun p -> p.Alpha_services.Delegate.Baking_rights.delegate)
       bakers)

let get_seed_nonce_hash ctxt =
  let header =
    match ctxt with B {header; _} -> header | I i -> Incremental.header i
  in
  match header.protocol_data.contents.seed_nonce_hash with
  | None ->
      failwith "No committed nonce"
  | Some hash ->
      return hash

let get_seed ctxt = Alpha_services.Seed.get rpc_ctxt ctxt

let get_constants ctxt = Alpha_services.Constants.all rpc_ctxt ctxt

let get_minimal_valid_time ctxt ~priority ~endorsing_power =
  Alpha_services.Delegate.Minimal_valid_time.get
    rpc_ctxt
    ctxt
    priority
    endorsing_power

let get_baking_reward ctxt ~priority ~endorsing_power =
  get_constants ctxt
  >>=? fun Constants.{parametric = {block_reward; endorsers_per_block; _}; _} ->
  let prio_factor_denominator = Int64.(succ (of_int priority)) in
  let endo_factor_numerator =
    Int64.of_int (8 + (2 * endorsing_power / endorsers_per_block))
  in
  let endo_factor_denominator = 10L in
  Lwt.return
    Test_tez.Tez.(
      block_reward *? endo_factor_numerator
      >>? fun val1 ->
      val1 /? endo_factor_denominator
      >>? fun val2 -> val2 /? prio_factor_denominator)

let get_endorsing_reward ctxt ~priority ~endorsing_power =
  get_constants ctxt
  >>=? fun Constants.{parametric = {endorsement_reward; _}; _} ->
  let open Test_utils in
  Test_tez.Tez.(
    (endorsement_reward /? Int64.(succ (of_int priority)))
    >>?= fun reward_per_slot ->
    reward_per_slot *? Int64.of_int endorsing_power
    >>?= fun reward -> return reward)

(* Voting *)

module Vote = struct
  let get_ballots ctxt = Alpha_services.Voting.ballots rpc_ctxt ctxt

  let get_ballot_list ctxt = Alpha_services.Voting.ballot_list rpc_ctxt ctxt

  let get_voting_period ctxt =
    Alpha_services.Helpers.current_level rpc_ctxt ~offset:1l ctxt
    >>=? fun l -> return l.voting_period

  let get_voting_period_position ctxt =
    Alpha_services.Helpers.current_level rpc_ctxt ~offset:1l ctxt
    >>=? fun l -> return l.voting_period_position

  let get_current_period_kind ctxt =
    Alpha_services.Voting.current_period_kind rpc_ctxt ctxt

  let get_current_quorum ctxt =
    Alpha_services.Voting.current_quorum rpc_ctxt ctxt

  let get_listings ctxt = Alpha_services.Voting.listings rpc_ctxt ctxt

  let get_proposals ctxt = Alpha_services.Voting.proposals rpc_ctxt ctxt

  let get_current_proposal ctxt =
    Alpha_services.Voting.current_proposal rpc_ctxt ctxt

  let get_protocol (b : Block.t) =
    Tezos_protocol_environment.Context.get b.context ["protocol"]
    >>= function
    | None ->
        assert false
    | Some p ->
        Lwt.return (Protocol_hash.of_bytes_exn p)

  let get_participation_ema (b : Block.t) =
    Environment.Context.get b.context ["votes"; "participation_ema"]
    >>= function
    | None -> assert false | Some bytes -> return (MBytes.get_int32 bytes 0)

  let set_participation_ema (b : Block.t) ema =
<<<<<<< HEAD
    let bytes = MBytes.make 4 '\000' in
=======
    let bytes = MBytes.create 4 in
>>>>>>> fc8990b1
    MBytes.set_int32 bytes 0 ema ;
    Environment.Context.set b.context ["votes"; "participation_ema"] bytes
    >>= fun context -> Lwt.return {b with context}
end

module Contract = struct
  let pp = Alpha_context.Contract.pp

  let pkh c =
    Alpha_context.Contract.is_implicit c
    |> function
    | Some p -> return p | None -> failwith "pkh: only for implicit contracts"

  type balance_kind = Main | Deposit | Fees | Rewards

  let balance ?(kind = Main) ctxt contract =
    match kind with
    | Main ->
        Alpha_services.Contract.balance rpc_ctxt ctxt contract
    | _ -> (
      match Alpha_context.Contract.is_implicit contract with
      | None ->
          invalid_arg
            "get_balance: no frozen accounts for an originated contract."
      | Some pkh ->
          Alpha_services.Delegate.frozen_balance_by_cycle rpc_ctxt ctxt pkh
          >>=? fun map ->
          Lwt.return
          @@ Cycle.Map.fold
               (fun _cycle {Delegate.deposit; fees; rewards} acc ->
                 acc
                 >>? fun acc ->
                 match kind with
                 | Deposit ->
                     Test_tez.Tez.(acc +? deposit)
                 | Fees ->
                     Test_tez.Tez.(acc +? fees)
                 | Rewards ->
                     Test_tez.Tez.(acc +? rewards)
                 | _ ->
                     assert false)
               map
               (Ok Tez.zero) )

  let counter ctxt contract =
    match Contract.is_implicit contract with
    | None ->
        invalid_arg "Helpers.Context.counter"
    | Some mgr ->
        Alpha_services.Contract.counter rpc_ctxt ctxt mgr

  let manager _ contract =
    match Contract.is_implicit contract with
    | None ->
        invalid_arg "Helpers.Context.manager"
    | Some pkh ->
        Account.find pkh

  let is_manager_key_revealed ctxt contract =
    match Contract.is_implicit contract with
    | None ->
        invalid_arg "Helpers.Context.is_manager_key_revealed"
    | Some mgr ->
        Alpha_services.Contract.manager_key rpc_ctxt ctxt mgr
        >>=? fun res -> return (res <> None)

  let delegate ctxt contract =
    Alpha_services.Contract.delegate rpc_ctxt ctxt contract

  let delegate_opt ctxt contract =
    Alpha_services.Contract.delegate_opt rpc_ctxt ctxt contract
end

module Delegate = struct
  type info = Delegate_services.info = {
    balance : Tez.t;
    frozen_balance : Tez.t;
    frozen_balance_by_cycle : Delegate.frozen_balance Cycle.Map.t;
    staking_balance : Tez.t;
    delegated_contracts : Contract_repr.t list;
    delegated_balance : Tez.t;
    deactivated : bool;
    grace_period : Cycle.t;
  }

  let info ctxt pkh = Alpha_services.Delegate.info rpc_ctxt ctxt pkh
end

let init ?endorsers_per_block ?with_commitments ?(initial_balances = [])
    ?initial_endorsers ?min_proposal_quorum n =
  let accounts = Account.generate_accounts ~initial_balances n in
  let contracts =
    List.map
      (fun (a, _) -> Alpha_context.Contract.implicit_contract Account.(a.pkh))
      accounts
  in
  Block.genesis
    ?endorsers_per_block
    ?with_commitments
    ?initial_endorsers
    ?min_proposal_quorum
    accounts
  >>=? fun blk -> return (blk, contracts)<|MERGE_RESOLUTION|>--- conflicted
+++ resolved
@@ -208,11 +208,7 @@
     | None -> assert false | Some bytes -> return (MBytes.get_int32 bytes 0)
 
   let set_participation_ema (b : Block.t) ema =
-<<<<<<< HEAD
-    let bytes = MBytes.make 4 '\000' in
-=======
     let bytes = MBytes.create 4 in
->>>>>>> fc8990b1
     MBytes.set_int32 bytes 0 ema ;
     Environment.Context.set b.context ["votes"; "participation_ema"] bytes
     >>= fun context -> Lwt.return {b with context}
