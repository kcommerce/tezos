opam-version: "2.0"
maintainer: "contact@tezos.com"
authors: ["Tezos devteam"]
homepage: "https://www.tezos.com/"
bug-reports: "https://gitlab.com/tezos/tezos/issues"
dev-repo: "git+https://gitlab.com/tezos/tezos.git"
license: "MIT"
depends: [
  "dune" { >= "2.9" }
  "data-encoding" { >= "0.4" & < "0.5" }
  "tezos-base"
  "tezos-stdlib-unix"
  "tezos-event-logging"
  "tezos-client-base"
  "tezos-client-base-unix"
  "tezos-clic"
  "tezos-signer-services"
]
depopts: [
  "tezos-client-005-PsBabyM1"
  "tezos-client-006-PsCARTHA"
  "tezos-client-007-PsDELPH1"
  "tezos-client-008-PtEdo2Zk"
  "tezos-client-009-PsFLoren"
  "tezos-client-010-PtGRANAD"
  "tezos-client-011-PtHangz2"
<<<<<<< HEAD
=======
  "tezos-client-012-Psithaca"
  "tezos-client-alpha"
>>>>>>> e445371a
]
build: [
  ["dune" "build" "-p" name "-j" jobs]
  ["dune" "runtest" "-p" name "-j" jobs] {with-test}
]
synopsis: "Tezos: `tezos-codec` binary to encode and decode values"<|MERGE_RESOLUTION|>--- conflicted
+++ resolved
@@ -24,11 +24,8 @@
   "tezos-client-009-PsFLoren"
   "tezos-client-010-PtGRANAD"
   "tezos-client-011-PtHangz2"
-<<<<<<< HEAD
-=======
   "tezos-client-012-Psithaca"
   "tezos-client-alpha"
->>>>>>> e445371a
 ]
 build: [
   ["dune" "build" "-p" name "-j" jobs]
