(*****************************************************************************)
(*                                                                           *)
(* Open Source License                                                       *)
(* Copyright (c) 2021 Tocqueville Group, Inc. <marcin.pastudzki@tqtezos.com> *)
(*                                                                           *)
(* Permission is hereby granted, free of charge, to any person obtaining a   *)
(* copy of this software and associated documentation files (the "Software"),*)
(* to deal in the Software without restriction, including without limitation *)
(* the rights to use, copy, modify, merge, publish, distribute, sublicense,  *)
(* and/or sell copies of the Software, and to permit persons to whom the     *)
(* Software is furnished to do so, subject to the following conditions:      *)
(*                                                                           *)
(* The above copyright notice and this permission notice shall be included   *)
(* in all copies or substantial portions of the Software.                    *)
(*                                                                           *)
(* THE SOFTWARE IS PROVIDED "AS IS", WITHOUT WARRANTY OF ANY KIND, EXPRESS OR*)
(* IMPLIED, INCLUDING BUT NOT LIMITED TO THE WARRANTIES OF MERCHANTABILITY,  *)
(* FITNESS FOR A PARTICULAR PURPOSE AND NONINFRINGEMENT. IN NO EVENT SHALL   *)
(* THE AUTHORS OR COPYRIGHT HOLDERS BE LIABLE FOR ANY CLAIM, DAMAGES OR OTHER*)
(* LIABILITY, WHETHER IN AN ACTION OF CONTRACT, TORT OR OTHERWISE, ARISING   *)
(* FROM, OUT OF OR IN CONNECTION WITH THE SOFTWARE OR THE USE OR OTHER       *)
(* DEALINGS IN THE SOFTWARE.                                                 *)
(*                                                                           *)
(*****************************************************************************)

(** Testing
    -------
    Component:    RPC-HTTP
    Invocation:   dune build @src/lib_rpc_http/runtest
    Subject:      Basic unit tests for HTTP server running RPC services.

                  These tests concern themselves mainly with ACL feature
                  RPC HTTP server.
*)

module Arbitrary = struct
  open QCheck
  open RPC_server.Acl
<<<<<<< HEAD

  let ipv4 =
    let open QCheck in
    map ~rev:Ipaddr.V4.to_int32 Ipaddr.V4.of_int32 int32
    |> set_print Ipaddr.V4.to_string

  let ipv6 =
    let open QCheck in
    map ~rev:Ipaddr.V6.to_int64 Ipaddr.V6.of_int64 (pair int64 int64)
    |> set_print Ipaddr.V6.to_string

  let addr_port_id =
    let gen =
      let open Gen in
      let open P2p_point.Id in
      let* addr = map Ipaddr.V4.to_string @@ gen ipv4
      and* port = opt @@ gen Qcheck_helpers.uint16 in
      pure {addr; port; peer_id = None}
    in
    make gen ~print:P2p_point.Id.addr_port_id_to_string
=======
  open Tz_arbitrary
>>>>>>> 0bdf2e90

  let meth_matcher : meth_matcher arbitrary =
    oneofl
      [Any; Exact `GET; Exact `PUT; Exact `POST; Exact `PATCH; Exact `DELETE]

  let chunk_matcher : chunk_matcher arbitrary =
    let of_string s = Literal s in
    let gen =
      let open Gen in
      oneof [char_range '0' '9'; char_range 'A' 'Z'; char_range 'a' 'z']
    in
    let chunk = make Gen.(string_size ~gen (1 -- 32)) in
    choose [always Wildcard; map of_string chunk]

  let path_matcher : path_matcher arbitrary =
    let cm = list_of_size Gen.(1 -- 5) chunk_matcher in
    choose
      [
        map (fun l -> FollowedByAnySuffix l) cm;
        map (fun l : path_matcher -> Exact l) cm;
      ]

  let matcher : matcher arbitrary =
    pair meth_matcher path_matcher
    |> map (fun (meth, path) -> {meth; path})
    |> set_print matcher_to_string

  let pp_matchers =
    let open Format in
    pp_print_list (fun ppf m -> Format.fprintf ppf "%s" (matcher_to_string m))

  let acl : t arbitrary =
    let m = list_of_size Gen.(1 -- 10) matcher in
    choose
      [
        map (fun m -> Deny_all {except = m}) m;
        map (fun m -> Allow_all {except = m}) m;
      ]
    |> set_print (function
           | Allow_all {except} ->
               Format.asprintf "Blacklist: [%a]" pp_matchers except
           | Deny_all {except} ->
               Format.asprintf "Whitelist: [%a]" pp_matchers except)

  let policy : policy arbitrary =
    let open Gen in
    let rec add_to_policy policy n =
      if n > 0 then
        let* acl = gen acl and* endpoint = gen addr_port_id in
        add_to_policy (put_policy (endpoint, acl) policy) (n - 1)
      else pure policy
    in
    let gen_policy =
      let* n = 1 -- 5 in
      add_to_policy empty_policy n
    in
    make gen_policy ~print:policy_to_string

  (* We test the property that if [searched_for] was found in some
     [policy], then it also must be found in [put_policy added_one
     policy]. Because chances of choosing at random an address that
     is already present in the [policy] are minuscule, we choose
     that separately and then decide randomly whether to add it to
     the random policy or not. *)
  type find_policy_setup = {
    policy : policy;
    searched_for : P2p_point.Id.addr_port_id;
    added_entry : P2p_point.Id.addr_port_id * t;
  }

  let find_policy_setup : find_policy_setup arbitrary =
    let open QCheck in
    let generate_entry =
      let open Gen in
      let* endpoint = gen addr_port_id and* acl = gen acl in
      pure (endpoint, acl)
    in
    let generate =
      let open Gen in
      let* p = gen policy
      and* (searched_for, searched_acl) = generate_entry
      and* added_entry = generate_entry in
      let* policy =
        oneofl [p; RPC_server.Acl.put_policy (searched_for, searched_acl) p]
      in
      pure {policy; searched_for; added_entry}
    in
    make generate
end

let resolve_domain_name =
  let resolver =
    TzString.Map.of_seq
    @@ List.to_seq
         [
           ( "localhost",
             List.map Ipaddr.V6.of_int64 [(0L, 1L); (0L, 281472812449793L)] );
           ("127.0.0.1", List.map Ipaddr.V6.of_int64 [(0L, 281472812449793L)]);
         ]
  in
  fun addr -> TzString.Map.find_opt addr resolver |> Option.value ~default:[]

let resolve_domain_names_in_policy =
  RPC_server.Acl.Internal_for_test.resolve_domain_names (fun {addr; port; _} ->
      resolve_domain_name addr
      |> List.map (fun addr -> (addr, port))
      |> Lwt.return)

let example_policy =
  `A
    [
      `O [("address", `String "localhost:22"); ("blacklist", `A [])];
      `O
        [
          ("address", `String "localhost");
          ("whitelist", `A [`String "/chains/**"]);
        ];
      `O
        [
          ("address", `String "localhost:8732");
          ("blacklist", `A [`String "POST/**"; `String "PUT/**"]);
        ];
      `O
        [
          ("address", `String "192.168.0.3");
          ("blacklist", `A [`String "/monitor/**"]);
        ];
      `O
        [
          ("address", `String "192.168.1.5:8732");
          ( "whitelist",
            `A [`String "GET/**"; `String "DELETE/chains/*/invalid_blocks/*"] );
        ];
    ]
  |> Data_encoding.Json.destruct RPC_server.Acl.policy_encoding

let acl_testable =
  let pp_matchers fmt matchers =
    let open Format in
    pp_print_list
      ~pp_sep:(fun fmt () -> pp_print_string fmt ";@ ")
      (fun fmt m -> pp_print_string fmt (RPC_server.Acl.matcher_to_string m))
      fmt
      matchers ;
    pp_print_string fmt "]"
  in
  let pp fmt = function
    | RPC_server.Acl.Allow_all {except} ->
        Format.fprintf fmt "Blacklist:@ [" ;
        pp_matchers fmt except
    | RPC_server.Acl.Deny_all {except} ->
        Format.fprintf fmt "Whitelist:@ [" ;
        pp_matchers fmt except
  in
  Alcotest.testable pp @@ fun left right ->
  match (left, right) with
  | (Allow_all {except = l}, Allow_all {except = r})
  | (Deny_all {except = l}, Deny_all {except = r}) ->
      l = r
  | _ -> false

let pp_policy ppf policy =
  Format.fprintf ppf "%s" (RPC_server.Acl.policy_to_string policy)

let test_codec_identity =
  let open QCheck in
  Test.make
    ~name:"Encoding and decoding an ACL is an identity function."
    Arbitrary.policy
    (fun policy ->
      let json =
        Data_encoding.Json.construct RPC_server.Acl.policy_encoding policy
      in
      let decoded =
        Data_encoding.Json.destruct RPC_server.Acl.policy_encoding json
      in
      Qcheck_helpers.qcheck_eq ~pp:pp_policy policy decoded)

(* Assert that the result of searching [searched_for] in
   [policy] is never worse than the result of searching in
   [put_policy added_one policy], where we consider:
   - finding None worse than finding Some _ and
   - finding Some _ no worse than finding anything.

   Given results before_put and after_put, compare_results
   returns [true] if the comparison is satisfactory or [false]
   otherwise. *)
let check_find_policy =
  let open QCheck in
  let assert_results_satisfactory before_put after_put =
    match (before_put, after_put) with
    | (Some _, None) -> false
    | (_, _) -> true
  in
  Test.make
    ~name:"put_policy preserves existing entries."
    Arbitrary.find_policy_setup
    (fun {policy; searched_for = {addr; port; _}; added_entry} ->
      let open RPC_server.Acl in
<<<<<<< HEAD
      let search_str = P2p_point.Id.addr_port_id_to_string searched_for in
      let before = find_policy_by_domain_name policy search_str in
      let after =
        find_policy_by_domain_name (put_policy added_entry policy) search_str
      in
=======
      let before = find_policy policy (addr, port) in
      let after = find_policy (put_policy added_entry policy) (addr, port) in
>>>>>>> 0bdf2e90
      assert_results_satisfactory before after)

let mk_acl ((tag, matchers) : [`Whitelist | `Blacklist] * string list) =
  let open RPC_server.Acl in
  let except = List.map parse matchers in
  match tag with
  | `Whitelist -> Deny_all {except}
  | `Blacklist -> Allow_all {except}

let check_acl_search (description : string) (policy : RPC_server.Acl.policy)
    (expected : ([`Whitelist | `Blacklist] * string list) option)
    (addr : string * int option) =
  Alcotest.check
    (Alcotest.option acl_testable)
    description
    (Option.map mk_acl expected)
<<<<<<< HEAD
    (RPC_server.Acl.find_policy_by_domain_name example_policy addr)
=======
    (RPC_server.Acl.find_policy policy addr)
>>>>>>> 0bdf2e90

let test_finding_policy =
  Alcotest.test_case "policy matching rules" `Quick (fun () ->
      check_acl_search
        "An exact match is when address and port match exactly."
        example_policy
        (Some (`Whitelist, ["GET/**"; "DELETE/chains/*/invalid_blocks/*"]))
        ("192.168.1.5", Some 8732) ;
      check_acl_search
        "When port is present in ACL and does not match given port, then it's \
         not a match."
        example_policy
        None
        ("192.168.1.5", Some 5431) ;
      check_acl_search
        "If policy omits a port, any port matches"
        example_policy
        (Some (`Blacklist, ["/monitor/**"]))
        ("192.168.0.3", Some 8732) ;
      check_acl_search
        "If policy omits a port, any port matches"
        example_policy
        (Some (`Blacklist, ["/monitor/**"]))
        ("192.168.0.3", Some 9732) ;
      check_acl_search
        "The first matching rule returns immediately"
        example_policy
        (Some (`Whitelist, ["/chains/**"]))
        ("localhost", Some 8732))

let ensure_default_policy_parses =
  let open QCheck in
  Test.make
    ~name:"default policy parses and is of correct type"
    Tz_arbitrary.ipv6
    (fun ip_addr ->
      let expected =
        let open Ipaddr.V6 in
        if scope ip_addr = Interface then `Blacklist else `Whitelist
      in
      RPC_server.Acl.(acl_type (default ip_addr) = expected))

let ensure_unsafe_rpcs_blocked =
  let known_unsafe_rpcs =
    (* These are just examples. Do not rely on it being a complete list. *)
    [
      (`DELETE, ["chains"; "main"; "invalid_blocks"; "hash"]);
      ( `GET,
        [
          "fetch_protocol"; "ProtoALphaALphaALphaALphaALphaALphaALphaALphaDdp3zK";
        ] );
      (`GET, ["network"; "peers"]);
      (`GET, ["network"; "points"]);
      (`GET, ["stats"; "gc"]);
      (`GET, ["stats"; "memory"]);
      (`GET, ["workers"; "block_validator"]);
      (`GET, ["workers"; "chain_validators"]);
      (`GET, ["workers"; "prevalidators"; "main"]);
      (`PATCH, ["chains"; "main"]);
      (`POST, ["chains"; "main"; "mempool"; "filter"]);
      (`POST, ["chains"; "main"; "mempool"; "request_operations"]);
      (`POST, ["injection"; "block"]);
      (`POST, ["injection"; "protocol"]);
    ]
  in
  Alcotest.test_case
    "make sure the default policy blocks known particularly unsafe RPCs"
    `Quick
    (fun () ->
      List.iter
        (fun (meth, path) ->
          Alcotest.check'
            Alcotest.bool
            ~msg:
              (Format.sprintf
                 "%s /%s should be blocked by default!"
                 (Resto.string_of_meth meth)
                 (String.concat "/" path))
            ~expected:false
            ~actual:RPC_server.Acl.(allowed ~meth ~path secure))
        known_unsafe_rpcs)

let test_matching_with_name_resolving =
  let to_test =
    [
      ("::1", Some 22, Some (`Blacklist, []));
      ("::1", Some 8732, Some (`Whitelist, ["/chains/**"]));
    ]
  in
  Alcotest.test_case
    "make sure addresses match well with domain name resolving"
    `Quick
    (fun () ->
      Lwt_main.run
        ( resolve_domain_names_in_policy example_policy >>= fun policy ->
          List.iter
            (fun (ip_addr, port, expected) ->
              check_acl_search
                "a domain name should match an appropriate IP address"
                policy
                expected
                (ip_addr, port))
            to_test ;
          Lwt.return () ))

let ensure_default_policy_parses =
  let open QCheck in
  Test.make
    ~name:"default policy parses and is of correct type"
    Arbitrary.ipv6
    (fun ip_addr ->
      let expected =
        let open Ipaddr.V6 in
        if scope ip_addr = Interface then `Blacklist else `Whitelist
      in
      RPC_server.Acl.(acl_type (default ip_addr) = expected))

let ensure_unsafe_rpcs_blocked =
  let known_unsafe_rpcs =
    (* These are just examples. Do not rely on it being a complete list. *)
    [
      (`DELETE, ["chains"; "main"; "invalid_blocks"; "hash"]);
      ( `GET,
        [
          "fetch_protocol"; "ProtoALphaALphaALphaALphaALphaALphaALphaALphaDdp3zK";
        ] );
      (`GET, ["network"; "peers"]);
      (`GET, ["network"; "points"]);
      (`GET, ["stats"; "gc"]);
      (`GET, ["stats"; "memory"]);
      (`GET, ["workers"; "block_validator"]);
      (`GET, ["workers"; "chain_validators"]);
      (`GET, ["workers"; "prevalidators"; "main"]);
      (`PATCH, ["chains"; "main"]);
      (`POST, ["chains"; "main"; "mempool"; "filter"]);
      (`POST, ["chains"; "main"; "mempool"; "request_operations"]);
      (`POST, ["injection"; "block"]);
      (`POST, ["injection"; "protocol"]);
    ]
  in
  Alcotest.test_case
    "make sure the default policy blocks known particularly unsafe RPCs"
    `Quick
    (fun () ->
      List.iter
        (fun (meth, path) ->
          Alcotest.check'
            Alcotest.bool
            ~msg:
              (Format.sprintf
                 "%s /%s should be blocked by default!"
                 (Resto.string_of_meth meth)
                 (String.concat "/" path))
            ~expected:false
            ~actual:RPC_server.Acl.(allowed ~meth ~path secure))
        known_unsafe_rpcs)

let () =
  let open Qcheck_helpers in
  Alcotest.run
    "tezos-rpc-http"
    [
      ( "qcheck",
        qcheck_wrap
          [test_codec_identity; check_find_policy; ensure_default_policy_parses]
      );
      ("find_policy_matching_rules", [test_finding_policy]);
      ("ensure_unsafe_rpcs_blocked", [ensure_unsafe_rpcs_blocked]);
<<<<<<< HEAD
=======
      ("test_matching_with_name_resolving", [test_matching_with_name_resolving]);
>>>>>>> 0bdf2e90
    ]<|MERGE_RESOLUTION|>--- conflicted
+++ resolved
@@ -36,30 +36,7 @@
 module Arbitrary = struct
   open QCheck
   open RPC_server.Acl
-<<<<<<< HEAD
-
-  let ipv4 =
-    let open QCheck in
-    map ~rev:Ipaddr.V4.to_int32 Ipaddr.V4.of_int32 int32
-    |> set_print Ipaddr.V4.to_string
-
-  let ipv6 =
-    let open QCheck in
-    map ~rev:Ipaddr.V6.to_int64 Ipaddr.V6.of_int64 (pair int64 int64)
-    |> set_print Ipaddr.V6.to_string
-
-  let addr_port_id =
-    let gen =
-      let open Gen in
-      let open P2p_point.Id in
-      let* addr = map Ipaddr.V4.to_string @@ gen ipv4
-      and* port = opt @@ gen Qcheck_helpers.uint16 in
-      pure {addr; port; peer_id = None}
-    in
-    make gen ~print:P2p_point.Id.addr_port_id_to_string
-=======
   open Tz_arbitrary
->>>>>>> 0bdf2e90
 
   let meth_matcher : meth_matcher arbitrary =
     oneofl
@@ -259,16 +236,8 @@
     Arbitrary.find_policy_setup
     (fun {policy; searched_for = {addr; port; _}; added_entry} ->
       let open RPC_server.Acl in
-<<<<<<< HEAD
-      let search_str = P2p_point.Id.addr_port_id_to_string searched_for in
-      let before = find_policy_by_domain_name policy search_str in
-      let after =
-        find_policy_by_domain_name (put_policy added_entry policy) search_str
-      in
-=======
       let before = find_policy policy (addr, port) in
       let after = find_policy (put_policy added_entry policy) (addr, port) in
->>>>>>> 0bdf2e90
       assert_results_satisfactory before after)
 
 let mk_acl ((tag, matchers) : [`Whitelist | `Blacklist] * string list) =
@@ -285,11 +254,7 @@
     (Alcotest.option acl_testable)
     description
     (Option.map mk_acl expected)
-<<<<<<< HEAD
-    (RPC_server.Acl.find_policy_by_domain_name example_policy addr)
-=======
     (RPC_server.Acl.find_policy policy addr)
->>>>>>> 0bdf2e90
 
 let test_finding_policy =
   Alcotest.test_case "policy matching rules" `Quick (fun () ->
@@ -395,58 +360,6 @@
             to_test ;
           Lwt.return () ))
 
-let ensure_default_policy_parses =
-  let open QCheck in
-  Test.make
-    ~name:"default policy parses and is of correct type"
-    Arbitrary.ipv6
-    (fun ip_addr ->
-      let expected =
-        let open Ipaddr.V6 in
-        if scope ip_addr = Interface then `Blacklist else `Whitelist
-      in
-      RPC_server.Acl.(acl_type (default ip_addr) = expected))
-
-let ensure_unsafe_rpcs_blocked =
-  let known_unsafe_rpcs =
-    (* These are just examples. Do not rely on it being a complete list. *)
-    [
-      (`DELETE, ["chains"; "main"; "invalid_blocks"; "hash"]);
-      ( `GET,
-        [
-          "fetch_protocol"; "ProtoALphaALphaALphaALphaALphaALphaALphaALphaDdp3zK";
-        ] );
-      (`GET, ["network"; "peers"]);
-      (`GET, ["network"; "points"]);
-      (`GET, ["stats"; "gc"]);
-      (`GET, ["stats"; "memory"]);
-      (`GET, ["workers"; "block_validator"]);
-      (`GET, ["workers"; "chain_validators"]);
-      (`GET, ["workers"; "prevalidators"; "main"]);
-      (`PATCH, ["chains"; "main"]);
-      (`POST, ["chains"; "main"; "mempool"; "filter"]);
-      (`POST, ["chains"; "main"; "mempool"; "request_operations"]);
-      (`POST, ["injection"; "block"]);
-      (`POST, ["injection"; "protocol"]);
-    ]
-  in
-  Alcotest.test_case
-    "make sure the default policy blocks known particularly unsafe RPCs"
-    `Quick
-    (fun () ->
-      List.iter
-        (fun (meth, path) ->
-          Alcotest.check'
-            Alcotest.bool
-            ~msg:
-              (Format.sprintf
-                 "%s /%s should be blocked by default!"
-                 (Resto.string_of_meth meth)
-                 (String.concat "/" path))
-            ~expected:false
-            ~actual:RPC_server.Acl.(allowed ~meth ~path secure))
-        known_unsafe_rpcs)
-
 let () =
   let open Qcheck_helpers in
   Alcotest.run
@@ -458,8 +371,5 @@
       );
       ("find_policy_matching_rules", [test_finding_policy]);
       ("ensure_unsafe_rpcs_blocked", [ensure_unsafe_rpcs_blocked]);
-<<<<<<< HEAD
-=======
       ("test_matching_with_name_resolving", [test_matching_with_name_resolving]);
->>>>>>> 0bdf2e90
     ]