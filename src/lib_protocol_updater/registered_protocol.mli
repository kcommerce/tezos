--- conflicted
+++ resolved
@@ -117,8 +117,6 @@
     with type P.block_header_data = Proto.block_header_data
      and type P.operation_data = Proto.operation_data
      and type P.operation = Proto.operation
-<<<<<<< HEAD
-=======
      and type P.operation_receipt = Proto.operation_receipt
      and type P.validation_state = Proto.validation_state
 
@@ -133,6 +131,5 @@
     with type P.block_header_data = Proto.block_header_data
      and type P.operation_data = Proto.operation_data
      and type P.operation = Proto.operation
->>>>>>> 55b3bab8
      and type P.operation_receipt = Proto.operation_receipt
      and type P.validation_state = Proto.validation_state