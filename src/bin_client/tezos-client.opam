--- conflicted
+++ resolved
@@ -9,19 +9,10 @@
   "ocamlfind" { build }
   "dune" { build & >= "1.0.1" }
   "tezos-base"
-<<<<<<< HEAD
-=======
-  "tezos-client-base"
-  "tezos-client-genesis"
-  "tezos-client-demo"
-  "tezos-client-alpha"
-  "tezos-client-alpha-commands"
-  "tezos-baking-alpha"
-  "tezos-baking-alpha-commands"
->>>>>>> 4cbc5282
   "tezos-client-base-unix"
   "tezos-client-base"
   "tezos-client-commands"
+  "tezos-client-demo"
   "tezos-client-000-Ps9mPmXa"
   "tezos-client-001-PtCJ7pwo"
   "tezos-client-002-PsYLVpVv"
