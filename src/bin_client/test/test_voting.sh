#!/bin/bash

# Requires jq command

set -e
set -o pipefail

test_dir="$(cd "$(dirname "$0")" && echo "$(pwd -P)")"
source $test_dir/test_lib.inc.sh "$@"

# Prepare a config with a shorter blocks_per_voting_period
tempdir=`mktemp -d`
sed -e 's/"blocks_per_voting_period": [0-9]*/"blocks_per_voting_period" : 4/' $parameters_file > $tempdir/parameters.json
parameters_file=$tempdir/parameters.json
echo params=${parameters_file}

#useful RPCs
function get_ballot_list() {
    $client rpc get /chains/main/blocks/head/votes/ballot_list
}
function get_ballots() {
    $client rpc get /chains/main/blocks/head/votes/ballots
}
function get_current_period_kind() {
    $client rpc get /chains/main/blocks/head/votes/current_period_kind
}
function get_current_proposal() {
    $client rpc get /chains/main/blocks/head/votes/current_proposal
}
function get_current_quorum() {
    $client rpc get /chains/main/blocks/head/votes/current_quorum
}
function get_listings() {
    $client rpc get /chains/main/blocks/head/votes/listings
}
function get_proposals() {
    $client rpc get /chains/main/blocks/head/votes/proposals
}
function get_period_position() {
    #TODO why offset 1?
    $client rpc get /chains/main/blocks/head/helpers/current_level | jq .voting_period_position
}

<<<<<<< HEAD
=======
# Start a node
start_node 1
activate_alpha

echo Alpha activated

>>>>>>> ee133775
$client show voting period

echo 'Checking the current period = proposal with non empty listings'
[ `get_period_position` = '1' ] \
    || { echo "strange voting_period_position" ; exit 1 ; }
[ "`get_listings`" != '[]' ] \
    || { echo "strange listings" ; exit 1 ; }

# Prepare 3 different protocol sources

echo 'Injecting protocols...'

cp -r proto_test_injection $tempdir/proto1
proto1=`$admin_client inject protocol $tempdir/proto1 | sed -E 's/Injected protocol (.*) successfully/\1/'`

cp -r proto_test_injection $tempdir/proto2
echo '(* 2 *)' >> $tempdir/proto2/main.ml
proto2=`$admin_client inject protocol $tempdir/proto2 | sed -E 's/Injected protocol (.*) successfully/\1/'`

cp -r proto_test_injection $tempdir/proto3
echo '(* 3 *)' >> $tempdir/proto3/main.ml
proto3=`$admin_client inject protocol $tempdir/proto3 | sed -E 's/Injected protocol (.*) successfully/\1/'`

proto=($proto1 $proto2 $proto3)
printf 'New injected protocol: %s\n' "${proto[@]}"

[[ "${#proto[@]}" == "3" ]] \
    || { echo "Invalid number of injected protocols" ; exit 1 ; }

# Proposals

[ `get_proposals` == '[]' ] \
    || { echo "strange proposals" ; exit 1 ; }

echo 'Proposal voting...'

$client show voting period

$client submit proposals for bootstrap1 ${proto[0]}
$client submit proposals for bootstrap2 ${proto[0]} ${proto[1]}
$client submit proposals for bootstrap3 ${proto[1]}
$client submit proposals for bootstrap4 ${proto[2]}

bake # pos=2

echo 'Breaking the tie'

$client submit proposals for bootstrap4 ${proto[1]} # To make ${proto[1]} win
$client show voting period

bake # pos=3
bake # new period! pos=0

echo The phase must be testing_vote...

[ `get_period_position` = '0' ] \
    || { echo "strange voting_period_position" ; exit 1 ; }
[ `get_current_period_kind` = '"testing_vote"' ] \
    || { echo "strange current_period_kind" ; exit 1 ; }
[ "`get_listings`" != '[]' ] \
    || { echo "strange listings" ; exit 1 ; }
[ `get_current_proposal` = '"'${proto[1]}'"' ] \
    || { echo "strange current_proposal" ; exit 1 ; }

echo Ballots 1
$client submit ballot for bootstrap1 ${proto[1]} yay
$client submit ballot for bootstrap2 ${proto[1]} yay
$client submit ballot for bootstrap3 ${proto[1]} yay
$client submit ballot for bootstrap4 ${proto[1]} yay

bake # pos=1

# They cannot change their mind.
echo "Ballots 2 (should fail)"
$client submit ballot for bootstrap1 ${proto[1]} yay \
    && { echo "submit ballot cannot be called twice" ; exit 1 ; }

bake # pos=2
bake # pos=3

$client show voting period

bake # new period pos=0

echo Testing vote should be done
[ `get_period_position` = '0' ] \
    || { echo "strange voting_period_position" ; exit 1 ; }
[ `get_current_period_kind` = '"testing"' ] \
    || { echo "strange current_period_kind" ; exit 1 ; }
[ "`get_listings`" = '[]' ] \
    || { echo "strange listings" ; exit 1 ; }
[ `get_current_proposal` = '"'${proto[1]}'"' ] \
    || { echo "strange current_proposal" ; exit 1 ; }
[ `get_ballot_list` = '[]' ] \
    || { echo "strange ballot_list" ; exit 1 ; }

bake # pos=1
bake # pos=2
bake # pos=3
bake # new period pos=0

echo Testing should be done
[ `get_period_position` = '0' ] \
    || { echo "strange voting_period_position" ; exit 1 ; }
[ `get_current_period_kind` = '"promotion_vote"' ] \
    || { echo "strange current_period_kind" ; exit 1 ; }
[ "`get_listings`" != '[]' ] \
    || { echo "strange listings" ; exit 1 ; }
[ `get_current_proposal` = '"'${proto[1]}'"' ] \
    || { echo "strange current_proposal" ; exit 1 ; }
[ `get_ballot_list` = '[]' ] \
    || { echo "strange ballot_list" ; exit 1 ; }

$client submit ballot for bootstrap1 ${proto[1]} yay
$client submit ballot for bootstrap2 ${proto[1]} yay
$client submit ballot for bootstrap3 ${proto[1]} yay
$client submit ballot for bootstrap4 ${proto[1]} nay # not to promote

bake # pos=1
bake # pos=2
bake # pos=3

$client show voting period

bake # new period pos=0

echo 'Promotion vote should be over now negatively'
[ `get_period_position` = '0' ] \
    || { echo "strange voting_period_position" ; exit 1 ; }
[ `get_current_period_kind` = '"proposal"' ] \
    || { echo "strange current_period_kind" ; exit 1 ; }
[ "`get_listings`" != '[]' ] \
    || { echo "strange listings" ; exit 1 ; }
[ `get_current_proposal` = 'null' ] \
    || { echo "strange current_proposal" ; exit 1 ; }
[ `get_ballot_list` = '[]' ] \
    || { echo "strange ballot_list" ; exit 1 ; }<|MERGE_RESOLUTION|>--- conflicted
+++ resolved
@@ -41,19 +41,16 @@
     $client rpc get /chains/main/blocks/head/helpers/current_level | jq .voting_period_position
 }
 
-<<<<<<< HEAD
-=======
 # Start a node
 start_node 1
 activate_alpha
 
 echo Alpha activated
 
->>>>>>> ee133775
 $client show voting period
 
 echo 'Checking the current period = proposal with non empty listings'
-[ `get_period_position` = '1' ] \
+[ `get_period_position` = '0' ] \
     || { echo "strange voting_period_position" ; exit 1 ; }
 [ "`get_listings`" != '[]' ] \
     || { echo "strange listings" ; exit 1 ; }
@@ -92,6 +89,13 @@
 $client submit proposals for bootstrap2 ${proto[0]} ${proto[1]}
 $client submit proposals for bootstrap3 ${proto[1]}
 $client submit proposals for bootstrap4 ${proto[2]}
+
+bake
+
+$client show voting period
+
+[ "`get_proposals`" != '[]' ] \
+    || { echo "strange proposals" ; exit 1 ; }
 
 bake # pos=2
 
