--- conflicted
+++ resolved
@@ -73,17 +73,6 @@
 echo 'Injecting protocols...'
 
 cp -r demo $tempdir/proto1
-<<<<<<< HEAD
-proto1=`$admin_client inject protocol $tempdir/proto1 | sed -r 's/Injected protocol (.*) successfully/\1/'`
-
-cp -r demo $tempdir/proto2
-echo '(* 2 *)' >> $tempdir/proto2/main.ml
-proto2=`$admin_client inject protocol $tempdir/proto2 | sed -r 's/Injected protocol (.*) successfully/\1/'`
-
-cp -r demo $tempdir/proto3
-echo '(* 3 *)' >> $tempdir/proto3/main.ml
-proto3=`$admin_client inject protocol $tempdir/proto3 | sed -r 's/Injected protocol (.*) successfully/\1/'`
-=======
 proto1=`$admin_client inject protocol $tempdir/proto1 | sed -E 's/Injected protocol (.*) successfully/\1/'`
 
 cp -r demo $tempdir/proto2
@@ -93,7 +82,6 @@
 cp -r demo $tempdir/proto3
 echo '(* 3 *)' >> $tempdir/proto3/main.ml
 proto3=`$admin_client inject protocol $tempdir/proto3 | sed -E 's/Injected protocol (.*) successfully/\1/'`
->>>>>>> c3f0fbfb
 
 proto=($proto1 $proto2 $proto3)
 printf 'New injected protocol: %s\n' "${proto[@]}"
