--- conflicted
+++ resolved
@@ -101,11 +101,7 @@
           Lwt_io.with_file ~mode:Input fname (fun ic ->
               Lwt_io.read_line ic
               >>= fun line ->
-<<<<<<< HEAD
-              match List.map Int64.of_string @@ String.split ' ' line with
-=======
               match List.map Int64.of_string @@ TzString.split ' ' line with
->>>>>>> fc8990b1
               | size :: resident :: shared :: text :: lib :: data :: dt :: _
                 -> (
                   page_size ()
@@ -157,11 +153,7 @@
                   Lwt.return_error
                     (error_info "ps" "Unexpected ps answer (2nd line)")
               | Some ps_stats -> (
-<<<<<<< HEAD
-                match String.split ' ' ps_stats with
-=======
                 match TzString.split ' ' ps_stats with
->>>>>>> fc8990b1
                 | _pid :: mem :: resident :: _ -> (
                     page_size ()
                     >>= function
