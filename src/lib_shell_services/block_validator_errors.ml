(*****************************************************************************)
(*                                                                           *)
(* Open Source License                                                       *)
(* Copyright (c) 2018 Dynamic Ledger Solutions, Inc. <contact@tezos.com>     *)
(* Copyright (c) 2018 Nomadic Labs. <nomadic@tezcore.com>                    *)
(*                                                                           *)
(* Permission is hereby granted, free of charge, to any person obtaining a   *)
(* copy of this software and associated documentation files (the "Software"),*)
(* to deal in the Software without restriction, including without limitation *)
(* the rights to use, copy, modify, merge, publish, distribute, sublicense,  *)
(* and/or sell copies of the Software, and to permit persons to whom the     *)
(* Software is furnished to do so, subject to the following conditions:      *)
(*                                                                           *)
(* The above copyright notice and this permission notice shall be included   *)
(* in all copies or substantial portions of the Software.                    *)
(*                                                                           *)
(* THE SOFTWARE IS PROVIDED "AS IS", WITHOUT WARRANTY OF ANY KIND, EXPRESS OR*)
(* IMPLIED, INCLUDING BUT NOT LIMITED TO THE WARRANTIES OF MERCHANTABILITY,  *)
(* FITNESS FOR A PARTICULAR PURPOSE AND NONINFRINGEMENT. IN NO EVENT SHALL   *)
(* THE AUTHORS OR COPYRIGHT HOLDERS BE LIABLE FOR ANY CLAIM, DAMAGES OR OTHER*)
(* LIABILITY, WHETHER IN AN ACTION OF CONTRACT, TORT OR OTHERWISE, ARISING   *)
(* FROM, OUT OF OR IN CONNECTION WITH THE SOFTWARE OR THE USE OR OTHER       *)
(* DEALINGS IN THE SOFTWARE.                                                 *)
(*                                                                           *)
(*****************************************************************************)

type block_error =
  | Cannot_parse_operation of Operation_hash.t
  | Invalid_fitness of {expected : Fitness.t; found : Fitness.t}
  | Non_increasing_timestamp
  | Non_increasing_fitness
  | Invalid_level of {expected : Int32.t; found : Int32.t}
  | Invalid_proto_level of {expected : int; found : int}
  | Replayed_operation of Operation_hash.t
  | Outdated_operation of {
      operation : Operation_hash.t;
      originating_block : Block_hash.t;
    }
  | Expired_chain of {
      chain_id : Chain_id.t;
      expiration : Time.Protocol.t;
      timestamp : Time.Protocol.t;
    }
  | Unexpected_number_of_validation_passes of int (* uint8 *)
  | Too_many_operations of {pass : int; found : int; max : int}
  | Oversized_operation of {
      operation : Operation_hash.t;
      size : int;
      max : int;
    }
  | Unallowed_pass of {
      operation : Operation_hash.t;
      pass : int;
      allowed_pass : int list;
    }
  | Cannot_parse_block_header
  | Economic_protocol_error of error list

let errno : Unix.error Data_encoding.t =
  let open Data_encoding in
  union
    [ case
        ~title:"unknown_unix_error"
        (Tag 0)
        int8
        (function Unix.EUNKNOWNERR i -> Some i | _ -> None)
        (fun i -> EUNKNOWNERR i);
      case
        ~title:"unix_error"
        (Tag 1)
        (string_enum
           Unix.
             [ ("2big", E2BIG);
               ("acces", EACCES);
               ("again", EAGAIN);
               ("badf", EBADF);
               ("busy", EBUSY);
               ("child", ECHILD);
               ("deadlk", EDEADLK);
               ("dom", EDOM);
               ("exist", EEXIST);
               ("fault", EFAULT);
               ("fbig", EFBIG);
               ("intr", EINTR);
               ("inval", EINVAL);
               ("io", EIO);
               ("isdir", EISDIR);
               ("mfile", EMFILE);
               ("mlink", EMLINK);
               ("nametoolong", ENAMETOOLONG);
               ("nfile", ENFILE);
               ("nodev", ENODEV);
               ("noent", ENOENT);
               ("noexec", ENOEXEC);
               ("nolck", ENOLCK);
               ("nomem", ENOMEM);
               ("nospc", ENOSPC);
               ("nosys", ENOSYS);
               ("notdir", ENOTDIR);
               ("notempty", ENOTEMPTY);
               ("notty", ENOTTY);
               ("nxio", ENXIO);
               ("perm", EPERM);
               ("pipe", EPIPE);
               ("range", ERANGE);
               ("rofs", EROFS);
               ("spipe", ESPIPE);
               ("srch", ESRCH);
               ("xdev", EXDEV);
               ("wouldblock", EWOULDBLOCK);
               ("inprogress", EINPROGRESS);
               ("already", EALREADY);
               ("notsock", ENOTSOCK);
               ("destaddrreq", EDESTADDRREQ);
               ("msgsize", EMSGSIZE);
               ("prototype", EPROTOTYPE);
               ("noprotoopt", ENOPROTOOPT);
               ("protonosupport", EPROTONOSUPPORT);
               ("socktnosupport", ESOCKTNOSUPPORT);
               ("opnotsupp", EOPNOTSUPP);
               ("pfnosupport", EPFNOSUPPORT);
               ("afnosupport", EAFNOSUPPORT);
               ("addrinuse", EADDRINUSE);
               ("addrnotavail", EADDRNOTAVAIL);
               ("netdown", ENETDOWN);
               ("netunreach", ENETUNREACH);
               ("netreset", ENETRESET);
               ("connaborted", ECONNABORTED);
               ("connreset", ECONNRESET);
               ("nobufs", ENOBUFS);
               ("isconn", EISCONN);
               ("notconn", ENOTCONN);
               ("shutdown", ESHUTDOWN);
               ("toomanyrefs", ETOOMANYREFS);
               ("timedout", ETIMEDOUT);
               ("connrefused", ECONNREFUSED);
               ("hostdown", EHOSTDOWN);
               ("hostunreach", EHOSTUNREACH);
               ("loop", ELOOP);
               ("overflow", EOVERFLOW) ])
        (fun x -> Some x)
        (fun x -> x) ]

let block_error_encoding =
  let open Data_encoding in
  union
    [ case
        (Tag 0)
        ~title:"Cannot_parse_operation"
        (obj2
           (req "error" (constant "cannot_parse_operation"))
           (req "operation" Operation_hash.encoding))
        (function
          | Cannot_parse_operation operation ->
              Some ((), operation)
          | _ ->
              None)
        (fun ((), operation) -> Cannot_parse_operation operation);
      case
        (Tag 1)
        ~title:"Invalid_fitness"
        (obj3
           (req "error" (constant "invalid_fitness"))
           (req "expected" Fitness.encoding)
           (req "found" Fitness.encoding))
        (function
          | Invalid_fitness {expected; found} ->
              Some ((), expected, found)
          | _ ->
              None)
        (fun ((), expected, found) -> Invalid_fitness {expected; found});
      case
        (Tag 2)
        ~title:"Non_increasing_timestamp"
        (obj1 (req "error" (constant "non_increasing_timestamp")))
        (function Non_increasing_timestamp -> Some () | _ -> None)
        (fun () -> Non_increasing_timestamp);
      case
        (Tag 3)
        ~title:"Non_increasing_fitness"
        (obj1 (req "error" (constant "non_increasing_fitness")))
        (function Non_increasing_fitness -> Some () | _ -> None)
        (fun () -> Non_increasing_fitness);
      case
        (Tag 4)
        ~title:"Invalid_level"
        (obj3
           (req "error" (constant "invalid_level"))
           (req "expected" int32)
           (req "found" int32))
        (function
          | Invalid_level {expected; found} ->
              Some ((), expected, found)
          | _ ->
              None)
        (fun ((), expected, found) -> Invalid_level {expected; found});
      case
        (Tag 5)
        ~title:"Invalid_proto_level"
        (obj3
           (req "error" (constant "invalid_proto_level"))
           (req "expected" uint8)
           (req "found" uint8))
        (function
          | Invalid_proto_level {expected; found} ->
              Some ((), expected, found)
          | _ ->
              None)
        (fun ((), expected, found) -> Invalid_proto_level {expected; found});
      case
        (Tag 6)
        ~title:"Replayed_operation"
        (obj2
           (req "error" (constant "replayed_operation"))
           (req "operation" Operation_hash.encoding))
        (function
          | Replayed_operation operation -> Some ((), operation) | _ -> None)
        (fun ((), operation) -> Replayed_operation operation);
      case
        (Tag 7)
        ~title:"Outdated_operation"
        (obj3
           (req "error" (constant "outdated_operation"))
           (req "operation" Operation_hash.encoding)
           (req "originating_block" Block_hash.encoding))
        (function
          | Outdated_operation {operation; originating_block} ->
              Some ((), operation, originating_block)
          | _ ->
              None)
        (fun ((), operation, originating_block) ->
          Outdated_operation {operation; originating_block});
      case
        (Tag 8)
        ~title:"Expired_chain"
        (obj4
           (req "error" (constant "expired_chain"))
           (req "chain_id" Chain_id.encoding)
           (req "expiration" Time.Protocol.encoding)
           (req "timestamp" Time.Protocol.encoding))
        (function
          | Expired_chain {chain_id; expiration; timestamp} ->
              Some ((), chain_id, expiration, timestamp)
          | _ ->
              None)
        (fun ((), chain_id, expiration, timestamp) ->
          Expired_chain {chain_id; expiration; timestamp});
      case
        (Tag 9)
        ~title:"Unexpected_number_of_validation_passes"
        (obj2
           (req "error" (constant "unexpected_number_of_passes"))
           (req "found" uint8))
        (function
          | Unexpected_number_of_validation_passes n ->
              Some ((), n)
          | _ ->
              None)
        (fun ((), n) -> Unexpected_number_of_validation_passes n);
      case
        (Tag 10)
        ~title:"Too_many_operations"
        (obj4
           (req "error" (constant "too_many_operations"))
           (req "validation_pass" uint8)
           (req "found" uint16)
           (req "max" uint16))
        (function
          | Too_many_operations {pass; found; max} ->
              Some ((), pass, found, max)
          | _ ->
              None)
        (fun ((), pass, found, max) -> Too_many_operations {pass; found; max});
      case
        (Tag 11)
        ~title:"Oversized_operation"
        (obj4
           (req "error" (constant "oversized_operation"))
           (req "operation" Operation_hash.encoding)
           (req "found" int31)
           (req "max" int31))
        (function
          | Oversized_operation {operation; size; max} ->
              Some ((), operation, size, max)
          | _ ->
              None)
        (fun ((), operation, size, max) ->
          Oversized_operation {operation; size; max});
      case
        (Tag 12)
        ~title:"Unallowed_pass"
        (obj4
           (req "error" (constant "invalid_pass"))
           (req "operation" Operation_hash.encoding)
           (req "pass" uint8)
           (req "allowed_pass" (list uint8)))
        (function
          | Unallowed_pass {operation; pass; allowed_pass} ->
              Some ((), operation, pass, allowed_pass)
          | _ ->
              None)
        (fun ((), operation, pass, allowed_pass) ->
          Unallowed_pass {operation; pass; allowed_pass});
      case
        (Tag 13)
        ~title:"Cannot_parse_block_header"
        (obj1 (req "error" (constant "cannot_parse_bock_header")))
        (function Cannot_parse_block_header -> Some () | _ -> None)
        (fun () -> Cannot_parse_block_header) ]

let pp_block_error ppf = function
  | Cannot_parse_operation oph ->
      Format.fprintf
        ppf
        "Failed to parse the operation %a."
        Operation_hash.pp_short
        oph
  | Invalid_fitness {expected; found} ->
      Format.fprintf
        ppf
        "@[<v 2>Invalid fitness:@  expected %a@  found %a@]"
        Fitness.pp
        expected
        Fitness.pp
        found
  | Non_increasing_timestamp ->
      Format.fprintf ppf "Non increasing timestamp"
  | Non_increasing_fitness ->
      Format.fprintf ppf "Non increasing fitness"
  | Invalid_level {expected; found} ->
      Format.fprintf
        ppf
        "Invalid level:@  expected %ld@  found %ld"
        expected
        found
  | Invalid_proto_level {expected; found} ->
      Format.fprintf
        ppf
        "Invalid protocol level:@  expected %d@  found %d"
        expected
        found
  | Replayed_operation oph ->
      Format.fprintf
        ppf
        "The operation %a was previously included in the chain."
        Operation_hash.pp_short
        oph
  | Outdated_operation {operation; originating_block} ->
      Format.fprintf
        ppf
        "The operation %a is outdated (originated in block: %a)"
        Operation_hash.pp_short
        operation
        Block_hash.pp_short
        originating_block
  | Expired_chain {chain_id; expiration; timestamp} ->
      Format.fprintf
        ppf
        "The block timestamp (%a) is later than its chain expiration date: %a \
         (chain: %a)."
        Time.System.pp_hum
        (Time.System.of_protocol_exn timestamp)
        Time.System.pp_hum
        (Time.System.of_protocol_exn expiration)
        Chain_id.pp_short
        chain_id
  | Unexpected_number_of_validation_passes n ->
      Format.fprintf ppf "Invalid number of validation passes (found: %d)" n
  | Too_many_operations {pass; found; max} ->
      Format.fprintf
        ppf
        "Too many operations in validation pass %d (found: %d, max: %d)"
        pass
        found
        max
  | Oversized_operation {operation; size; max} ->
      Format.fprintf
        ppf
        "Oversized operation %a (size: %d, max: %d)"
        Operation_hash.pp_short
        operation
        size
        max
  | Unallowed_pass {operation; pass; allowed_pass} ->
      Format.fprintf
        ppf
        "Operation %a included in validation pass %d,  while only the \
         following passes are allowed: @[<h>%a@]"
        Operation_hash.pp_short
        operation
        pass
        Format.(pp_print_list pp_print_int)
        allowed_pass
  | Cannot_parse_block_header ->
      Format.fprintf ppf "Failed to parse the block header."
  | Economic_protocol_error err ->
      Format.fprintf
        ppf
        "Failed to validate the economic-protocol content of the block: %a."
        Error_monad.pp_print_error
        err
<<<<<<< HEAD
=======

type validation_process_error =
  | Missing_handshake
  | Inconsistent_handshake of string
  | Protocol_dynlink_failure of string

let validation_process_error_encoding =
  let open Data_encoding in
  union
    [ case
        (Tag 0)
        ~title:"Missing_handshake"
        (obj1 (req "constant" (constant "missing_handshake")))
        (function Missing_handshake -> Some () | _ -> None)
        (fun () -> Missing_handshake);
      case
        (Tag 1)
        ~title:"Inconsistent_handshake"
        (obj1 (req "inconsistent_handshake" string))
        (function Inconsistent_handshake msg -> Some msg | _ -> None)
        (fun msg -> Inconsistent_handshake msg);
      case
        (Tag 2)
        ~title:"Protocol_dynlink_failure"
        (obj1 (req "pretocol_dynlink_failure" string))
        (function Protocol_dynlink_failure msg -> Some msg | _ -> None)
        (fun msg -> Protocol_dynlink_failure msg) ]

let pp_validation_process_error ppf = function
  | Missing_handshake ->
      Format.fprintf
        ppf
        "Missing handshake while initializing validation process."
  | Protocol_dynlink_failure msg ->
      Format.fprintf ppf "%s" msg
  | Inconsistent_handshake msg ->
      Format.fprintf ppf "Inconsistent handshake: %s." msg
>>>>>>> fc8990b1

type error +=
  | Invalid_block of {block : Block_hash.t; error : block_error}
  | Unavailable_protocol of {block : Block_hash.t; protocol : Protocol_hash.t}
  | Inconsistent_operations_hash of {
      block : Block_hash.t;
      expected : Operation_list_list_hash.t;
      found : Operation_list_list_hash.t;
    }
  | Failed_to_checkout_context of Context_hash.t
  | System_error of {errno : Unix.error; fn : string; msg : string}
  | Missing_test_protocol of Protocol_hash.t
  | Validation_process_failed of validation_process_error

let () =
  Error_monad.register_error_kind
    `Permanent
    ~id:"validator.invalid_block"
    ~title:"Invalid block"
    ~description:"Invalid block."
    ~pp:(fun ppf (block, error) ->
      Format.fprintf
        ppf
        "@[<v 2>Invalid block %a@ %a@]"
        Block_hash.pp_short
        block
        pp_block_error
        error)
    Data_encoding.(
      merge_objs
        (obj1 (req "invalid_block" Block_hash.encoding))
        block_error_encoding)
    (function
      | Invalid_block {block; error} -> Some (block, error) | _ -> None)
    (fun (block, error) -> Invalid_block {block; error}) ;
  Error_monad.register_error_kind
    `Temporary
    ~id:"validator.unavailable_protocol"
    ~title:"Missing protocol"
    ~description:"The protocol required for validating a block is missing."
    ~pp:(fun ppf (block, protocol) ->
      Format.fprintf
        ppf
        "Missing protocol (%a) when validating the block %a."
        Protocol_hash.pp_short
        protocol
        Block_hash.pp_short
        block)
    Data_encoding.(
      obj2
        (req "block" Block_hash.encoding)
        (req "missing_protocol" Protocol_hash.encoding))
    (function
      | Unavailable_protocol {block; protocol} ->
          Some (block, protocol)
      | _ ->
          None)
    (fun (block, protocol) -> Unavailable_protocol {block; protocol}) ;
  Error_monad.register_error_kind
    `Temporary
    ~id:"validator.inconsistent_operations_hash"
    ~title:"Invalid merkle tree"
    ~description:
      "The provided list of operations is inconsistent with the block header."
    ~pp:(fun ppf (block, expected, found) ->
      Format.fprintf
        ppf
        "@[<v 2>The provided list of operations for block %a  is inconsistent \
         with the block header@  expected: %a@  found: %a@]"
        Block_hash.pp_short
        block
        Operation_list_list_hash.pp_short
        expected
        Operation_list_list_hash.pp_short
        found)
    Data_encoding.(
      obj3
        (req "block" Block_hash.encoding)
        (req "expected" Operation_list_list_hash.encoding)
        (req "found" Operation_list_list_hash.encoding))
    (function
      | Inconsistent_operations_hash {block; expected; found} ->
          Some (block, expected, found)
      | _ ->
          None)
    (fun (block, expected, found) ->
      Inconsistent_operations_hash {block; expected; found}) ;
  Error_monad.register_error_kind
    `Permanent
<<<<<<< HEAD
    ~id:"Validator_process.failed_to_checkout_context"
=======
    ~id:"Block_validator_process.failed_to_checkout_context"
>>>>>>> fc8990b1
    ~title:"Fail during checkout context"
    ~description:"The context checkout failed using a given hash"
    ~pp:(fun ppf (hash : Context_hash.t) ->
      Format.fprintf
        ppf
        "@[Failed to checkout the context with hash %a@]"
        Context_hash.pp_short
        hash)
    Data_encoding.(obj1 (req "hash" Context_hash.encoding))
    (function Failed_to_checkout_context h -> Some h | _ -> None)
    (fun h -> Failed_to_checkout_context h) ;
  Error_monad.register_error_kind
    `Temporary
    ~id:"Validator_process.system_error_while_validating"
    ~title:"Failed to validate block because of a system error"
    ~description:"The validator failed because of a system error"
    ~pp:(fun ppf (errno, fn, msg) ->
      Format.fprintf
        ppf
        "System error while validating a block (in function %s(%s)):@ %s"
        fn
        msg
        (Unix.error_message errno))
    Data_encoding.(
      obj3 (req "errno" errno) (req "function" string) (req "msg" string))
    (function
      | System_error {errno; fn; msg} -> Some (errno, fn, msg) | _ -> None)
    (fun (errno, fn, msg) -> System_error {errno; fn; msg}) ;
  Error_monad.register_error_kind
    `Temporary
    ~id:"validator.missing_test_protocol"
    ~title:"Missing test protocol"
    ~description:"Missing test protocol when forking the test chain"
    ~pp:(fun ppf protocol ->
      Format.fprintf
        ppf
        "Missing test protocol %a when forking the test chain."
        Protocol_hash.pp
        protocol)
    Data_encoding.(obj1 (req "test_protocol" Protocol_hash.encoding))
    (function Missing_test_protocol protocol -> Some protocol | _ -> None)
    (fun protocol -> Missing_test_protocol protocol) ;
  Error_monad.register_error_kind
    `Temporary
    ~id:"validator.validation_process_failed"
    ~title:"Validation process failed"
    ~description:"Failed to validate block using exteranl validation process."
    ~pp:(fun ppf error ->
      Format.fprintf
        ppf
        "Failed to validate block using exteranl validation process. %a"
        pp_validation_process_error
        error)
    Data_encoding.(obj1 (req "error" validation_process_error_encoding))
    (function Validation_process_failed error -> Some error | _ -> None)
    (fun error -> Validation_process_failed error)

let invalid_block block error = Invalid_block {block; error}<|MERGE_RESOLUTION|>--- conflicted
+++ resolved
@@ -399,8 +399,6 @@
         "Failed to validate the economic-protocol content of the block: %a."
         Error_monad.pp_print_error
         err
-<<<<<<< HEAD
-=======
 
 type validation_process_error =
   | Missing_handshake
@@ -438,7 +436,6 @@
       Format.fprintf ppf "%s" msg
   | Inconsistent_handshake msg ->
       Format.fprintf ppf "Inconsistent handshake: %s." msg
->>>>>>> fc8990b1
 
 type error +=
   | Invalid_block of {block : Block_hash.t; error : block_error}
@@ -528,11 +525,7 @@
       Inconsistent_operations_hash {block; expected; found}) ;
   Error_monad.register_error_kind
     `Permanent
-<<<<<<< HEAD
-    ~id:"Validator_process.failed_to_checkout_context"
-=======
     ~id:"Block_validator_process.failed_to_checkout_context"
->>>>>>> fc8990b1
     ~title:"Fail during checkout context"
     ~description:"The context checkout failed using a given hash"
     ~pp:(fun ppf (hash : Context_hash.t) ->
