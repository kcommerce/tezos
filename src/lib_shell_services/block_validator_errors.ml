--- conflicted
+++ resolved
@@ -219,13 +219,8 @@
         (obj4
            (req "error" (constant "expired_chain"))
            (req "chain_id" Chain_id.encoding)
-<<<<<<< HEAD
-           (req "expiration" Time.encoding)
-           (req "timestamp" Time.encoding))
-=======
            (req "expiration" Time.Protocol.encoding)
            (req "timestamp" Time.Protocol.encoding))
->>>>>>> 6ffabdd8
         (function
           | Expired_chain { chain_id ; expiration ; timestamp } ->
               Some ((), chain_id, expiration, timestamp)
