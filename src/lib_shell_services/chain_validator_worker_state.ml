--- conflicted
+++ resolved
@@ -86,21 +86,6 @@
 
   let level = function
     | Processed_block req -> (
-<<<<<<< HEAD
-      match req.update with
-      | Ignored_head ->
-          Internal_event.Info
-      | Branch_switch | Head_increment ->
-          Internal_event.Notice )
-    | Could_not_switch_testchain _ ->
-        Internal_event.Error
-    | Notify_head _ ->
-        Internal_event.Debug
-    | Notify_branch _ ->
-        Internal_event.Info
-    | Disconnection _ | Bootstrapped ->
-        Internal_event.Notice
-=======
         match req.update with
         | Ignored_head -> Internal_event.Info
         | Branch_switch | Head_increment -> Internal_event.Notice)
@@ -108,7 +93,6 @@
     | Notify_head _ -> Internal_event.Debug
     | Notify_branch _ -> Internal_event.Info
     | Disconnection _ | Bootstrapped -> Internal_event.Notice
->>>>>>> 3df16311
     | Sync_status sync_status -> (
         match sync_status with
         | Synchronised {is_chain_stuck} ->
