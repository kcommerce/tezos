--- conflicted
+++ resolved
@@ -67,23 +67,13 @@
 let read_public_key = Ed25519.Public_key.of_b58check_exn
 
 let default = {
-<<<<<<< HEAD
-  cycle_length = 128l ;
-  voting_period_length = 1024l ;
-  time_before_reward =
-    Period_repr.of_seconds_exn
-      Int64.(mul 6L 3600L) ; (* 6 hours *)
-  slot_durations =
-    List.map Period_repr.of_seconds_exn [ 60L ; 30L ; 20L ; 10L ] ;
-=======
   preserved_cycles = 5 ;
-  blocks_per_cycle = 4096l ;
+  blocks_per_cycle = 128l ;
   blocks_per_commitment = 32l ;
-  blocks_per_roll_snapshot = 256l ;
+  blocks_per_roll_snapshot = 8l ;
   blocks_per_voting_period = 32768l ;
   time_between_blocks =
-    List.map Period_repr.of_seconds_exn [ 60L ] ;
->>>>>>> cdf7b706
+    List.map Period_repr.of_seconds_exn [ 60L ; 30L ; 20L ; 10L ] ;
   first_free_baking_slot = 16 ;
   endorsers_per_block = 32 ;
   max_gas = 40_000 ;
