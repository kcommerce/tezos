(*****************************************************************************)
(*                                                                           *)
(* Open Source License                                                       *)
(* Copyright (c) 2021 Marigold <contact@marigold.dev>                        *)
(* Copyright (c) 2021 Nomadic Labs <contact@nomadic-labs.com>                *)
(* Copyright (c) 2022 Oxhead Alpha <info@oxheadalpha.com>                    *)
(*                                                                           *)
(* Permission is hereby granted, free of charge, to any person obtaining a   *)
(* copy of this software and associated documentation files (the "Software"),*)
(* to deal in the Software without restriction, including without limitation *)
(* the rights to use, copy, modify, merge, publish, distribute, sublicense,  *)
(* and/or sell copies of the Software, and to permit persons to whom the     *)
(* Software is furnished to do so, subject to the following conditions:      *)
(*                                                                           *)
(* The above copyright notice and this permission notice shall be included   *)
(* in all copies or substantial portions of the Software.                    *)
(*                                                                           *)
(* THE SOFTWARE IS PROVIDED "AS IS", WITHOUT WARRANTY OF ANY KIND, EXPRESS OR*)
(* IMPLIED, INCLUDING BUT NOT LIMITED TO THE WARRANTIES OF MERCHANTABILITY,  *)
(* FITNESS FOR A PARTICULAR PURPOSE AND NONINFRINGEMENT. IN NO EVENT SHALL   *)
(* THE AUTHORS OR COPYRIGHT HOLDERS BE LIABLE FOR ANY CLAIM, DAMAGES OR OTHER*)
(* LIABILITY, WHETHER IN AN ACTION OF CONTRACT, TORT OR OTHERWISE, ARISING   *)
(* FROM, OUT OF OR IN CONNECTION WITH THE SOFTWARE OR THE USE OR OTHER       *)
(* DEALINGS IN THE SOFTWARE.                                                 *)
(*                                                                           *)
(*****************************************************************************)

(** Testing
    -------
    Component:    Tx rollup layer 1 logic
    Invocation:   cd src/proto_alpha/lib_protocol/test/integration/operations \
                  && dune exec ./main.exe -- test "^tx rollup$"
    Subject:      Test rollup
*)

open Protocol
open Alpha_context
open Test_tez

(** [check_tx_rollup_exists ctxt tx_rollup] returns [()] iff [tx_rollup]
    is a valid address for a transaction rollup. Otherwise, it fails. *)
let check_tx_rollup_exists ctxt tx_rollup =
  Context.Tx_rollup.state ctxt tx_rollup >|=? fun _ -> ()

(** [check_proto_error_f f t] checks that the first error of [t]
    satisfies the boolean function [f]. *)
let check_proto_error_f f t =
  match t with
  | Environment.Ecoproto_error e :: _ when f e ->
      Assert.test_error_encodings e ;
      return_unit
  | _ -> failwith "Unexpected error: %a" Error_monad.pp_print_trace t

(** [check_proto_error e t] checks that the first error of [t]
    equals [e]. *)
let check_proto_error e t = check_proto_error_f (( = ) e) t

let is_implicit_exn x =
  match Alpha_context.Contract.is_implicit x with
  | Some x -> x
  | None -> raise (Invalid_argument "is_implicit_exn")

(** [test_disable_feature_flag] try to originate a tx rollup with the feature
    flag is deactivated and check it fails *)
let test_disable_feature_flag () =
  Context.init_with_constants
    {Context.default_test_constants with tx_rollup_enable = false}
    1
  >>=? fun (b, contracts) ->
  let contract =
    WithExceptions.Option.get ~loc:__LOC__ @@ List.nth contracts 0
  in
  Incremental.begin_construction b >>=? fun i ->
  Op.tx_rollup_origination (I i) contract >>=? fun (op, _tx_rollup) ->
  Incremental.add_operation
    ~expect_apply_failure:(check_proto_error Apply.Tx_rollup_feature_disabled)
    i
    op
  >>=? fun _i -> return_unit

(** [parsing_tests] try originating contracts using the
    type [tx_rollup_l2_address], test that it only works
    when rollups are enabled.
 *)
let parsing_tests =
  let test_origination ~tx_rollup_enable script_path initial_storage =
    Context.init1 ~tx_rollup_enable () >>=? fun (b, contract) ->
    Contract_helpers.originate_contract
      script_path
      initial_storage
      contract
      b
      (is_implicit_exn contract)
    >>= fun res ->
    if not tx_rollup_enable then
      Assert.error ~loc:__LOC__ res (function
          | Environment.Ecoproto_error
              (Script_tc_errors.Tx_rollup_addresses_disabled _) ->
              true
          | _ -> false)
    else
      match res with
      | Ok _ -> return_unit
      | Error err ->
          Alcotest.fail
            (Format.asprintf
               "Unexpected failure when parsing %s: %a"
               script_path
               pp_print_trace
               err)
  in
  List.concat_map
    (fun (description, path) ->
      [
        Tztest.tztest
          (Format.asprintf
             "Originating `%s` succeeds w/ tx rollups enabled"
             description)
          `Quick
          (fun () -> test_origination ~tx_rollup_enable:true path "Unit");
        Tztest.tztest
          (Format.asprintf
             "Originating `%s` fails w/ tx rollups disabled"
             description)
          `Quick
          (fun () -> test_origination ~tx_rollup_enable:false path "Unit");
      ])
    [
      ("deposit", "contracts/tx_rollup_deposit.tz");
      ("type", "contracts/tx_rollup_parse_type.tz");
      ("comparable_type", "contracts/tx_rollup_parse_comparable_type.tz");
      ("data", "contracts/tx_rollup_parse_data.tz");
    ]

let message_hash_testable : Tx_rollup_message.hash Alcotest.testable =
  Alcotest.testable Tx_rollup_message.pp_hash ( = )

let sint_testable : _ Saturation_repr.t Alcotest.testable =
  Alcotest.testable Saturation_repr.pp ( = )

let tx_rollup_state_testable : Tx_rollup_state.t Alcotest.testable =
  Alcotest.testable Tx_rollup_state.pp ( = )

let zestable : Z.t Alcotest.testable = Alcotest.testable Z.pp_print Z.equal

(** [tx_rollup_state_testable_no_storage] compares two
   [Tx_rollup_state.t], but ignores differences in the fields
   [allocated_storage] and [occupied_storage_size] like *)
let tx_rollup_state_testable_no_storage : Tx_rollup_state.t Alcotest.testable =
  let copy_storage ~state_from state =
    let open Tx_rollup_state.Internal_for_tests in
    state
    |> set_allocated_storage (get_allocated_storage state_from)
    |> set_occupied_storage (get_occupied_storage state_from)
  in
  Alcotest.testable Tx_rollup_state.pp (fun a b ->
      a = copy_storage ~state_from:a b)

let wrap = Environment.wrap_tzresult

let wrap_lwt m = m >|= wrap

(** [occupied_storage_size ctxt tx_rollup] returns occupied storage size *)
let occupied_storage_size ctxt tx_rollup =
  Context.Tx_rollup.state ctxt tx_rollup >|=? fun state ->
  Alpha_context.Tx_rollup_state.Internal_for_tests.get_occupied_storage state

(** [inbox_burn state size] computes the burn (per byte of message)
    one has to pay to submit a message to the current inbox. *)
let inbox_burn state size =
  Environment.wrap_tzresult (Tx_rollup_state.burn_cost ~limit:None state size)

(** [burn_per_byte state] returns the cost to insert one byte inside
    the inbox. *)
let burn_per_byte state = inbox_burn state 1

(** [context_init n] initializes a context with no consensus rewards
    to not interfere with balances prediction. It returns the created
    context and [n] contracts. *)
let context_init ?(tx_rollup_max_inboxes_count = 2100)
    ?(tx_rollup_rejection_max_proof_size = 30_000)
    ?(tx_rollup_max_ticket_payload_size = 10_240)
    ?(tx_rollup_finality_period = 1) ?(tx_rollup_origination_size = 60_000)
    ?(cost_per_byte = Tez.zero) n =
  Context.init_with_constants
    {
      Context.default_test_constants with
      consensus_threshold = 0;
      tx_rollup_enable = true;
      tx_rollup_finality_period;
      tx_rollup_withdraw_period = 1;
      tx_rollup_max_commitments_count = 3;
      tx_rollup_origination_size;
      tx_rollup_rejection_max_proof_size;
      tx_rollup_max_inboxes_count;
      endorsing_reward_per_slot = Tez.zero;
      baking_reward_bonus_per_slot = Tez.zero;
      baking_reward_fixed_portion = Tez.zero;
      tx_rollup_max_ticket_payload_size;
      cost_per_byte;
    }
    n

(** [context_init1] initializes a context with no consensus rewards
    to not interfere with balances prediction. It returns the created
    context and 1 contract. *)
let context_init1 ?tx_rollup_max_inboxes_count
    ?tx_rollup_max_ticket_payload_size ?tx_rollup_rejection_max_proof_size
    ?tx_rollup_finality_period ?tx_rollup_origination_size ?cost_per_byte () =
  context_init
    ?tx_rollup_max_inboxes_count
    ?tx_rollup_max_ticket_payload_size
    ?tx_rollup_rejection_max_proof_size
    ?tx_rollup_finality_period
    ?tx_rollup_origination_size
    ?cost_per_byte
    1
  >|=? function
  | (b, contract_1 :: _) -> (b, contract_1)
  | (_, _) -> assert false

(** [context_init2] initializes a context with no consensus rewards
    to not interfere with balances prediction. It returns the created
    context and 2 contracts. *)
let context_init2 ?tx_rollup_max_inboxes_count
    ?tx_rollup_max_ticket_payload_size ?cost_per_byte () =
  context_init
    ?tx_rollup_max_inboxes_count
    ?tx_rollup_max_ticket_payload_size
    ?cost_per_byte
    2
  >|=? function
  | (b, contract_1 :: contract_2 :: _) -> (b, contract_1, contract_2)
  | (_, _) -> assert false

(** [originate b contract] originates a tx_rollup from [contract],
    and returns the new block and the tx_rollup address. *)
let originate b contract =
  Op.tx_rollup_origination (B b) contract >>=? fun (operation, tx_rollup) ->
  Block.bake ~operation b >>=? fun b -> return (b, tx_rollup)

(** Initializes the context, originates a tx_rollup and submits a batch.

    Returns the first contract and its balance, the originated tx_rollup,
    the state with the tx_rollup, and the baked block with the batch submitted.
*)
let init_originate_and_submit ?(batch = String.make 5 'c')
    ?tx_rollup_origination_size () =
  context_init1 ?tx_rollup_origination_size () >>=? fun (b, contract) ->
  originate b contract >>=? fun (b, tx_rollup) ->
  Context.Contract.balance (B b) contract >>=? fun balance ->
  Op.tx_rollup_submit_batch (B b) contract tx_rollup batch >>=? fun operation ->
  Block.bake ~operation b >>=? fun b ->
  Context.Tx_rollup.state (B b) tx_rollup >>=? fun state ->
  return ((contract, balance), state, tx_rollup, b)

let l2_parameters : Context.t -> Tx_rollup_l2_apply.parameters tzresult Lwt.t =
 fun ctxt ->
  Context.get_constants ctxt >>=? fun constants ->
  let tx_rollup_max_withdrawals_per_batch =
    constants.parametric.tx_rollup_max_withdrawals_per_batch
  in
  return Tx_rollup_l2_apply.{tx_rollup_max_withdrawals_per_batch}

let commitment_full_testable =
  Alcotest.testable Tx_rollup_commitment.Full.pp Tx_rollup_commitment.Full.( = )

let commitment_compact_testable =
  Alcotest.testable
    Tx_rollup_commitment.Compact.pp
    Tx_rollup_commitment.Compact.( = )

let commitment_hash_testable =
  Alcotest.testable Tx_rollup_commitment_hash.pp Tx_rollup_commitment_hash.( = )

let public_key_hash_testable =
  Alcotest.testable Signature.Public_key_hash.pp Signature.Public_key_hash.( = )

let raw_level_testable = Alcotest.testable Raw_level.pp Raw_level.( = )

let inbox_testable = Alcotest.testable Tx_rollup_inbox.pp Tx_rollup_inbox.( = )

let rng_state = Random.State.make_self_init ()

let gen_l2_account () =
  let seed =
    Bytes.init 32 (fun _ -> char_of_int @@ Random.State.int rng_state 255)
  in
  let secret_key = Bls12_381.Signature.generate_sk seed in
  let public_key = Bls12_381.Signature.MinSig.derive_pk secret_key in
  (secret_key, public_key, Tx_rollup_l2_address.of_bls_pk public_key)

(** [make_ticket_key ty contents ticketer tx_rollup] computes the ticket hash
    of the ticket containing [contents] of type [ty], crafted by [ticketer] and
    owned by [tx_rollup]. *)
let make_ticket_key ctxt ~ty ~contents ~ticketer tx_rollup =
  (match ctxt with
  | Context.B block ->
      Incremental.begin_construction block >>=? fun incr -> return incr
  | Context.I incr -> return incr)
  >>=? fun incr ->
  let ctxt = Incremental.alpha_ctxt incr in
  Environment.wrap_tzresult @@ Script_ir_translator.parse_comparable_ty ctxt ty
  >>?= fun (Ex_comparable_ty contents_type, ctxt) ->
  wrap_lwt
  @@ Script_ir_translator.parse_comparable_data ctxt contents_type contents
  >>=? fun (contents, ctxt) ->
  wrap_lwt
  @@ Ticket_balance_key.of_ex_token
       ctxt
       ~owner:(Tx_rollup tx_rollup)
       (Ticket_token.Ex_token {ticketer; contents_type; contents})
  >|=? fst

(** [make_unit_ticket_key ticketer tx_rollup] computes the ticket hash of
    the unit ticket crafted by [ticketer] and owned by [tx_rollup]. *)
let make_unit_ticket_key ctxt ~ticketer tx_rollup =
  let open Tezos_micheline.Micheline in
  let open Michelson_v1_primitives in
  let ty = Prim (0, T_unit, [], []) in
  let contents = Prim (0, D_Unit, [], []) in
  make_ticket_key ctxt ~ty ~contents ~ticketer tx_rollup

let rng_state = Random.State.make_self_init ()

let print_deposit_arg tx_rollup account =
  let open Alpha_context.Script in
  Format.sprintf
    "Pair \"%s\" %s"
    (match tx_rollup with
    | `Typed pk -> Tx_rollup.to_b58check pk
    | `Raw str -> str)
    (match account with
    | `Hash pk -> Format.sprintf "\"%s\"" (Tx_rollup_l2_address.to_b58check pk)
    | `Raw str -> str)
  |> fun x -> x |> Expr.from_string |> lazy_expr

let assert_ok res = match res with Ok r -> r | Error _ -> assert false

let assert_some res = match res with Some r -> r | None -> assert false

let raw_level level = assert_ok @@ Raw_level.of_int32 level

(** Create an incomplete (but valid) commitment for a given level. It is
    incomplete in the sense that the Merkle roots for each message are generated
    with [Context_hash.hash_string message_index]. In the meantime provides the
    list of withdraw in a association list of [batch_index -> withdraw_list].
    Be careful not to provide a too-big withdraw_list as the construction is
    expensive *)
let make_incomplete_commitment_for_batch context level tx_rollup withdraw_list =
  Context.Tx_rollup.inbox context tx_rollup level >>=? fun metadata ->
  let str_for_context_hash =
    Data_encoding.Binary.to_string_exn Tx_rollup_inbox.encoding metadata
  in
  List.init ~when_negative_length:[] metadata.inbox_length (fun i ->
      Context_hash.hash_string [str_for_context_hash ^ string_of_int i])
  >>?= fun batches_result ->
  let messages =
    List.mapi
      (fun i v ->
        Tx_rollup_message_result_hash.hash
          {
            context_hash = v;
            withdraw_list_hash =
              List.assq i withdraw_list |> Option.value ~default:[]
              |> Tx_rollup_withdraw_list_hash.hash;
          })
      batches_result
  in
  (match Tx_rollup_level.pred level with
  | None -> return_none
  | Some predecessor_level ->
      Context.Tx_rollup.commitment context tx_rollup predecessor_level
      >|=? fun commitment_opt ->
      Option.map
        (fun Tx_rollup_commitment.Submitted_commitment.{commitment; _} ->
          Tx_rollup_commitment.Compact.hash commitment)
        commitment_opt)
  >>=? fun predecessor ->
  let inbox_merkle_root = metadata.merkle_root in
  let commitment : Tx_rollup_commitment.Full.t =
    {level; messages; predecessor; inbox_merkle_root}
  in
  return (commitment, batches_result)

let check_bond ctxt tx_rollup contract count =
  let pkh = is_implicit_exn contract in
  wrap_lwt (Tx_rollup_commitment.pending_bonded_commitments ctxt tx_rollup pkh)
  >>=? fun (_, pending) ->
  Alcotest.(check int "Pending bonded commitment count correct" count pending) ;
  return ()

let rec bake_until i top =
  let level = Incremental.level i in
  if level >= top then return i
  else
    Incremental.finalize_block i >>=? fun b ->
    Incremental.begin_construction b >>=? fun i -> bake_until i top

let assert_retired retired =
  match retired with
  | `Retired -> return_unit
  | _ -> failwith "Expected retired"

let assert_ticket_balance ~loc block token owner expected =
  Incremental.begin_construction block >>=? fun incr ->
  let ctxt = Incremental.alpha_ctxt incr in
  wrap_lwt @@ Ticket_balance_key.of_ex_token ctxt ~owner token
  >>=? fun (key_hash, ctxt) ->
  wrap_lwt (Ticket_balance.get_balance ctxt key_hash) >>=? fun (balance, _) ->
  match (balance, expected) with
  | (Some b, Some e) -> Assert.equal_int ~loc (Z.to_int b) e
  | (Some b, None) ->
      failwith "%s: Expected no balance but got some %d" loc (Z.to_int b)
  | (None, Some b) -> failwith "%s: Expected balance %d but got none" loc b
  | (None, None) -> return ()

module Nat_ticket = struct
  let ty_str = "nat"

  let ty = Expr.from_string ty_str

  let contents_nat = 1

  let ex_token ~ticketer =
    let contents =
      WithExceptions.Option.get ~loc:__LOC__
      @@ Script_int.(of_int contents_nat |> is_nat)
    in
    Ticket_token.Ex_token
      {ticketer; contents_type = Script_typed_ir.nat_key; contents}

  let contents = Expr.from_string (string_of_int contents_nat)

  let int64_amount = 10L

  let amount = Tx_rollup_l2_qty.of_int64_exn int64_amount

  let ticket_hash ctxt ~ticketer ~tx_rollup =
    make_ticket_key
      ctxt
      ~ty:(Tezos_micheline.Micheline.root ty)
      ~contents:(Tezos_micheline.Micheline.root contents)
      ~ticketer
      tx_rollup

  let withdrawal ctxt ~ticketer ?(claimer = ticketer) ?(amount = amount)
      tx_rollup : (Tx_rollup_withdraw.t * Tx_rollup_reveal.t) tzresult Lwt.t =
    ticket_hash ctxt ~ticketer ~tx_rollup >|=? fun ticket_hash ->
    ( Tx_rollup_withdraw.{claimer = is_implicit_exn claimer; ticket_hash; amount},
      Tx_rollup_reveal.
        {
          contents = Script.lazy_expr contents;
          ty = Script.lazy_expr ty;
          ticketer;
          amount;
          claimer = is_implicit_exn claimer;
        } )

  let init_deposit_contract amount block account =
    let script =
      Format.asprintf
        {| parameter (pair address tx_rollup_l2_address);
         storage unit;
         code {
                # cast the address to contract type
                CAR;
                UNPAIR;
                CONTRACT %%deposit (pair (ticket nat) tx_rollup_l2_address);
                ASSERT_SOME;
                SWAP;
                PUSH mutez 0;
                SWAP;
                # create a ticket
                PUSH nat %a;
                PUSH %s %d;
                TICKET;
                PAIR ;
                TRANSFER_TOKENS;
                PUSH unit Unit;
                NIL operation;
                DIG 2 ;
                CONS;
                PAIR } |}
        Z.pp_print
        amount
        ty_str
        contents_nat
    in
    Contract_helpers.originate_contract_from_string
      ~baker:(is_implicit_exn account)
      ~source_contract:account
      ~script
      ~storage:"Unit"
      block

  let deposit_op block tx_rollup pkh account deposit_contract =
    Op.transaction
      (B block)
      ~entrypoint:Entrypoint.default
      ~parameters:
        (Script.lazy_expr @@ Expr.from_string
        @@ Printf.sprintf {| Pair %S %S |} (Tx_rollup.to_b58check tx_rollup) pkh
        )
      ~fee:Tez.one
      account
      deposit_contract
      (Tez.of_mutez_exn 0L)

  (** Return an operation to originate a contract that will deposit [amount]
      tickets to l2 address [pkh] on [tx_rollup] *)
  let init_deposit amount ?(pkh = "tz4MSfZsn6kMDczShy8PMeB628TNukn9hi2K") block
      tx_rollup account =
    init_deposit_contract amount block account
    >>=? fun (deposit_contract, _script, block) ->
    deposit_op block tx_rollup pkh account deposit_contract >|=? fun op ->
    (op, block, deposit_contract)
end

(** ---- TESTS -------------------------------------------------------------- *)

(** [test_origination] originates a transaction rollup and checks that
    it burns the expected quantity of xtz. *)
let test_origination () =
  Context.init ~tx_rollup_enable:true 1 >>=? fun (b, contracts) ->
  let contract =
    WithExceptions.Option.get ~loc:__LOC__ @@ List.nth contracts 0
  in
  Context.get_constants (B b)
  >>=? fun {parametric = {tx_rollup_origination_size; cost_per_byte; _}; _} ->
  Context.Contract.balance (B b) contract >>=? fun balance ->
  Incremental.begin_construction b >>=? fun i ->
  Op.tx_rollup_origination (I i) contract >>=? fun (op, tx_rollup) ->
  Incremental.add_operation i op >>=? fun i ->
  check_tx_rollup_exists (I i) tx_rollup >>=? fun () ->
  cost_per_byte *? Int64.of_int tx_rollup_origination_size
  >>?= fun tx_rollup_origination_burn ->
  Assert.balance_was_debited
    ~loc:__LOC__
    (I i)
    contract
    balance
    tx_rollup_origination_burn

(** [test_two_originations] originates two transaction rollups in the
    same operation and checks that they have a different address. *)
let test_two_originations () =
  Context.init ~tx_rollup_enable:true 1 >>=? fun (b, contracts) ->
  let contract =
    WithExceptions.Option.get ~loc:__LOC__ @@ List.nth contracts 0
  in
  Incremental.begin_construction b >>=? fun i ->
  Op.tx_rollup_origination (I i) contract >>=? fun (op1, _false_tx_rollup1) ->
  (* tx_rollup1 and tx_rollup2 are equal and both are false. The addresses are
     derived from a value called `origination_nonce` that is dependent of the
     tezos operation hash. Also each origination increment this value.

     Here the origination_nonce is wrong because it's not based on the injected
     operation (the combined one. Also the used origination nonce is not
     incremented between _false_tx_rollup1 and _false_tx_rollup2 as the protocol
     do. *)
  Op.tx_rollup_origination (I i) contract >>=? fun (op2, _false_tx_rollup2) ->
  Op.combine_operations ~source:contract (B b) [op1; op2] >>=? fun op ->
  Incremental.add_operation i op >>=? fun i ->
  let nonce =
    Origination_nonce.Internal_for_tests.initial (Operation.hash_packed op)
  in
  let txo1 = Tx_rollup.Internal_for_tests.originated_tx_rollup nonce in
  let nonce = Origination_nonce.Internal_for_tests.incr nonce in
  let txo2 = Tx_rollup.Internal_for_tests.originated_tx_rollup nonce in
  Assert.not_equal
    ~loc:__LOC__
    Tx_rollup.equal
    "Two transaction rollups originated in one operation have different \
     addresses"
    Tx_rollup.pp
    txo1
    txo2
  >>=? fun () ->
  check_tx_rollup_exists (I i) txo1 >>=? fun () ->
  check_tx_rollup_exists (I i) txo2 >>=? fun () -> return_unit

(** [test_burn_per_byte_update] checks [update_burn_per_byte] behaves
    according to its docstring. *)
let test_burn_per_byte_update () =
  let test ~inbox_ema ~burn_per_byte ~elapsed ~final_size ~hard_limit ~result =
    let burn_per_byte = Tez.of_mutez_exn burn_per_byte in
    let result = Tez.of_mutez_exn result in
    let state =
      Alpha_context.Tx_rollup_state.Internal_for_tests.make
        ~burn_per_byte
        ~inbox_ema
        ~allocated_storage:Z.zero
        ()
    in
    let factor = 120 (* default factor *) in
    let state =
      Alpha_context.Tx_rollup_state.Internal_for_tests.update_burn_per_byte
        state
        ~elapsed
        ~factor
        ~final_size
        ~hard_limit
    in
    let new_burn =
      match Alpha_context.Tx_rollup_state.burn_cost ~limit:None state 1 with
      | Ok x -> x
      | Error _ ->
          Stdlib.failwith "could not compute the fees for a message of 1 byte"
    in
    Assert.equal_tez ~loc:__LOC__ result new_burn
  in
  test
    ~inbox_ema:1_000
    ~burn_per_byte:1_000L
    ~elapsed:0
    ~final_size:1_000
    ~hard_limit:1_100
    ~result:1_000L
  >>=? fun () ->
  test
    ~inbox_ema:1_000
    ~burn_per_byte:1_000L
    ~elapsed:10
    ~final_size:1_000
    ~hard_limit:1_100
    ~result:816L
  >>=? fun () ->
  test
    ~inbox_ema:1_000
    ~burn_per_byte:1_000L
    ~elapsed:25
    ~final_size:1_000
    ~hard_limit:1_100
    ~result:383L
  >>=? fun () ->
  test
    ~inbox_ema:1_000
    ~burn_per_byte:1_000L
    ~elapsed:50
    ~final_size:1_000
    ~hard_limit:1_100
    ~result:113L
  >>=? fun () ->
  test
    ~inbox_ema:1_000
    ~burn_per_byte:1_000L
    ~elapsed:113
    ~final_size:1_000
    ~hard_limit:1_100
    ~result:0L
  >>=? fun () ->
  (* Fees per byte should remain constant *)
  test
    ~inbox_ema:1_000
    ~burn_per_byte:1_000L
    ~elapsed:0
    ~final_size:1_000
    ~hard_limit:1_100
    ~result:1_000L
  >>=? fun () ->
  (* Fees per byte should increase *)
  test
    ~inbox_ema:1_000
    ~burn_per_byte:1_000L
    ~elapsed:0
    ~final_size:1_000
    ~hard_limit:1_000
    ~result:1_050L
  >>=? fun () ->
  (* Fees per byte should decrease *)
  test
    ~inbox_ema:1_000
    ~burn_per_byte:1_000L
    ~elapsed:0
    ~final_size:1_000
    ~hard_limit:1_500
    ~result:950L
  >>=? fun () ->
  (* Fees per byte should increase even with [0] as its initial value *)
  test
    ~inbox_ema:1_000
    ~burn_per_byte:0L
    ~elapsed:0
    ~final_size:1_000
    ~hard_limit:1_000
    ~result:1L
  >>=? fun () -> return_unit

(** [test_add_batch] originates a tx rollup and fills one of its inbox
    with an arbitrary batch of data. *)
let test_add_batch () =
  let contents_size = 5 in
  let contents = String.make contents_size 'c' in
  init_originate_and_submit ~batch:contents ()
  >>=? fun ((contract, balance), state, tx_rollup, b) ->
  Context.Tx_rollup.inbox (B b) tx_rollup Tx_rollup_level.root >>=? fun inbox ->
  let contents_hash =
    Tx_rollup_message.(make_batch contents |> fst |> hash_uncarbonated)
  in
  let merkle_root = Tx_rollup_inbox.Merkle.merklize_list [contents_hash] in
  let expected_inbox =
    Tx_rollup_inbox.
      {inbox_length = 1; cumulated_size = contents_size; merkle_root}
  in
  Alcotest.check
    inbox_testable
    "Expected inbox is not the computed one"
    expected_inbox
    inbox ;
  inbox_burn state contents_size >>?= fun cost ->
  Assert.balance_was_debited ~loc:__LOC__ (B b) contract balance cost

(** [test_storage_burn_for_adding_batch] originates a tx rollup with small [tx_rollup_origination_size],
    fills one of its inbox with an arbitrary batch of data and cause additional storage burn. *)
let test_storage_burn_for_adding_batch () =
  let contents_size = 5 in
  let contents = String.make contents_size 'c' in
  let tx_rollup_origination_size = 1 in
  init_originate_and_submit ~tx_rollup_origination_size ~batch:contents ()
  >>=? fun ((contract, balance), state, _tx_rollup, b) ->
  Context.get_constants (B b) >>=? fun {parametric = {cost_per_byte; _}; _} ->
  let final_allocated_storage =
    Alpha_context.Tx_rollup_state.Internal_for_tests.get_occupied_storage state
  in
  let extra_storage_space =
    Z.(sub final_allocated_storage @@ of_int tx_rollup_origination_size)
  in
  assert (Z.zero < extra_storage_space) ;
  inbox_burn state contents_size >>?= fun cost ->
  cost_per_byte *? Z.to_int64 extra_storage_space >>?= fun storage_burn_cost ->
  cost +? storage_burn_cost >>?= fun cost ->
  Assert.balance_was_debited ~loc:__LOC__ (B b) contract balance cost

let test_add_batch_with_limit () =
  (* From an empty context the burn will be [Tez.zero], we set the hard limit to
     [Tez.zero], so [cost] >= [limit] *)
  let burn_limit = Tez.zero in
  let contents = String.make 5 'd' in
  context_init1 () >>=? fun (b, contract) ->
  originate b contract >>=? fun (b, tx_rollup) ->
  Incremental.begin_construction b >>=? fun i ->
  Op.tx_rollup_submit_batch (I i) contract tx_rollup contents ~burn_limit
  >>=? fun op ->
  Incremental.add_operation
    i
    op
    ~expect_failure:
      (check_proto_error_f (function
          | Tx_rollup_errors.Submit_batch_burn_exceeded _ -> true
          | _ -> false))
  >>=? fun _ -> return_unit

(** [test_add_two_batches] originates a tx rollup and adds two
    arbitrary batches to one of its inboxes. Ensure that their order
    is correct. *)
let test_add_two_batches () =
  (*
    TODO: https://gitlab.com/tezos/tezos/-/issues/2331
    This test can be generalized using a property-based approach.
   *)
  let contents_size1 = 5 in
  let contents1 = String.make contents_size1 'c' in
  init_originate_and_submit ~batch:contents1 ()
  >>=? fun ((contract, balance), state, tx_rollup, b) ->
  Op.tx_rollup_submit_batch (B b) contract tx_rollup contents1 >>=? fun op1 ->
  Context.Contract.counter (B b) contract >>=? fun counter ->
  let contents_size2 = 6 in
  let contents2 = String.make contents_size2 'd' in
  Op.tx_rollup_submit_batch
    ~counter:Z.(add counter (of_int 1))
    (B b)
    contract
    tx_rollup
    contents2
  >>=? fun op2 ->
  Block.bake ~operations:[op1; op2] b >>=? fun b ->
  (* There were a first inbox with one message, and we are looking for
     its successor. *)
  Context.Tx_rollup.inbox (B b) tx_rollup Tx_rollup_level.(succ root)
  >>=? fun inbox ->
  Incremental.begin_construction b >>=? fun _incr ->
  let contents1_hash =
    Tx_rollup_message.hash_uncarbonated
      (Tx_rollup_message.make_batch contents1 |> fst)
  in
  let contents2_hash =
    Tx_rollup_message.hash_uncarbonated
      (Tx_rollup_message.make_batch contents2 |> fst)
  in
  let merkle_root =
    Tx_rollup_inbox.Merkle.merklize_list [contents1_hash; contents2_hash]
  in
  let expected_inbox =
    Tx_rollup_inbox.{inbox_length = 2; cumulated_size = 5 + 6; merkle_root}
  in
  Alcotest.(
    check
      inbox_testable
      "The expected inbox is not the computed one"
      inbox
      expected_inbox) ;
  inbox_burn state expected_inbox.cumulated_size >>?= fun cost ->
  Assert.balance_was_debited ~loc:__LOC__ (B b) contract balance cost

(** Try to add a batch too large in an inbox. *)
let test_batch_too_big () =
  context_init1 () >>=? fun (b, contract) ->
  originate b contract >>=? fun (b, tx_rollup) ->
  Context.get_constants (B b) >>=? fun constant ->
  let contents =
    String.make
      (constant.parametric.tx_rollup_hard_size_limit_per_message + 1)
      'd'
  in
  Incremental.begin_construction b >>=? fun i ->
  Op.tx_rollup_submit_batch (I i) contract tx_rollup contents >>=? fun op ->
  Incremental.add_operation
    i
    ~expect_apply_failure:
      (check_proto_error Tx_rollup_errors.Message_size_exceeds_limit)
    op
  >>=? fun _ -> return_unit

(** [fill_inbox b tx_rollup contract contents k] fills the inbox of
    [tx_rollup] with batches containing [contents] sent by [contract].
    Before exceeding the limit size of the inbox, the continuation [k]
    is called with two parameters: the incremental state of the block
    with the almost full inboxes, and an operation that would cause an
    error if applied. *)
let fill_inbox b tx_rollup contract contents k =
  let message_size = String.length contents in
  Context.get_constants (B b) >>=? fun constant ->
  let tx_rollup_inbox_limit =
    constant.parametric.tx_rollup_hard_size_limit_per_inbox
  in
  Context.Contract.counter (B b) contract >>=? fun counter ->
  Incremental.begin_construction b >>=? fun i ->
  let rec fill_inbox i inbox_size counter =
    (* By default, the [gas_limit] is the maximum gas that can be
       consumed by an operation. We set a lower (arbitrary) limit to
       be able to reach the size limit of an operation. *)
    Op.tx_rollup_submit_batch
      ~gas_limit:(Gas.Arith.integral_of_int_exn 100_000)
      ~counter
      (I i)
      contract
      tx_rollup
      contents
    >>=? fun op ->
    let new_inbox_size = inbox_size + message_size in
    if new_inbox_size < tx_rollup_inbox_limit then
      Incremental.add_operation i op >>=? fun i ->
      fill_inbox i new_inbox_size (Z.succ counter)
    else k i inbox_size op
  in

  fill_inbox i 0 counter

(** Try to add enough large batches to reach the size limit of an inbox. *)
let test_inbox_size_too_big () =
  context_init1 () >>=? fun (b, contract) ->
  Context.get_constants (B b) >>=? fun constant ->
  let tx_rollup_batch_limit =
    constant.parametric.tx_rollup_hard_size_limit_per_message - 1
  in
  let contents = String.make tx_rollup_batch_limit 'd' in
  originate b contract >>=? fun (b, tx_rollup) ->
  fill_inbox b tx_rollup contract contents (fun i _ op ->
      Incremental.add_operation
        i
        op
        ~expect_failure:
          (check_proto_error_f (function
              | Tx_rollup_errors.Inbox_size_would_exceed_limit _ -> true
              | _ -> false))
      >>=? fun _i -> return_unit)

(** Try to add enough batches to reach the batch count limit of an inbox. *)
let test_inbox_count_too_big () =
  context_init1 () >>=? fun (b, contract) ->
  let (_, _, pkh) = gen_l2_account () in
  Context.get_constants (B b) >>=? fun constant ->
  let message_count = constant.parametric.tx_rollup_max_messages_per_inbox in
  let contents = "some contents" in
  originate b contract >>=? fun (b, tx_rollup) ->
  Contract_helpers.originate_contract
    "contracts/tx_rollup_deposit.tz"
    "Unit"
    contract
    b
    (is_implicit_exn contract)
  >>=? fun (deposit_contract, b) ->
  Incremental.begin_construction b >>=? fun i ->
  let rec fill_inbox i counter n =
    (* By default, the [gas_limit] is the maximum gas that can be
       consumed by an operation. We set a lower (arbitrary) limit to
       be able to reach the size limit of an operation. *)
    Op.tx_rollup_submit_batch
      ~gas_limit:(Gas.Arith.integral_of_int_exn 2_500)
      ~counter
      (I i)
      contract
      tx_rollup
      contents
    >>=? fun op ->
    if n > 0 then
      Incremental.add_operation i op >>=? fun i ->
      fill_inbox i (Z.succ counter) (n - 1)
    else return (i, counter)
  in
  Context.Contract.counter (B b) contract >>=? fun counter ->
  fill_inbox i counter message_count >>=? fun (i, counter) ->
  Op.tx_rollup_submit_batch
    ~gas_limit:(Gas.Arith.integral_of_int_exn 2_500)
    ~counter
    (I i)
    contract
    tx_rollup
    contents
  >>=? fun op ->
  (* Submitting a new batch to a full inbox fails *)
  Incremental.add_operation
    i
    op
    ~expect_failure:
      (check_proto_error_f @@ function
       | Tx_rollup_errors.Inbox_count_would_exceed_limit rollup ->
           rollup = tx_rollup
       | _ -> false)
  >>=? fun _i ->
  let parameters = print_deposit_arg (`Typed tx_rollup) (`Hash pkh) in
  let fee = Test_tez.of_int 10 in
  Op.transaction
    ~counter
    ~fee
    (I i)
    contract
    deposit_contract
    Tez.zero
    ~parameters
  >>=? fun op ->
  (* Submitting a new deposit to a full inbox fails *)
  Incremental.add_operation
    i
    op
    ~expect_failure:
      (check_proto_error_f @@ function
       | Tx_rollup_errors.Inbox_count_would_exceed_limit rollup ->
           rollup = tx_rollup
       | _ -> false)
  >>=? fun i ->
  ignore i ;
  return ()

(** [test_valid_deposit] checks that a smart contract can deposit
    tickets to a transaction rollup. *)
let test_valid_deposit () =
  let (_, _, pkh) = gen_l2_account () in
  context_init1 () >>=? fun (b, account) ->
  originate b account >>=? fun (b, tx_rollup) ->
  Contract_helpers.originate_contract
    "contracts/tx_rollup_deposit.tz"
    "Unit"
    account
    b
    (is_implicit_exn account)
  >>=? fun (contract, b) ->
  let parameters = print_deposit_arg (`Typed tx_rollup) (`Hash pkh) in
  let fee = Test_tez.of_int 10 in
  Op.transaction
    ~counter:(Z.of_int 2)
    ~fee
    (B b)
    account
    contract
    Tez.zero
    ~parameters
  >>=? fun operation ->
  Block.bake ~operation b >>=? fun b ->
  Context.Tx_rollup.inbox (B b) tx_rollup Tx_rollup_level.root >>=? fun inbox ->
  make_unit_ticket_key (B b) ~ticketer:contract tx_rollup
  >>=? fun ticket_hash ->
  let (message, cumulated_size) =
    Tx_rollup_message.make_deposit
      (is_implicit_exn account)
      (Tx_rollup_l2_address.Indexable.value pkh)
      ticket_hash
      (Tx_rollup_l2_qty.of_int64_exn 10L)
  in
  let merkle_root =
    Tx_rollup_inbox.Merkle.merklize_list
      [Tx_rollup_message.hash_uncarbonated message]
  in
  let expected_inbox =
    Tx_rollup_inbox.{inbox_length = 1; cumulated_size; merkle_root}
  in
  Alcotest.(
    check
      inbox_testable
      "Expected inbox different from the computed one"
      inbox
      expected_inbox) ;
  return_unit

(** [test_additional_space_allocation_for_valid_deposit] originates a tx rollup with small [tx_rollup_origination_size], make a valid deposit and check additional space allocation *)
let test_additional_space_allocation_for_valid_deposit () =
  let (_, _, pkh) = gen_l2_account () in
  let tx_rollup_origination_size = 1 in
  context_init1 ~tx_rollup_origination_size () >>=? fun (b, account) ->
  originate b account >>=? fun (b, tx_rollup) ->
  Contract_helpers.originate_contract
    "contracts/tx_rollup_deposit.tz"
    "Unit"
    account
    b
    (is_implicit_exn account)
  >>=? fun (contract, b) ->
  let parameters = print_deposit_arg (`Typed tx_rollup) (`Hash pkh) in
  let fee = Test_tez.of_int 10 in
  Op.transaction
    ~counter:(Z.of_int 2)
    ~fee
    (B b)
    account
    contract
    Tez.zero
    ~parameters
  >>=? fun operation ->
  Block.bake ~operation b >>=? fun b ->
  occupied_storage_size (B b) tx_rollup >>=? fun final_allocated_storage ->
  let extra_storage_space =
    Z.(sub final_allocated_storage @@ of_int tx_rollup_origination_size)
  in
  return @@ assert (Z.zero < extra_storage_space)

(** [test_valid_deposit_inexistant_rollup] checks that the Michelson
    interpreter checks the existence of a transaction rollup prior to
    sending a deposit order. *)
let test_valid_deposit_inexistant_rollup () =
  let (_, _, pkh) = gen_l2_account () in
  context_init1 () >>=? fun (b, account) ->
  Contract_helpers.originate_contract
    "contracts/tx_rollup_deposit.tz"
    "Unit"
    account
    b
    (is_implicit_exn account)
  >>=? fun (contract, b) ->
  Incremental.begin_construction b >>=? fun i ->
  let parameters =
    print_deposit_arg (`Raw "txr1UTQm2gtoVJNvJRGfwora8GmM7D5dnEcdb") (`Hash pkh)
  in
  let fee = Test_tez.of_int 10 in
  Op.transaction ~fee (I i) account contract Tez.zero ~parameters >>=? fun op ->
  Incremental.add_operation
    i
    op
    ~expect_failure:
      (check_proto_error_f (function
          | Script_interpreter.Runtime_contract_error _ -> true
          | _ -> false))
  >>=? fun _ -> return_unit

(** [test_invalid_deposit_not_contract] checks a smart contract cannot
    deposit something that is not a ticket. *)
let test_invalid_deposit_not_ticket () =
  let (_, _, pkh) = gen_l2_account () in

  context_init1 () >>=? fun (b, account) ->
  originate b account >>=? fun (b, tx_rollup) ->
  Contract_helpers.originate_contract
    "contracts/tx_rollup_deposit_incorrect_param.tz"
    "Unit"
    account
    b
    (is_implicit_exn account)
  >>=? fun (contract, b) ->
  Incremental.begin_construction b >>=? fun i ->
  let parameters = print_deposit_arg (`Typed tx_rollup) (`Hash pkh) in
  let fee = Test_tez.of_int 10 in
  Op.transaction ~fee (I i) account contract Tez.zero ~parameters >>=? fun op ->
  Incremental.add_operation
    i
    op
    ~expect_failure:
      (check_proto_error_f (function
          | Script_interpreter.Bad_contract_parameter _ -> true
          | _ -> false))
  >>=? fun _ -> return_unit

let string_ticket_of_size expected_size =
  if expected_size < 0 && expected_size mod 8 <> 0 then
    Alcotest.fail
      (Format.asprintf
         "string_ticket_of_size: argument [expected_size] must be positive and \
          a multiple of 8") ;
  let ticket_contents_ty =
    Tezos_micheline.Micheline.Prim (0, Michelson_v1_primitives.T_string, [], [])
  in
  let (_, ticket_contents_ty_size) =
    Script_typed_ir_size.node_size ticket_contents_ty
  in
  Alcotest.(
    check
      (option sint_testable)
      "Expected size of ticket_contents type"
      (Saturation_repr.of_int_opt 40)
      (Some ticket_contents_ty_size)) ;
  let (_, empty_string_size) =
    Script_typed_ir_size.node_size (Expr_common.string "")
  in
  let ticket_contents =
    Expr_common.string
      (String.make
         (expected_size
         - Saturation_repr.to_int ticket_contents_ty_size
         - Saturation_repr.to_int empty_string_size)
         'a')
  in
  let (_, ticket_contents_size) =
    Script_typed_ir_size.node_size ticket_contents
  in
  Alcotest.(
    check
      (option sint_testable)
      "Expected size of ticket_contents type + ticket_contents"
      (Saturation_repr.of_int_opt expected_size)
      (Some Saturation_repr.(add ticket_contents_ty_size ticket_contents_size))) ;
  ticket_contents

(** [test_invalid_deposit_too_big_ticket] tests that depositing a ticket that
    has a content whose size exceeds [tx_rollup_max_ticket_payload_size] fails.*)
let test_invalid_deposit_too_big_ticket () =
  let (_, _, pkh) = gen_l2_account () in
  context_init1 () >>=? fun (b, account) ->
  Context.get_constants (B b) >>=? fun constant ->
  let tx_rollup_max_ticket_payload_size =
    constant.parametric.tx_rollup_max_ticket_payload_size
  in
  originate b account >>=? fun (b, tx_rollup) ->
  Contract_helpers.originate_contract
    "contracts/tx_rollup_deposit_string.tz"
    "Unit"
    account
    b
    (is_implicit_exn account)
  >>=? fun (contract, b) ->
  Incremental.begin_construction b >>=? fun i ->
  let ticket_contents =
    string_ticket_of_size (tx_rollup_max_ticket_payload_size + 8)
  in
  let parameters =
    Expr_common.(
      pair_n
        [
          string (Tx_rollup.to_b58check tx_rollup);
          string (Tx_rollup_l2_address.to_b58check pkh);
          ticket_contents;
        ])
    |> Tezos_micheline.Micheline.strip_locations |> Script.lazy_expr
  in
  let fee = Test_tez.of_int 10 in
  Op.transaction
    ~counter:(Z.of_int 2)
    ~fee
    (B b)
    account
    contract
    Tez.zero
    ~parameters
  >>=? fun op ->
  Incremental.add_operation
    i
    op
    ~expect_failure:
      (check_proto_error_f (function
          | Tx_rollup_errors_repr.Ticket_payload_size_limit_exceeded _ -> true
          | _ -> false))
  >>=? fun _ -> return_unit

(** [test_invalid_deposit_too_big_ticket_type] tests that depositing a
    ticket that has a content and type whose summed size exceeds
    [tx_rollup_max_ticket_payload_size] fails.*)
let test_invalid_deposit_too_big_ticket_type () =
  let (_, _, pkh) = gen_l2_account () in
  context_init1 () >>=? fun (b, account) ->
  Context.get_constants (B b) >>=? fun constant ->
  let tx_rollup_max_ticket_payload_size =
    constant.parametric.tx_rollup_max_ticket_payload_size
  in
  originate b account >>=? fun (b, tx_rollup) ->
  Contract_helpers.originate_contract
    "contracts/tx_rollup_deposit_pair_string.tz"
    "Unit"
    account
    b
    (is_implicit_exn account)
  >>=? fun (contract, b) ->
  Incremental.begin_construction b >>=? fun i ->
  let ticket_contents =
    string_ticket_of_size tx_rollup_max_ticket_payload_size
  in
  let parameters =
    Expr_common.(
      pair_n
        [
          string (Tx_rollup.to_b58check tx_rollup);
          string (Tx_rollup_l2_address.to_b58check pkh);
          ticket_contents;
        ])
    |> Tezos_micheline.Micheline.strip_locations |> Script.lazy_expr
  in
  let fee = Test_tez.of_int 10 in
  Op.transaction
    ~counter:(Z.of_int 2)
    ~fee
    (B b)
    account
    contract
    Tez.zero
    ~parameters
  >>=? fun op ->
  Incremental.add_operation
    i
    op
    ~expect_failure:
      (check_proto_error_f (function
          | Tx_rollup_errors_repr.Ticket_payload_size_limit_exceeded _ -> true
          | _ -> false))
  >>=? fun _ -> return_unit

(** [test_valid_deposit_big_ticket] tests that depositing a ticket whose size is exactly
    [tx_rollup_max_ticket_payload_size] succeeds.*)
let test_valid_deposit_big_ticket () =
  let (_, _, pkh) = gen_l2_account () in
  (* [overhead] is the number of bytes introduced by the wrapping of a
     string in a ticket. This encompasses the ticketer, amount and ty
     fields.

     This value has been fetched from the failing test, and acts as a
     regression value. *)
  let overhead = 112 in
  context_init1 () >>=? fun (b, account) ->
  Context.get_constants (B b) >>=? fun constant ->
  let tx_rollup_max_ticket_payload_size =
    constant.parametric.tx_rollup_max_ticket_payload_size
  in
  originate b account >>=? fun (b, tx_rollup) ->
  Contract_helpers.originate_contract
    "contracts/tx_rollup_deposit_string.tz"
    "Unit"
    account
    b
    (is_implicit_exn account)
  >>=? fun (contract, b) ->
  Incremental.begin_construction b >>=? fun i ->
  let ticket_contents =
    string_ticket_of_size (tx_rollup_max_ticket_payload_size - overhead)
  in
  let parameters =
    Expr_common.(
      pair_n
        [
          string (Tx_rollup.to_b58check tx_rollup);
          string (Tx_rollup_l2_address.to_b58check pkh);
          ticket_contents;
        ])
    |> Tezos_micheline.Micheline.strip_locations |> Script.lazy_expr
  in
  let fee = Test_tez.of_int 10 in
  Op.transaction
    ~counter:(Z.of_int 2)
    ~fee
    (B b)
    account
    contract
    Tez.zero
    ~parameters
  >>=? fun op ->
  Incremental.add_operation i op >>=? fun _ -> return_unit

(** [test_invalid_entrypoint] checks that a transaction to an invalid entrypoint
    of a transaction rollup fails. *)
let test_invalid_entrypoint () =
  let (_, _, pkh) = gen_l2_account () in

  context_init1 () >>=? fun (b, account) ->
  originate b account >>=? fun (b, tx_rollup) ->
  Contract_helpers.originate_contract
    "contracts/tx_rollup_deposit_incorrect_param.tz"
    "Unit"
    account
    b
    (is_implicit_exn account)
  >>=? fun (contract, b) ->
  Incremental.begin_construction b >>=? fun i ->
  let parameters = print_deposit_arg (`Typed tx_rollup) (`Hash pkh) in
  let fee = Test_tez.of_int 10 in
  Op.transaction ~fee (I i) account contract Tez.zero ~parameters >>=? fun op ->
  Incremental.add_operation
    i
    op
    ~expect_failure:
      (check_proto_error_f (function
          | Script_interpreter.Bad_contract_parameter _ -> true
          | _ -> false))
  >>=? fun _ -> return_unit

(** [test_invalid_l2_address] checks that a smart contract cannot make
    a deposit order to something that is not a valid layer-2 address. *)
let test_invalid_l2_address () =
  context_init1 () >>=? fun (b, account) ->
  originate b account >>=? fun (b, tx_rollup) ->
  Contract_helpers.originate_contract
    "contracts/tx_rollup_deposit.tz"
    "Unit"
    account
    b
    (is_implicit_exn account)
  >>=? fun (contract, b) ->
  Incremental.begin_construction b >>=? fun i ->
  let parameters =
    print_deposit_arg (`Typed tx_rollup) (`Raw "\"invalid L2 address\"")
  in
  let fee = Test_tez.of_int 10 in
  Op.transaction ~fee (I i) account contract Tez.zero ~parameters >>=? fun op ->
  Incremental.add_operation
    i
    op
    ~expect_failure:
      (check_proto_error_f (function
          | Script_interpreter.Bad_contract_parameter _ -> true
          | _ -> false))
  >>=? fun _ -> return_unit

(** [test_valid_deposit_invalid_amount] checks that a transaction to a
    transaction rollup fails if the [amount] parameter is not null. *)
let test_valid_deposit_invalid_amount () =
  let (_, _, pkh) = gen_l2_account () in
  context_init1 () >>=? fun (b, account) ->
  originate b account >>=? fun (b, tx_rollup) ->
  Contract_helpers.originate_contract
    "contracts/tx_rollup_deposit_one_mutez.tz"
    "Unit"
    account
    b
    (is_implicit_exn account)
  >>=? fun (contract, b) ->
  Incremental.begin_construction b >>=? fun i ->
  let parameters = print_deposit_arg (`Typed tx_rollup) (`Hash pkh) in
  let fee = Test_tez.of_int 10 in
  Op.transaction ~fee (I i) account contract Tez.zero ~parameters >>=? fun op ->
  Incremental.add_operation
    i
    op
    ~expect_failure:
      (check_proto_error Apply.Tx_rollup_invalid_transaction_amount)
  >>=? fun _ -> return_unit

(** [test_deposit_too_many_tickets] checks that a deposit of
     too many tickets is rejected *)
let test_deposit_too_many_tickets () =
  let too_many = Z.succ (Z.of_int64 Int64.max_int) in
  let (_, _, pkh) = gen_l2_account () in
  context_init 1 >>=? fun (block, accounts) ->
  let account1 =
    WithExceptions.Option.get ~loc:__LOC__ @@ List.nth accounts 0
  in
  originate block account1 >>=? fun (block, tx_rollup) ->
  Nat_ticket.init_deposit too_many block tx_rollup account1
  >>=? fun (operation, b, deposit_contract) ->
  Block.bake ~operation b >>=? fun b ->
  let fee = Test_tez.of_int 10 in
  let parameters = print_deposit_arg (`Typed tx_rollup) (`Hash pkh) in
  Op.transaction ~fee (B b) account1 deposit_contract Tez.zero ~parameters
  >>=? fun operation ->
  Incremental.begin_construction b >>=? fun i ->
  Incremental.add_operation
    i
    operation
    ~expect_failure:
      (check_proto_error Apply.Tx_rollup_invalid_transaction_amount)
  >>=? fun i ->
  ignore i ;
  return_unit

(** [test_deposit_by_non_internal_operation] checks that a transaction
    to the deposit entrypoint of a transaction rollup fails if it is
    not internal. *)
let test_deposit_by_non_internal_operation () =
  context_init1 () >>=? fun (b, account) ->
  originate b account >>=? fun (b, tx_rollup) ->
  Op.unsafe_transaction (B b) account (Tx_rollup tx_rollup) Tez.zero
  >>=? fun operation ->
  Incremental.begin_construction b >>=? fun i ->
  Incremental.add_operation i operation >>= function
  | Ok _ ->
      failwith
        "Tx_rollup_non_internal_transaction error expected, but the operation \
         succeeded"
  | Error err -> check_proto_error Apply.Tx_rollup_non_internal_transaction err

(** Test that block finalization changes gas rates *)
let test_finalization () =
  context_init ~tx_rollup_max_inboxes_count:5_000 2 >>=? fun (b, contracts) ->
  let filler = WithExceptions.Option.get ~loc:__LOC__ @@ List.nth contracts 0 in
  let contract =
    WithExceptions.Option.get ~loc:__LOC__ @@ List.nth contracts 0
  in
  originate b contract >>=? fun (b, tx_rollup) ->
  Context.get_constants (B b)
  >>=? fun {parametric = {tx_rollup_hard_size_limit_per_inbox; _}; _} ->
  (* Get the initial burn_per_byte. *)
  Context.Tx_rollup.state (B b) tx_rollup >>=? fun state ->
  burn_per_byte state >>?= fun cost ->
  Assert.equal_tez ~loc:__LOC__ Tez.zero cost >>=? fun () ->
  (* Fill the inbox. *)
  Context.get_constants (B b) >>=? fun constant ->
  let tx_rollup_batch_limit =
    constant.parametric.tx_rollup_hard_size_limit_per_message - 1
  in
  let contents = String.make tx_rollup_batch_limit 'd' in
  (* Repeating fill inbox and finalize block to increase EMA
     until EMA is enough to provoke a change of fees. *)
  let rec increase_ema n b tx_rollup f =
    f b tx_rollup >>=? fun (inbox_size, i) ->
    Incremental.finalize_block i >>=? fun b ->
    Context.Tx_rollup.state (B b) tx_rollup >>=? fun state ->
    let inbox_ema =
      Alpha_context.Tx_rollup_state.Internal_for_tests.get_inbox_ema state
    in
    if tx_rollup_hard_size_limit_per_inbox * 91 / 100 < inbox_ema then
      return (b, n, inbox_size)
    else increase_ema (n + 1) b tx_rollup f
  in
  ( increase_ema 1 b tx_rollup @@ fun b tx_rollup ->
    fill_inbox b tx_rollup filler contents (fun i size _ -> return (size, i)) )
  >>=? fun (b, n, inbox_size) ->
  let rec update_burn_per_byte_n_time n state =
    if n > 0 then
      let factor = 120 (* default factor *) in
      let elapsed = 0 (* the inbox was filled at every block *) in
      let state =
        Alpha_context.Tx_rollup_state.Internal_for_tests.update_burn_per_byte
          state
          ~elapsed
          ~factor
          ~final_size:inbox_size
          ~hard_limit:tx_rollup_hard_size_limit_per_inbox
      in
      update_burn_per_byte_n_time (n - 1) state
    else state
  in
  (* Check the fees we are getting after finalization are (1) strictly
     positive, and (2) the one we can predict with
     [update_burn_per_byte].

     [n - 2] comes from the following facts:

     - The [update_burn_per_byte] is called only on a new inbox

     - The [update_burn_per_byte] needs the predecessor inbox, hence
       it is not called on the first inbox *)
  let expected_state = update_burn_per_byte_n_time (n - 2) state in
  burn_per_byte expected_state >>?= fun expected_burn_per_byte ->
  Context.Tx_rollup.state (B b) tx_rollup >>=? fun state ->
  burn_per_byte state >>?= fun burn_per_byte ->
  assert (Tez.(zero < burn_per_byte)) ;
  Assert.equal_tez ~loc:__LOC__ expected_burn_per_byte burn_per_byte
  >>=? fun () ->
  (* Insert a small batch in a new block *)
  let contents_size = 5 in
  let contents = String.make contents_size 'c' in
  Context.Contract.balance (B b) contract >>=? fun balance ->
  Context.Contract.counter (B b) contract >>=? fun counter ->
  Op.tx_rollup_submit_batch ~counter (B b) contract tx_rollup contents
  >>=? fun op ->
  Block.bake b ~operation:op >>=? fun b ->
  (* Predict the cost we had to pay. *)
  Context.Tx_rollup.state (B b) tx_rollup >>=? fun state ->
  inbox_burn state contents_size >>?= fun cost ->
  (* Add upfront cost for the commitment hash   *)
  Context.get_constants (B b) >>=? fun {parametric = {cost_per_byte; _}; _} ->
  cost_per_byte *? Int64.of_int Tx_rollup_prefixes.message_result_hash.hash_size
  >>?= fun upfront_cost ->
  upfront_cost +? cost >>?= fun cost ->
  Assert.balance_was_debited ~loc:__LOC__ (B b) contract balance cost

(** [test_commitment_duplication] originates a rollup, and makes a
    commitment. It attempts to add a second commitment for the same
    level, and ensures that this fails.  It adds a commitment with
    the wrong batch count and ensures that that fails. *)
let test_commitment_duplication () =
  context_init2 () >>=? fun (b, contract1, contract2) ->
  let pkh1 = is_implicit_exn contract1 in
  originate b contract1 >>=? fun (b, tx_rollup) ->
  Context.Contract.balance (B b) contract1 >>=? fun balance ->
  Context.Contract.balance (B b) contract2 >>=? fun balance2 ->
  (* In order to have a permissible commitment, we need a transaction. *)
  let contents = "batch" in
  Op.tx_rollup_submit_batch (B b) contract1 tx_rollup contents
  >>=? fun operation ->
  Block.bake ~operation b >>=? fun b ->
  Incremental.begin_construction b >>=? fun i ->
  make_incomplete_commitment_for_batch (I i) Tx_rollup_level.root tx_rollup []
  >>=? fun (commitment, _) ->
  (* Successfully fail to submit a different commitment from contract2 *)
  let batches2 : Tx_rollup_message_result_hash.t list =
    [Bytes.make 20 '1'; Bytes.make 20 '2']
    |> List.map (fun hash ->
           let context_hash = Context_hash.hash_bytes [hash] in
           Tx_rollup_message_result_hash.hash
             {
               context_hash;
               withdraw_list_hash = Tx_rollup_withdraw_list_hash.empty;
             })
  in
  let commitment_with_wrong_count : Tx_rollup_commitment.Full.t =
    {commitment with messages = batches2}
  in
  Op.tx_rollup_commit (I i) contract2 tx_rollup commitment_with_wrong_count
  >>=? fun op ->
  Incremental.add_operation
    i
    op
    ~expect_failure:(check_proto_error Tx_rollup_errors.Wrong_batch_count)
  >>=? fun i ->
  (* Submit the correct one *)
  Context.get_level (I i) >>?= fun level ->
  let submitted_level = Raw_level.succ level in
  Op.tx_rollup_commit (I i) contract1 tx_rollup commitment >>=? fun op ->
  Incremental.add_operation i op >>=? fun i ->
  Context.get_constants (I i) >>=? fun constants ->
  let cost = constants.parametric.tx_rollup_commitment_bond in
  Assert.balance_was_debited ~loc:__LOC__ (I i) contract1 balance cost
  >>=? fun () ->
  (* Successfully fail to submit a duplicate commitment *)
  Op.tx_rollup_commit (I i) contract2 tx_rollup commitment >>=? fun op ->
  (Incremental.add_operation i op >>= function
   | Ok _ -> failwith "an error was expected"
   | Error e ->
       check_proto_error_f
         (function Tx_rollup_errors.No_uncommitted_inbox -> true | _ -> false)
         e)
  >>=? fun _ ->
  (* No charge. *)
  Assert.balance_was_debited ~loc:__LOC__ (I i) contract2 balance2 Tez.zero
  >>=? fun () ->
  Context.Tx_rollup.state (I i) tx_rollup >>=? fun state ->
  let ctxt = Incremental.alpha_ctxt i in
  wrap_lwt (Tx_rollup_commitment.find ctxt tx_rollup state Tx_rollup_level.root)
  >>=? fun (_, commitment_opt) ->
  (match commitment_opt with
  | None -> raise (Invalid_argument "No commitment")
  | Some
      {
        commitment = expected_commitment;
        commitment_hash = expected_hash;
        committer;
        submitted_at;
        finalized_at;
      } ->
      let compact_commitment = Tx_rollup_commitment.Full.compact commitment in
      Alcotest.(
        check
          commitment_compact_testable
          "Commitment"
          expected_commitment
          compact_commitment) ;
      Alcotest.(
        check commitment_hash_testable "Commitment hash" expected_hash
        @@ Tx_rollup_commitment.Compact.hash compact_commitment) ;
      Alcotest.(check public_key_hash_testable "Committer" pkh1 committer) ;
      Alcotest.(
        check raw_level_testable "Submitted" submitted_level submitted_at) ;
      Alcotest.(check (option raw_level_testable) "Finalized" None finalized_at)) ;
  check_bond ctxt tx_rollup contract1 1 >>=? fun () ->
  check_bond ctxt tx_rollup contract2 0 >>=? fun () ->
  ignore i ;
  return ()

let test_commit_current_inbox () =
  context_init2 () >>=? fun (b, contract1, contract2) ->
  originate b contract1 >>=? fun (b, tx_rollup) ->
  (* In order to have a permissible commitment, we need a transaction. *)
  Incremental.begin_construction b >>=? fun i ->
  let contents = "batch" in
  let (message, _) = Tx_rollup_message.make_batch contents in
  let message_hash = Tx_rollup_message.hash_uncarbonated message in
  let inbox_hash = Tx_rollup_inbox.Merkle.merklize_list [message_hash] in
  Op.tx_rollup_submit_batch (I i) contract1 tx_rollup contents
  >>=? fun operation ->
  Incremental.add_operation i operation >>=? fun i ->
  Op.tx_rollup_commit
    (I i)
    contract2
    tx_rollup
    {
      level = Tx_rollup_level.root;
      inbox_merkle_root = inbox_hash;
      predecessor = None;
      messages = [Tx_rollup_message_result_hash.zero];
    }
  >>=? fun operation ->
  Incremental.add_operation
    i
    operation
    ~expect_failure:(check_proto_error Tx_rollup_errors.No_uncommitted_inbox)
  >>=? fun i ->
  ignore i ;
  return_unit

let make_transactions_in tx_rollup contract blocks b =
  let contents = "batch " in
  let rec aux cur blocks b =
    match blocks with
    | [] -> return b
    | hd :: rest when hd = cur ->
        Op.tx_rollup_submit_batch (B b) contract tx_rollup contents
        >>=? fun operation ->
        Block.bake ~operation b >>=? fun b -> aux (cur + 1) rest b
    | blocks ->
        let operations = [] in
        Block.bake ~operations b >>=? fun b -> aux (cur + 1) blocks b
  in
  aux 2 blocks b

let assert_ok res =
  match res with
  | Ok r -> r
  | Error _ -> raise (Invalid_argument "Error: assert_ok")

let tx_level level = assert_ok @@ Tx_rollup_level.of_int32 level

(** [test_storage_burn_for_commitment] test storage space allocation
    for adding and removing commitment and bond. *)
let test_storage_burn_for_commitment () =
  let check_storage_delta ~__POS__ msg ~size_before ~size_after ~expected_delta
      =
    Alcotest.(
      check
        ~pos:__POS__
        zestable
        msg
        expected_delta
        Z.(sub size_after size_before))
  in
  let tx_rollup_origination_size = 1 in
  context_init1 ~tx_rollup_origination_size () >>=? fun (b, contract) ->
  originate b contract >>=? fun (b, tx_rollup) ->
  make_transactions_in tx_rollup contract [2; 3; 4] b >>=? fun b ->
  (* test allocated storage size and balance before/after submit commitment *)
  Incremental.begin_construction b >>=? fun i ->
  occupied_storage_size (B b) tx_rollup >>=? fun storage_size_before_commit ->
  make_incomplete_commitment_for_batch (I i) Tx_rollup_level.root tx_rollup []
  >>=? fun (commitment, _) ->
  Op.tx_rollup_commit (I i) contract tx_rollup commitment >>=? fun op ->
  Incremental.add_operation i op >>=? fun i ->
  occupied_storage_size (I i) tx_rollup >>=? fun storage_size_after_commit ->
  (* adding a commitment free the inbox storage *)
  let commitment_add_delta = Z.neg Tx_rollup_inbox.size in
  (* removing a commitment doesn't change anything storage burn related *)
  let commitment_remove_delta = Z.zero in
  check_storage_delta
    ~__POS__
    "Size increase after adding commitment"
    ~size_before:storage_size_before_commit
    ~size_after:storage_size_after_commit
    ~expected_delta:commitment_add_delta ;
  Incremental.finalize_block i >>=? fun b ->
  (* test freed storage space after finalize *)
  Op.tx_rollup_finalize (B b) contract tx_rollup >>=? fun op ->
  Block.bake ~operation:op b >>=? fun b ->
  occupied_storage_size (B b) tx_rollup >>=? fun freed_space_after_finalize ->
  (* the inbox does not allocate anything, because it was already
     allocated by a freed inboxes *)
  let inbox_delta = Z.zero in
  check_storage_delta
    ~__POS__
    "Storage space is freed after finalize"
    ~size_before:storage_size_after_commit
    ~size_after:freed_space_after_finalize
    ~expected_delta:inbox_delta ;

  (* test freed storage space after remove commitment *)
  Op.tx_rollup_remove_commitment (B b) contract tx_rollup >>=? fun operation ->
  Block.bake b ~operation >>=? fun b ->
  occupied_storage_size (B b) tx_rollup
  >>=? fun freed_space_after_remove_commitment ->
  let commitment_remove_delta = Z.neg commitment_remove_delta in
  check_storage_delta
    ~__POS__
    "Storage space is freed after removing commitment"
    ~size_before:freed_space_after_finalize
    ~size_after:freed_space_after_remove_commitment
    ~expected_delta:commitment_remove_delta ;
  (* test freed storage space after return bond *)
  Op.tx_rollup_return_bond (B b) contract tx_rollup >>=? fun operation ->
  Block.bake b ~operation >>=? fun b ->
  occupied_storage_size (B b) tx_rollup
  >>=? fun freed_space_after_return_bond ->
  let bond_remove_delta = Z.zero in
  check_storage_delta
    ~__POS__
    "Storage space is freed after removing bond"
    ~size_before:freed_space_after_remove_commitment
    ~size_after:freed_space_after_return_bond
    ~expected_delta:bond_remove_delta ;
  return_unit

(** [test_storage_burn_for_commitment] test storage space allocation for adding and removing commitment and bond. *)
let test_storage_burn_for_commitment_and_bond () =
  let check_storage_delta ~__POS__ msg ~size_before ~size_after ~expected_delta
      =
    Alcotest.(
      check
        ~pos:__POS__
        zestable
        msg
        (Z.of_int expected_delta)
        Z.(sub size_after size_before))
  in
  let tx_rollup_origination_size = 1 in
  context_init1 ~tx_rollup_origination_size () >>=? fun (b, contract) ->
  originate b contract >>=? fun (b, tx_rollup) ->
  make_transactions_in tx_rollup contract [2; 3; 4] b >>=? fun b ->
  (* test allocated storage size and balance before/after submit commitment *)
  Incremental.begin_construction b >>=? fun i ->
  occupied_storage_size (B b) tx_rollup >>=? fun storage_size_before_commit ->
  make_incomplete_commitment_for_batch (I i) Tx_rollup_level.root tx_rollup []
  >>=? fun (commitment, _) ->
  Op.tx_rollup_commit (I i) contract tx_rollup commitment >>=? fun op ->
  Incremental.add_operation i op >>=? fun i ->
  occupied_storage_size (I i) tx_rollup >>=? fun storage_size_after_commit ->
  (* extra space should be allocated for submitting commitment *)
  let commitment_sans_preallocation_delta = 99 in
  let adjust_unfinalized_commitments_count_delta = 4 in
  let commitment_add_delta =
    commitment_sans_preallocation_delta
    + adjust_unfinalized_commitments_count_delta
  in
  check_storage_delta
    ~__POS__
    "Size increase after adding commitment"
    ~size_before:storage_size_before_commit
    ~size_after:storage_size_after_commit
    ~expected_delta:commitment_add_delta ;
  Incremental.finalize_block i >>=? fun b ->
  (* test freed storage space after finalize *)
  Op.tx_rollup_finalize (B b) contract tx_rollup >>=? fun op ->
  Block.bake ~operation:op b >>=? fun b ->
  occupied_storage_size (B b) tx_rollup >>=? fun freed_space_after_finalize ->
  let inbox_delta = -40 in
  let commitment_finalization_delta = 4 in
  check_storage_delta
    ~__POS__
    "Storage space is freed after finalize"
    ~size_before:storage_size_after_commit
    ~size_after:freed_space_after_finalize
    ~expected_delta:(inbox_delta + commitment_finalization_delta) ;

  (* test freed storage space after remove commitment *)
  Op.tx_rollup_remove_commitment (B b) contract tx_rollup >>=? fun operation ->
  Block.bake b ~operation >>=? fun b ->
  occupied_storage_size (B b) tx_rollup
  >>=? fun freed_space_after_remove_commitment ->
  let commitment_remove_delta = -135 in
  check_storage_delta
    ~__POS__
    "Storage space is freed after removing commitment"
    ~size_before:freed_space_after_finalize
    ~size_after:freed_space_after_remove_commitment
    ~expected_delta:commitment_remove_delta ;
  Alcotest.(
    check
      ~pos:__POS__
      int
      "The delta of adding and removing a commitment is zero (modulo \
       preallocation)"
      (-commitment_add_delta - Tx_rollup_prefixes.message_result_hash.hash_size)
      commitment_remove_delta) ;
  (* test freed storage space after return bond *)
  Op.tx_rollup_return_bond (B b) contract tx_rollup >>=? fun operation ->
  Block.bake b ~operation >>=? fun b ->
  occupied_storage_size (B b) tx_rollup
  >>=? fun freed_space_after_return_bond ->
  let bond_remove_delta = -4 in
  check_storage_delta
    ~__POS__
    "Storage space is freed after removing bond"
    ~size_before:freed_space_after_remove_commitment
    ~size_after:freed_space_after_return_bond
    ~expected_delta:bond_remove_delta ;
  return_unit

(** [test_commitment_predecessor] tests commitment predecessor edge cases  *)
let test_commitment_predecessor () =
  context_init1 () >>=? fun (b, contract1) ->
  originate b contract1 >>=? fun (b, tx_rollup) ->
  (* Transactions in blocks 2, 3, 6 *)
  make_transactions_in tx_rollup contract1 [2; 3; 6] b >>=? fun b ->
  Incremental.begin_construction b >>=? fun i ->
  (* Check error: Commitment for nonexistent block *)
  let bogus_hash =
    Tx_rollup_commitment_hash.of_bytes_exn
      (Bytes.of_string "tcu1deadbeefdeadbeefdeadbeefdead")
  in
  make_incomplete_commitment_for_batch (I i) Tx_rollup_level.root tx_rollup []
  >>=? fun (commitment, _) ->
  let commitment_for_invalid_inbox = {commitment with level = tx_level 10l} in
  Op.tx_rollup_commit (I i) contract1 tx_rollup commitment_for_invalid_inbox
  >>=? fun op ->
  let error =
    Tx_rollup_errors.Commitment_too_early
      {provided = tx_level 10l; expected = tx_level 0l}
  in
  Incremental.add_operation i op ~expect_failure:(check_proto_error error)
  >>=? fun _ ->
  (* Now we submit a real commitment *)
  Op.tx_rollup_commit (I i) contract1 tx_rollup commitment >>=? fun op ->
  Incremental.add_operation i op >>=? fun i ->
  (* Commitment without predecessor for block with predecessor*)
  make_incomplete_commitment_for_batch
    (I i)
    Tx_rollup_level.(succ root)
    tx_rollup
    []
  >>=? fun (commitment, _) ->
  let commitment_with_missing_predecessor =
    {commitment with predecessor = None}
  in
  Op.tx_rollup_commit
    (I i)
    contract1
    tx_rollup
    commitment_with_missing_predecessor
  >>=? fun op ->
  Incremental.add_operation
    i
    op
    ~expect_failure:
      (check_proto_error_f @@ function
       | Tx_rollup_errors.Wrong_predecessor_hash {provided = None; expected} ->
           expected = commitment.predecessor
       | _ -> false)
  >>=? fun i ->
  (* Commitment refers to a predecessor which does not exist *)
  let commitment_with_wrong_pred =
    {commitment with predecessor = Some bogus_hash}
  in
  Op.tx_rollup_commit (I i) contract1 tx_rollup commitment_with_wrong_pred
  >>=? fun op ->
  Incremental.add_operation
    i
    op
    ~expect_failure:
      (check_proto_error_f @@ function
       | Tx_rollup_errors.Wrong_predecessor_hash {provided = _; expected} ->
           expected = commitment.predecessor
       | _ -> false)
  >>=? fun i ->
  ignore i ;
  return ()

let test_full_inbox () =
  let constants =
    {
      Tezos_protocol_alpha_parameters.Default_parameters.constants_test with
      consensus_threshold = 0;
      endorsing_reward_per_slot = Tez.zero;
      baking_reward_bonus_per_slot = Tez.zero;
      baking_reward_fixed_portion = Tez.zero;
      tx_rollup_enable = true;
      tx_rollup_max_inboxes_count = 15;
    }
  in
  Context.init_with_constants constants 1 >>=? fun (b, contracts) ->
  let contract =
    WithExceptions.Option.get ~loc:__LOC__ @@ List.nth contracts 0
  in
  originate b contract >>=? fun (b, tx_rollup) ->
  let range start top =
    let rec aux n acc = if n < start then acc else aux (n - 1) (n :: acc) in
    aux top []
  in
  (* Transactions in blocks [2..17) *)
  make_transactions_in tx_rollup contract (range 2 17) b >>=? fun b ->
  Incremental.begin_construction b >>=? fun i ->
  Op.tx_rollup_submit_batch (B b) contract tx_rollup "contents" >>=? fun op ->
  Incremental.add_operation
    i
    op
    ~expect_failure:(check_proto_error Tx_rollup_errors.Too_many_inboxes)
  >>=? fun i ->
  ignore i ;
  return ()

(** [test_bond_finalization] tests that level retirement in fact
    allows bonds to be returned. *)
let test_bond_finalization () =
  context_init1 () >>=? fun (b, contract1) ->
  let pkh1 = is_implicit_exn contract1 in
  originate b contract1 >>=? fun (b, tx_rollup) ->
  Context.Contract.balance (B b) contract1 >>=? fun balance ->
  (* Transactions in block 2, 3, 4 *)
  make_transactions_in tx_rollup contract1 [2; 3; 4] b >>=? fun b ->
  (* Let’s try to remove the bond *)
  Incremental.begin_construction b >>=? fun i ->
  Context.get_constants (I i) >>=? fun constants ->
  let bond = constants.parametric.tx_rollup_commitment_bond in
  Op.tx_rollup_return_bond (I i) contract1 tx_rollup >>=? fun op ->
  Incremental.add_operation
    i
    op
    ~expect_failure:
      (check_proto_error_f @@ function
       | Tx_rollup_errors.Bond_does_not_exist a_pkh1 -> a_pkh1 = pkh1
       | _ -> false)
  >>=? fun i ->
  make_incomplete_commitment_for_batch (I i) Tx_rollup_level.root tx_rollup []
  >>=? fun (commitment_a, _) ->
  Op.tx_rollup_commit (I i) contract1 tx_rollup commitment_a >>=? fun op ->
  Incremental.add_operation i op >>=? fun i ->
  Op.tx_rollup_return_bond (I i) contract1 tx_rollup >>=? fun op ->
  Incremental.add_operation
    i
    op
    ~expect_failure:
      (check_proto_error_f @@ function
       | Tx_rollup_errors.Bond_in_use a_pkh1 -> a_pkh1 = pkh1
       | _ -> false)
  >>=? fun i ->
  Incremental.finalize_block i >>=? fun b ->
  Assert.balance_was_debited ~loc:__LOC__ (B b) contract1 balance bond
  >>=? fun () ->
  (* Finalize the commitment of level 0. *)
  Incremental.begin_construction b >>=? fun i ->
  Op.tx_rollup_finalize (I i) contract1 tx_rollup >>=? fun operation ->
  Incremental.add_operation i operation >>=? fun i ->
  Incremental.finalize_block i >>=? fun b ->
  (* Bake enough block, and remove the commitment of level 0. *)
  Block.bake b ~operations:[] >>=? fun b ->
  Incremental.begin_construction b >>=? fun i ->
  Op.tx_rollup_remove_commitment (I i) contract1 tx_rollup >>=? fun operation ->
  Incremental.add_operation i operation >>=? fun i ->
  Incremental.finalize_block i >>=? fun b ->
  (* Try to return the bond *)
  Context.Contract.balance (B b) contract1 >>=? fun balance ->
  Incremental.begin_construction b >>=? fun i ->
  Op.tx_rollup_return_bond (I i) contract1 tx_rollup >>=? fun op ->
  Incremental.add_operation i op >>=? fun i ->
  Incremental.finalize_block i >>=? fun b ->
  (* Check the balance*)
  Assert.balance_was_credited ~loc:__LOC__ (B b) contract1 balance bond

(** [test_finalization_edge_cases] tests finalization correctly fails
    in various edge cases. *)
let test_finalization_edge_cases () =
  context_init1 ~tx_rollup_finality_period:2 () >>=? fun (b, contract1) ->
  originate b contract1 >>=? fun (b, tx_rollup) ->
  Incremental.begin_construction b >>=? fun i ->
  Op.tx_rollup_finalize (I i) contract1 tx_rollup >>=? fun op ->
  (* With no inbox and no commitment *)
  Incremental.add_operation
    i
    op
    ~expect_failure:
      (check_proto_error @@ Tx_rollup_errors.No_commitment_to_finalize)
  >>=? fun _i ->
  let message = "bogus" in
  Op.tx_rollup_submit_batch (B b) contract1 tx_rollup message >>=? fun op ->
  Block.bake ~operation:op b >>=? fun b ->
  Op.tx_rollup_submit_batch (B b) contract1 tx_rollup message >>=? fun op ->
  Block.bake ~operation:op b >>=? fun b ->
  Op.tx_rollup_finalize (B b) contract1 tx_rollup >>=? fun op ->
  (* With an inbox, but no commitment *)
  Incremental.begin_construction b >>=? fun i ->
  Incremental.add_operation
    i
    op
    ~expect_failure:
      (check_proto_error @@ Tx_rollup_errors.No_commitment_to_finalize)
  >>=? fun _i ->
  make_incomplete_commitment_for_batch (I i) (tx_level 0l) tx_rollup []
  >>=? fun (commitment, _) ->
  Op.tx_rollup_commit (I i) contract1 tx_rollup commitment >>=? fun op ->
  (* With a commitment, but too soon after the commitment *)
  Incremental.add_operation i op >>=? fun i ->
  Incremental.finalize_block i >>=? fun b ->
  Incremental.begin_construction b >>=? fun i ->
  Op.tx_rollup_finalize (I i) contract1 tx_rollup >>=? fun op ->
  Incremental.add_operation
    i
    op
    ~expect_failure:
      (check_proto_error @@ Tx_rollup_errors.No_commitment_to_finalize)
  >>=? fun _i ->
  Incremental.finalize_block i >>=? fun b ->
  (* Now our finalization is valid *)
  Block.bake ~operation:op b >>=? fun _block -> return_unit

(** [test_too_many_commitments] tests that you can't submit new
      commitments if there are too many finalized commitments. *)
let test_too_many_commitments () =
  context_init1 () >>=? fun (b, contract1) ->
  originate b contract1 >>=? fun (b, tx_rollup) ->
  (* Transactions in block 2, 3, 4, 5 *)
  make_transactions_in tx_rollup contract1 [2; 3; 4; 5] b >>=? fun b ->
  Incremental.begin_construction b >>=? fun i ->
  let rec make_commitments i level n =
    if n = 0 then return (i, level)
    else
      make_incomplete_commitment_for_batch (I i) level tx_rollup []
      >>=? fun (commitment, _) ->
      Op.tx_rollup_commit (I i) contract1 tx_rollup commitment >>=? fun op ->
      Incremental.add_operation i op >>=? fun i ->
      make_commitments i (Tx_rollup_level.succ level) (n - 1)
  in
  make_commitments i Tx_rollup_level.root 3 >>=? fun (i, level) ->
  (* Make sure all commitments can be finalized. *)
  bake_until i 10l >>=? fun i ->
  Op.tx_rollup_finalize (I i) contract1 tx_rollup >>=? fun op ->
  Incremental.add_operation i op >>=? fun i ->
  Op.tx_rollup_finalize (I i) contract1 tx_rollup >>=? fun op ->
  Incremental.add_operation i op >>=? fun i ->
  (* Fail to add a new commitment. *)
  make_incomplete_commitment_for_batch (I i) level tx_rollup []
  >>=? fun (commitment, _) ->
  Op.tx_rollup_commit (I i) contract1 tx_rollup commitment >>=? fun op ->
  Incremental.add_operation
    i
    op
    ~expect_failure:(check_proto_error Tx_rollup_errors.Too_many_commitments)
  >>=? fun i ->
  (* Wait out the withdrawal period. *)
  bake_until i 12l >>=? fun i ->
  (* Remove one finalized commitment. *)
  Op.tx_rollup_remove_commitment (I i) contract1 tx_rollup >>=? fun op ->
  Incremental.add_operation i op >>=? fun i ->
  (* Now we can add a new commitment. *)
  Op.tx_rollup_commit (I i) contract1 tx_rollup commitment >>=? fun op ->
  Incremental.add_operation i op >>=? fun i ->
  ignore i ;

  return ()

module Rejection = struct
  open Protocol

  exception Error of Environment.Error_monad.error

  module Prover_storage :
    Tx_rollup_l2_storage_sig.STORAGE
      with type t = Tezos_context_memory.Context_binary.tree
       and type 'a m = 'a Lwt.t = struct
    type t = Tezos_context_memory.Context_binary.tree

    type 'a m = 'a Lwt.t

    module Syntax = struct
      include Lwt.Syntax

      let return = Lwt.return

      let fail e = Lwt.fail (Error e)

      let catch (m : 'a m) k h =
        Lwt.catch
          (fun () -> m >>= k)
          (function Error e -> h e | e -> Lwt.fail e)

      let list_fold_left_m = Lwt_list.fold_left_s
    end

    let path k = [Bytes.to_string k]

    let get store key =
      Tezos_context_memory.Context_binary.Tree.find store (path key)

    let set store key value =
      Tezos_context_memory.Context_binary.Tree.add store (path key) value

    let remove store key =
      Tezos_context_memory.Context_binary.Tree.remove store (path key)
  end

  module Storage :
    Tx_rollup_l2_storage_sig.STORAGE
      with type t = Tezos_context_memory.Context_binary.t
       and type 'a m = 'a Lwt.t = struct
    type t = Tezos_context_memory.Context_binary.t

    type 'a m = 'a Lwt.t

    module Syntax = struct
      include Lwt.Syntax

      let return = Lwt.return

      let fail e = Lwt.fail (Error e)

      let catch (m : 'a m) k h =
        Lwt.catch
          (fun () -> m >>= k)
          (function Error e -> h e | e -> Lwt.fail e)

      let list_fold_left_m = Lwt_list.fold_left_s
    end

    let path k = [Bytes.to_string k]

    let get store key =
      Tezos_context_memory.Context_binary.find store (path key)

    let set store key value =
      Tezos_context_memory.Context_binary.add store (path key) value

    let remove store key =
      Tezos_context_memory.Context_binary.remove store (path key)
  end

  module Prover_context = Tx_rollup_l2_context.Make (Prover_storage)
  module L2_Context = Tx_rollup_l2_context.Make (Storage)
  module Prover_apply = Tx_rollup_l2_apply.Make (Prover_context)
  module Apply = Tx_rollup_l2_apply.Make (L2_Context)
  module C = Tezos_context_memory.Context_binary

  let previous_message_result : Tx_rollup_message_result.t =
    {
      context_hash = Tx_rollup_message_result.empty_l2_context_hash;
      withdraw_list_hash = Tx_rollup_withdraw_list_hash.empty;
    }

  let init_with_bogus_batch () =
    context_init1 () >>=? fun (b, contract1) ->
    originate b contract1 >>=? fun (b, tx_rollup) ->
    let message = "bogus" in
    Op.tx_rollup_submit_batch (B b) contract1 tx_rollup message
    >>=? fun operation ->
    Block.bake ~operation b >>=? fun b ->
    Incremental.begin_construction b >|=? fun i ->
    let level = Tx_rollup_level.root in
    (i, contract1, tx_rollup, level, message)

  let init_with_valid_commitment () =
    init_with_bogus_batch ()
    >>=? fun (i, contract1, tx_rollup, level, message) ->
    make_incomplete_commitment_for_batch (I i) level tx_rollup []
    >>=? fun (commitment, _batches_result) ->
    Op.tx_rollup_commit (I i) contract1 tx_rollup commitment >>=? fun op ->
    Incremental.add_operation i op >|=? fun i ->
    (i, contract1, tx_rollup, level, message, commitment)

  let init_with_invalid_commitment () =
    init_with_bogus_batch ()
    >>=? fun (i, contract1, tx_rollup, level, message) ->
    make_incomplete_commitment_for_batch (I i) level tx_rollup []
    >>=? fun (commitment, _batches_result) ->
    let commitment =
      {
        commitment with
        messages =
          [
            Tx_rollup_message_result_hash.hash
              {
                context_hash =
                  Context_hash.of_b58check_exn
                    "CoUiEnajKeukmYFUgWTJF2z3v24MycpTaomF8a9hRzVy7as9hvgy";
                withdraw_list_hash = Tx_rollup_withdraw_list_hash.empty;
              };
          ];
      }
    in
    Op.tx_rollup_commit (I i) contract1 tx_rollup commitment >>=? fun op ->
    Incremental.add_operation i op >|=? fun i ->
    (i, contract1, tx_rollup, level, message, commitment)

  let run_transaction ctxt l2_parameters msg =
    let open Prover_context.Syntax in
    let* (ctxt, _) = Prover_apply.apply_message ctxt l2_parameters msg in
    return ctxt

  let time () =
    Time.System.now () |> Time.System.to_notation
    |> Time.Protocol.of_notation_exn

  (** [init_l2_store ()] creates the required empty storage and tree.
      It creates a tree where the counters are explicitly set (it's an Irmin
      restriction that we can not hash an empty tree). It returns the
      persistent store containing the tree.

      {!Tx_rollup_commitment.empty_l2_context_hash} is the hash of the
      tree produced in this function.
  *)
  let init_l2_store () =
    let open L2_Context.Syntax in
    let store = C.empty in
    let time = time () in
    let tree = C.Tree.empty store in
    let* tree = Prover_context.Address_index.init_counter tree in
    let* tree = Prover_context.Ticket_index.init_counter tree in
    let* ctxt = C.add_tree store [] tree in
    let* h = C.commit ~time ctxt in
    let index = C.index ctxt in
    let* store = C.checkout_exn index h in
    return store

  let get_tree_from_store store =
    let open L2_Context.Syntax in
    let* tree_opt = C.find_tree store [] in
    match tree_opt with Some x -> return x | None -> assert false

  let hash_tree_from_store store =
    let open L2_Context.Syntax in
    let+ tree = get_tree_from_store store in
    C.Tree.hash tree

  let commit_store store =
    let open L2_Context.Syntax in
    let time = time () in
    let* h = C.commit ~time store in
    let index = C.index store in
    let* store = C.checkout_exn index h in
    return store

  (** See {!Tx_rollup_commitment.empty_l2_context_hash} documentation.
      The constant is created from the hash of the underlying tree in
      the store generated by {!init_l2_store}. We then add a regression
      test to ensure these two are synchronized. *)
  let test_empty_l2_context_hash () =
    let open L2_Context.Syntax in
    let* store = init_l2_store () in
    let* hash_tree = hash_tree_from_store store in
    assert (
      Context_hash.(hash_tree = Tx_rollup_message_result.empty_l2_context_hash)) ;
    return_unit

  (** [make_proof store msg] applies [msg] on [store] and returns the
      created proof. *)
  let make_proof store l2_parameters msg =
    let open L2_Context.Syntax in
    let index = C.index store in
    let* hash = hash_tree_from_store store in
    let* (proof, ()) =
      C.produce_stream_proof index (`Node hash) (fun ctxt ->
          catch
            (run_transaction ctxt l2_parameters msg)
            (fun ctxt -> return (ctxt, ()))
            (fun _ -> return (ctxt, ())))
    in
    return proof

  let valid_empty_proof l2_parameters =
    let open L2_Context.Syntax in
    let* l2_store = init_l2_store () in
    let (message, _) = Tx_rollup_message.make_batch "bogus" in
    make_proof l2_store l2_parameters message

  let invalid_proof : Tx_rollup_l2_proof.t =
    {
      version = 1;
      before = `Value Tx_rollup_message_result.empty_l2_context_hash;
      after = `Value Context_hash.zero;
      state = Seq.empty;
    }

  (** Takes a commitment and replaces the message results with valid
      results. *)
  let replace_commitment ~l2_parameters ~store ~commitment messages =
    let open L2_Context in
    let open Syntax in
    let* (_, rev_results) =
      list_fold_left_m
        (fun (store, rev_results) msg ->
          let* (store, withdraws) =
            catch
              (Apply.apply_message store l2_parameters msg)
              (fun (store, (_, withdraws)) -> return (store, withdraws))
              (fun _reason -> return (store, []))
          in
          let* hash_tree = hash_tree_from_store store in
          let result_hash =
            Tx_rollup_message_result_hash.hash
              {
                context_hash = hash_tree;
                withdraw_list_hash = Tx_rollup_withdraw_list_hash.hash withdraws;
              }
          in
          return (store, result_hash :: rev_results))
        (store, [])
        messages
    in
    let results = List.rev rev_results in
    return Tx_rollup_commitment.{commitment with messages = results}

  (** Produce an invalid commitment with {!make_incomplete_commitment_for_batch},
      then changes the Merkle roots for each message result.

      FIXME/TORU: it is not perfectly valid, the withdrawals are still missing.
      see {!replace_commitment} documentation. *)
  let make_valid_commitment_for_messages ctxt ~level ~tx_rollup
      ?(withdrawals = []) ~store messages =
    make_incomplete_commitment_for_batch ctxt level tx_rollup withdrawals
    >>=? fun (commitment, _) ->
    l2_parameters ctxt >>=? fun l2_parameters ->
    replace_commitment ~l2_parameters ~commitment ~store messages
    >>= fun commitment -> return commitment

  (** Create a deposit on the layer1 side through the origination of a contract
      and return the associated deposit message to apply in the layer2. *)
  let make_deposit b tx_rollup account =
    let (sk, pk, addr) = gen_l2_account () in
    Contract_helpers.originate_contract
      "contracts/tx_rollup_deposit.tz"
      "Unit"
      account
      b
      (is_implicit_exn account)
    >>=? fun (contract, b) ->
    let parameters = print_deposit_arg (`Typed tx_rollup) (`Hash addr) in
    let fee = Test_tez.of_int 10 in
    Op.transaction
      ~counter:(Z.of_int 2)
      ~fee
      (B b)
      account
      contract
      Tez.zero
      ~parameters
    >>=? fun operation ->
    Block.bake ~operation b >>=? fun b ->
    make_unit_ticket_key (B b) ~ticketer:contract tx_rollup
    >>=? fun ticket_hash ->
    let (deposit, _) =
      Tx_rollup_message.make_deposit
        (is_implicit_exn account)
        (Tx_rollup_l2_address.Indexable.value addr)
        ticket_hash
        (Tx_rollup_l2_qty.of_int64_exn 10L)
    in
    return (b, deposit, (sk, pk, addr), ticket_hash)

  let make_rejection_param (commitment : Tx_rollup_commitment.Full.t) ~index =
    let message_result_hash =
      WithExceptions.Option.get
        ~loc:__LOC__
        (List.nth commitment.messages index)
    in
    let tree =
      List.fold_left
        (fun tree m -> Tx_rollup_commitment.Merkle.snoc tree m)
        Tx_rollup_commitment.Merkle.nil
        commitment.messages
    in
    let path =
      match Tx_rollup_commitment.Merkle.compute_path tree index with
      | Ok x -> x
      | Error _ -> assert false
    in
    (message_result_hash, path)

  let init_with_deposit () =
    init_l2_store () >>= fun store ->
    context_init2 () >>=? fun (b, account, account2) ->
    originate b account >>=? fun (b, tx_rollup) ->
    make_deposit b tx_rollup account
    >>=? fun (b, deposit, l2_account, ticket_hash) ->
    let deposit_hash = Tx_rollup_message.hash_uncarbonated deposit in
    let message_path =
      match Tx_rollup_inbox.Merkle.(compute_path [deposit_hash] 0) with
      | Error _ -> assert false
      | Ok path -> path
    in
    Incremental.begin_construction b >>=? fun i ->
    make_valid_commitment_for_messages
      (I i)
      ~level:Tx_rollup_level.root
      ~tx_rollup
      ~store
      [deposit]
    >>=? fun commitment ->
    Op.tx_rollup_commit (I i) account tx_rollup commitment >>=? fun op ->
    Incremental.add_operation i op >>=? fun i ->
    Incremental.finalize_block i >>=? fun b ->
    (* We try to reject the previous commitment, but as it was valid,
       we can not reject a valid state. We do not really need to test this
       here, as there are dedicated tests, but this behaves like a regression
       test. *)
    l2_parameters (I i) >>=? fun l2_parameters ->
    make_proof store l2_parameters deposit >>= fun proof ->
    Incremental.begin_construction b >>=? fun i ->
    let (message_result_hash, message_result_path) =
      make_rejection_param commitment ~index:0
    in
    Op.tx_rollup_reject
      (I i)
      account
      tx_rollup
      Tx_rollup_level.root
      deposit
      ~message_position:0
      ~message_path
      ~message_result_hash
      ~message_result_path
      ~proof
      ~previous_message_result
      ~previous_message_result_path:Tx_rollup_commitment.Merkle.dummy_path
    >>=? fun op ->
    Incremental.add_operation
      i
      op
      ~expect_failure:
        (check_proto_error Tx_rollup_errors.Proof_produced_rejected_state)
    >>=? fun i ->
    Incremental.finalize_block i >>=? fun b ->
    (* Finally, we apply the deposit manually to have the good resulting store
       for next operations *)
    Apply.apply_message store l2_parameters deposit >>= fun (store, _) ->
    commit_store store >>= fun store ->
    return (b, account, account2, tx_rollup, store, l2_account, ticket_hash)

  let operation_content destination ticket_hash qty =
    let open Tx_rollup_l2_batch.V1 in
    Transfer
      {
        destination = Indexable.from_value destination;
        ticket_hash = Indexable.from_value ticket_hash;
        qty = Tx_rollup_l2_qty.of_int64_exn qty;
      }

  let operation signer ?(counter = 1L) contents =
    let open Tx_rollup_l2_batch.V1 in
    {signer = Indexable.from_value signer; counter; contents}

  let make_transfers src counter transfers =
    let rec contents acc = function
      | [] -> acc
      | (destination, ticket_hash, qty) :: rst ->
          let acc = operation_content destination ticket_hash qty :: acc in
          contents acc rst
    in
    let contents = contents [] transfers in
    operation src ?counter contents

  let make_message_transfer ~signers all_transfers =
    let transaction =
      List.map
        (fun (src, counter, transfers) -> make_transfers src counter transfers)
        all_transfers
    in
    let signatures =
      Tx_rollup_l2_helpers.sign_transaction signers transaction
    in
    let signature =
      assert_some
      @@ Environment.Bls_signature.aggregate_signature_opt signatures
    in
    let batch =
      Tx_rollup_l2_batch.V1.
        {contents = [transaction]; aggregated_signature = signature}
    in
    let batch_bytes =
      Data_encoding.Binary.to_string_exn Tx_rollup_l2_batch.encoding (V1 batch)
    in
    let msg = Tx_rollup_message.make_batch batch_bytes |> fst in
    (msg, batch_bytes)

  (** Test that we can produce a simple but valid proof. *)
  let test_valid_proof_on_invalid_commitment () =
    init_with_deposit ()
    >>=? fun (b, account, _, tx_rollup, store, (sk, pk, _pkh), ticket_hash) ->
    hash_tree_from_store store >>= fun l2_context_hash ->
    (* Create a transfer from [pk] to a new address *)
    let (_, _, addr) = gen_l2_account () in
    let (message, batch_bytes) =
      make_message_transfer
        ~signers:[sk]
        [(Bls_pk pk, None, [(addr, ticket_hash, 1L)])]
    in
    let message_hash = Tx_rollup_message.hash_uncarbonated message in
    let message_path =
      match Tx_rollup_inbox.Merkle.(compute_path [message_hash] 0) with
      | Error _ -> assert false
      | Ok path -> path
    in
    Op.tx_rollup_submit_batch (B b) account tx_rollup batch_bytes
    >>=? fun operation ->
    Block.bake ~operation b >>=? fun b ->
    (* Make an invalid commitment for the submitted transfer *)
    let level = Tx_rollup_level.(succ root) in
    Incremental.begin_construction b >>=? fun i ->
    make_incomplete_commitment_for_batch (I i) level tx_rollup []
    >>=? fun (commitment, _) ->
    Op.tx_rollup_commit (I i) account tx_rollup commitment >>=? fun op ->
    Incremental.add_operation i op >>=? fun i ->
    Incremental.finalize_block i >>=? fun b ->
    (* Now we produce a valid proof rejecting the commitment *)
    l2_parameters (I i) >>=? fun l2_parameters ->
    make_proof store l2_parameters message >>= fun proof ->
    let (message_result_hash, message_result_path) =
      make_rejection_param commitment ~index:0
    in
    Op.tx_rollup_reject
      (B b)
      account
      tx_rollup
      level
      message
      ~message_position:0
      ~message_path
      ~message_result_hash
      ~message_result_path
      ~proof
      ~previous_message_result:
        {
          context_hash = l2_context_hash;
          withdraw_list_hash = Tx_rollup_withdraw_list_hash.empty;
        }
      ~previous_message_result_path:Tx_rollup_commitment.Merkle.dummy_path
    >>=? fun op ->
    Incremental.add_operation i op >>=? fun _ -> return_unit

  (** It is really similar to {!test_valid_proof_on_invalid_commitment} but it
      tries to reject a valid commitment, thus, fails. *)
  let test_valid_proof_on_valid_commitment () =
    init_with_deposit ()
    >>=? fun (b, account, _, tx_rollup, store, (sk, pk, _pkh), ticket_hash) ->
    (* init_with_deposit creates a commitment -- we'll just check the bond
       here so that this test is easier to read. *)
    Incremental.begin_construction b >>=? fun i ->
    check_bond (Incremental.alpha_ctxt i) tx_rollup account 1 >>=? fun () ->
    hash_tree_from_store store >>= fun l2_context_hash ->
    (* Create a transfer from [pk] to a new address *)
    let (_, _, addr) = gen_l2_account () in
    let (message, batch_bytes) =
      make_message_transfer
        ~signers:[sk]
        [(Bls_pk pk, None, [(addr, ticket_hash, 1L)])]
    in
    let message_hash = Tx_rollup_message.hash_uncarbonated message in
    let message_path =
      match Tx_rollup_inbox.Merkle.(compute_path [message_hash] 0) with
      | Error _ -> assert false
      | Ok path -> path
    in
    Op.tx_rollup_submit_batch (B b) account tx_rollup batch_bytes
    >>=? fun operation ->
    Block.bake ~operation b >>=? fun b ->
    (* Make an invalid commitment for the submitted transfer *)
    let level = Tx_rollup_level.(succ root) in
    Incremental.begin_construction b >>=? fun i ->
    make_valid_commitment_for_messages (I i) ~level ~tx_rollup ~store [message]
    >>=? fun commitment ->
    Op.tx_rollup_commit (I i) account tx_rollup commitment >>=? fun op ->
    Incremental.add_operation i op >>=? fun i ->
    Incremental.finalize_block i >>=? fun b ->
    (* Now we produce a valid proof rejecting the commitment *)
    l2_parameters (B b) >>=? fun l2_parameters ->
    make_proof store l2_parameters message >>= fun proof ->
    let (message_result_hash, message_result_path) =
      make_rejection_param commitment ~index:0
    in
    Op.tx_rollup_reject
      (B b)
      account
      tx_rollup
      level
      message
      ~message_position:0
      ~message_path
      ~message_result_hash
      ~message_result_path
      ~proof
      ~previous_message_result:
        {
          context_hash = l2_context_hash;
          withdraw_list_hash = Tx_rollup_withdraw_list_hash.empty;
        }
      ~previous_message_result_path:Tx_rollup_commitment.Merkle.dummy_path
    >>=? fun op ->
    Incremental.add_operation
      i
      op
      ~expect_failure:
        (check_proto_error_f @@ function
         | Tx_rollup_errors.Proof_produced_rejected_state -> true
         | _ -> false)
    >>=? fun i ->
    check_bond (Incremental.alpha_ctxt i) tx_rollup account 2 >>=? fun () ->
    return_unit

  (** Test that rejection rewards and slashing work:
      1. Create two messages and two commitments
      2. Reject the second commitment
      3. Ensure that slashing and rewards happen
      4. Reject the first commitment
      5. Ensure that there is no further slashing or reward
    *)
  let test_rejection_rewards () =
    let open Error_monad_operators in
    init_l2_store () >>= fun store ->
    context_init2 () >>=? fun (b, contract1, contract2) ->
    originate b contract1 >>=? fun (b, tx_rollup) ->
    make_deposit b tx_rollup contract1
    >>=? fun (b, deposit_message, _l2_account, _ticket_hash) ->
    Context.Contract.balance (B b) contract1 >>=? fun balance ->
    Context.Contract.balance (B b) contract2 >>=? fun balance2 ->
    let check_frozen i expect =
      Contract.get_frozen_bonds (Incremental.alpha_ctxt i) contract1
      >>=?? fun frozen -> Assert.equal_tez ~loc:__LOC__ expect frozen
    in
    Incremental.begin_construction b >>=? fun i ->
    (* Nothing frozen to start *)
    check_frozen i Tez.zero >>=? fun () ->
    (* No-op batch for second inbox *)
    Op.tx_rollup_submit_batch (B b) contract1 tx_rollup "fake"
    >>=? fun operation ->
    Block.bake ~operation b >>=? fun b ->
    Incremental.begin_construction b >>=? fun i ->
    l2_parameters (B b) >>=? fun l2_parameters ->
    let (message, _) = Tx_rollup_message.make_batch "fake" in
    let message_hash = Tx_rollup_message.hash_uncarbonated message in
    let message_path =
      assert_ok @@ Tx_rollup_inbox.Merkle.(compute_path [message_hash] 0)
    in
    hash_tree_from_store store >>= fun l2_context_hash ->
    let make_invalid_commitment i level h =
      (* Make some invalid commitments for the submitted messages *)
      make_incomplete_commitment_for_batch i level tx_rollup []
      >>=? fun (commitment, _) ->
      (* Make this commitment bogus *)
      let result_hash =
        Tx_rollup_commitment.hash_message_result
          {
            context_hash = h;
            withdrawals_merkle_root = Tx_rollup_withdraw.Merkle.merklize_list [];
          }
      in
      let commitment = {commitment with messages = [result_hash]} in
      Op.tx_rollup_commit (I i) contract1 tx_rollup commitment >>=? fun op ->
      Incremental.add_operation i op
    in
    let level0 = tx_level 0l in
    let level1 = tx_level 1l in
    make_invalid_commitment i level0 l2_context_hash >>=? fun i ->
    make_invalid_commitment i level1 Context_hash.zero >>=? fun i ->
    Context.get_constants (I i) >>=? fun constants ->
    let bond_cost = constants.parametric.tx_rollup_commitment_bond in
    Assert.balance_was_debited ~loc:__LOC__ (I i) contract1 balance bond_cost
    >>=? fun () ->
    check_frozen i bond_cost >>=? fun () ->
    Incremental.finalize_block i >>=? fun b ->
    Incremental.begin_construction b >>=? fun i ->
    (* Now we produce a valid proof rejecting the second commitment *)
    make_proof store l2_parameters message >>= fun proof ->
    Op.tx_rollup_reject
      (I i)
      contract2
      tx_rollup
      level1
      message
      ~message_position:0
      ~message_path
      ~proof
      ~previous_message_result:
        {
          context_hash = l2_context_hash;
          withdrawals_merkle_root = Tx_rollup_withdraw.Merkle.empty;
        }
    >>=? fun op ->
    Incremental.add_operation i op >>=? fun i ->
    check_bond (Incremental.alpha_ctxt i) tx_rollup contract1 0 >>=? fun () ->
    Context.get_constants (I i) >>=? fun constants ->
    let bond_cost = constants.parametric.tx_rollup_commitment_bond in
    Assert.balance_was_debited ~loc:__LOC__ (I i) contract1 balance bond_cost
    >>=? fun () ->
    (* Now we need to check that the tez is really gone -- not just frozen *)
    check_frozen i Tez.zero >>=? fun () ->
    let reward = assert_ok Tez.(bond_cost /? 2L) in
    Assert.balance_was_credited ~loc:__LOC__ (I i) contract2 balance2 reward
    >>=? fun () ->
    (* Now, we can still reject the root commitment, but we won't get a reward *)
    Context.Contract.balance (I i) contract1 >>=? fun balance ->
    Context.Contract.balance (I i) contract2 >>=? fun balance2 ->
    make_proof store l2_parameters deposit_message >>= fun proof ->
    let message_hash = Tx_rollup_message.hash_uncarbonated deposit_message in
    let message_path =
      assert_ok @@ Tx_rollup_inbox.Merkle.(compute_path [message_hash] 0)
    in
    Op.tx_rollup_reject
      (I i)
      contract2
      tx_rollup
      level0
      deposit_message
      ~message_position:0
      ~message_path
      ~proof
      ~previous_message_result:
        {
          context_hash = l2_context_hash;
          withdrawals_merkle_root = Tx_rollup_withdraw.Merkle.empty;
        }
    >>=? fun op ->
    Incremental.add_operation i op >>=? fun i ->
    check_bond (Incremental.alpha_ctxt i) tx_rollup contract1 0 >>=? fun () ->
    Assert.balance_was_debited ~loc:__LOC__ (I i) contract1 balance Tez.zero
    >>=? fun () ->
    (* Now we need to check that the tez still really gone -- not just frozen *)
    check_frozen i Tez.zero >>=? fun () ->
    Assert.balance_was_credited ~loc:__LOC__ (I i) contract2 balance2 Tez.zero
    >>=? fun () -> return_unit

  (** Test the proof production (used in this test file) and the proof
      verification handles a hard failure. [make_bad_message] makes a
      message whose l2 apply will fail in whatever specific way we
      wish to test. *)
  let do_test_proof_with_hard_fail_message make_bad_message =
    init_with_deposit ()
<<<<<<< HEAD
    >>=? fun (b, account, tx_rollup, store, (sk, pk, addr), ticket_hash) ->
=======
    >>=? fun (b, account, _, tx_rollup, store, (_sk, pk, addr), ticket_hash) ->
>>>>>>> d1663459
    hash_tree_from_store store >>= fun l2_context_hash ->
    let (message, batch_bytes) = make_bad_message sk pk addr ticket_hash in
    let message_hash = Tx_rollup_message.hash_uncarbonated message in
    let message_path =
      match Tx_rollup_inbox.Merkle.(compute_path [message_hash] 0) with
      | Error _ -> assert false
      | Ok path -> path
    in
    Op.tx_rollup_submit_batch (B b) account tx_rollup batch_bytes
    >>=? fun operation ->
    Block.bake ~operation b >>=? fun b ->
    (* Make an invalid commitment for the submitted transfer *)
    let level = Tx_rollup_level.(succ root) in
    Incremental.begin_construction b >>=? fun i ->
    make_incomplete_commitment_for_batch (I i) level tx_rollup []
    >>=? fun (commitment, _) ->
    Op.tx_rollup_commit (I i) account tx_rollup commitment >>=? fun op ->
    Incremental.add_operation i op >>=? fun i ->
    Incremental.finalize_block i >>=? fun b ->
    (* Now we produce a valid proof rejecting the commitment *)
    l2_parameters (B b) >>=? fun l2_parameters ->
    make_proof store l2_parameters message >>= fun proof ->
    let (message_result_hash, message_result_path) =
      make_rejection_param commitment ~index:0
    in
    Op.tx_rollup_reject
      (B b)
      account
      tx_rollup
      level
      message
      ~message_position:0
      ~message_path
      ~message_result_hash
      ~message_result_path
      ~proof
      ~previous_message_result:
        {
          context_hash = l2_context_hash;
          withdraw_list_hash = Tx_rollup_withdraw_list_hash.empty;
        }
      ~previous_message_result_path:Tx_rollup_commitment.Merkle.dummy_path
    >>=? fun op ->
    Incremental.add_operation i op >>=? fun i ->
    check_bond (Incremental.alpha_ctxt i) tx_rollup account 0 >>=? fun () ->
    return_unit

  (** Test that proof production and verification can handle an invalid
      signature *)
  let test_proof_with_invalid_signature () =
    do_test_proof_with_hard_fail_message (fun _sk pk addr ticket_hash ->
        (* We build a dummy transfer, we don't care about the content, it will hard
           fail on the check signature. *)
        let (random_sk, _, _) = gen_l2_account () in
        make_message_transfer
          ~signers:[random_sk]
          [(Bls_pk pk, None, [(addr, ticket_hash, 1L)])])

  (** Test that proof production and verification can handle an unparseable
      message *)
  let test_proof_with_unparsable_batch () =
    do_test_proof_with_hard_fail_message (fun _sk _pk _addr _ticket_hash ->
        let message = "wrong" in
        let (batch, _) = Tx_rollup_message.make_batch message in
        (batch, message))

  (** Test that proof production and verification can handle an invalid
      counter *)
  let test_proof_with_invalid_counter () =
    do_test_proof_with_hard_fail_message (fun sk pk _addr ticket_hash ->
        let (_, _, addr) = gen_l2_account () in
        make_message_transfer
          ~signers:[sk]
          [(Bls_pk pk, Some 42L, [(addr, ticket_hash, 1L)])])

  (** Test that proof production and verification can handle an invalid
      transfer of zero tickets *)
  let test_proof_with_zero_transfer () =
    do_test_proof_with_hard_fail_message (fun sk pk addr ticket_hash ->
        make_message_transfer
          ~signers:[sk]
          [(Bls_pk pk, None, [(addr, ticket_hash, 0L)])])

  (** Test that proof production and verification can handle an invalid
      transfer with multiple operations from the same signer *)
  let test_proof_with_multiple_operations () =
    do_test_proof_with_hard_fail_message (fun sk pk addr ticket_hash ->
        make_message_transfer
          ~signers:[sk; sk]
          [
            (Bls_pk pk, None, [(addr, ticket_hash, 1L)]);
            (Bls_pk pk, None, [(addr, ticket_hash, 2L)]);
          ])

  (** Test that an empty proof is not able to reject a valid commitment. *)
  let test_empty_proof_on_invalid_message () =
    init_with_valid_commitment ()
    >>=? fun (i, contract, tx_rollup, level, message, commitment) ->
    let (msg, _) = Tx_rollup_message.make_batch message in
    let message_hash = Tx_rollup_message.hash_uncarbonated msg in
    let message_path =
      match Tx_rollup_inbox.Merkle.(compute_path [message_hash] 0) with
      | Error _ -> assert false
      | Ok path -> path
    in
    l2_parameters (I i) >>=? fun l2_parameters ->
    valid_empty_proof l2_parameters >>= fun proof ->
    let (message_result_hash, message_result_path) =
      make_rejection_param commitment ~index:0
    in
    Op.tx_rollup_reject
      (I i)
      contract
      tx_rollup
      level
      msg
      ~message_position:0
      ~message_path
      ~message_result_hash
      ~message_result_path
      ~proof
      ~previous_message_result
      ~previous_message_result_path:Tx_rollup_commitment.Merkle.dummy_path
    >>=? fun op ->
    Incremental.add_operation i op >>=? fun _ -> return_unit

  (** Test that an empty proof is not able to reject a valid commitment. *)
  let test_invalid_proof_on_invalid_commitment () =
    init_with_valid_commitment ()
    >>=? fun (i, contract, tx_rollup, level, message, commitment) ->
    let (msg, _) = Tx_rollup_message.make_batch message in
    let message_hash = Tx_rollup_message.hash_uncarbonated msg in
    let message_path =
      match Tx_rollup_inbox.Merkle.(compute_path [message_hash] 0) with
      | Error _ -> assert false
      | Ok path -> path
    in
    let (message_result_hash, message_result_path) =
      make_rejection_param commitment ~index:0
    in
    Op.tx_rollup_reject
      (I i)
      contract
      tx_rollup
      level
      msg
      ~message_position:0
      ~message_path
      ~message_result_hash
      ~message_result_path
      ~proof:invalid_proof
      ~previous_message_result
      ~previous_message_result_path:Tx_rollup_commitment.Merkle.dummy_path
    >>=? fun op ->
    Incremental.add_operation
      i
      op
      ~expect_failure:
        (check_proto_error Tx_rollup_errors.Proof_failed_to_reject)
    >>=? fun _ -> return_unit

  (** Test that rejection successfully fails when there is a disagreement about
      the previous state. *)
  let test_invalid_agreed () =
    init_with_valid_commitment ()
    >>=? fun (i, contract, tx_rollup, level, message, commitment) ->
    let (msg, _) = Tx_rollup_message.make_batch message in
    (* This intentionally does not match  *)
    let previous_message_result : Tx_rollup_message_result.t =
      {
        (* Expected is Tx_rollup_commitment.empty_l2_context_hash *)
        context_hash = Context_hash.zero;
        withdraw_list_hash = Tx_rollup_withdraw_list_hash.empty;
      }
    in
    let message_hash = Tx_rollup_message.hash_uncarbonated msg in
    let message_path =
      match Tx_rollup_inbox.Merkle.(compute_path [message_hash] 0) with
      | Error _ -> assert false
      | Ok path -> path
    in
    let (message_result_hash, message_result_path) =
      make_rejection_param commitment ~index:0
    in
    Op.tx_rollup_reject
      (I i)
      contract
      tx_rollup
      level
      msg
      ~message_position:0
      ~message_path
      ~proof:invalid_proof (* doesn't matter -- we'll never check it*)
      ~message_result_hash
      ~message_result_path
      ~previous_message_result
      ~previous_message_result_path:Tx_rollup_commitment.Merkle.dummy_path
    >>=? fun op ->
    Incremental.add_operation
      i
      op
      ~expect_failure:
        (check_proto_error
           (Tx_rollup_errors.Wrong_rejection_hash
              {
                provided =
                  Tx_rollup_message_result_hash.hash previous_message_result;
                expected =
                  `Hash
                    (Tx_rollup_message_result_hash.of_b58check_exn
                       "txmr344vtdPzvWsfnoSd3mJ3MCFA5ehKLQs1pK9WGcX4FEACg1rVgC");
              }))
    >>=? fun _ -> return_unit

  (** Test that rejection successfully fails when there's no commitment to
      reject *)
  let test_no_commitment () =
    context_init 1 >>=? fun (b, contracts) ->
    let contract =
      WithExceptions.Option.get ~loc:__LOC__ @@ List.nth contracts 0
    in
    originate b contract >>=? fun (b, tx_rollup) ->
    let message = "bogus" in
    Op.tx_rollup_submit_batch (B b) contract tx_rollup message
    >>=? fun operation ->
    Block.bake ~operation b >>=? fun b ->
    Incremental.begin_construction b >>=? fun i ->
    let level = Tx_rollup_level.root in
    let (message, _size) = Tx_rollup_message.make_batch message in
    let message_hash = Tx_rollup_message.hash_uncarbonated message in
    let message_path =
      match Tx_rollup_inbox.Merkle.(compute_path [message_hash] 0) with
      | Error _ -> assert false
      | Ok path -> path
    in
    l2_parameters (I i) >>=? fun l2_parameters ->
    valid_empty_proof l2_parameters >>= fun proof ->
    Op.tx_rollup_reject
      (I i)
      contract
      tx_rollup
      level
      message
      ~message_position:0
      ~message_path
      ~message_result_hash:Tx_rollup_message_result_hash.zero
      ~message_result_path:Tx_rollup_commitment.Merkle.dummy_path
      ~proof
      ~previous_message_result
      ~previous_message_result_path:Tx_rollup_commitment.Merkle.dummy_path
    >>=? fun op ->
    Incremental.add_operation
      i
      op
      ~expect_failure:
        (check_proto_error
           (Tx_rollup_errors.Cannot_reject_level
              {provided = level; accepted_range = None}))
    >>=? fun _ -> return_unit

  (** Test that rejection successfully fails when the rejected commitment is
      already final *)
  let test_commitment_is_final () =
    init_with_valid_commitment ()
    >>=? fun (i, contract, tx_rollup, level, message, commitment) ->
    (* Create a new commitment so that once we have finalized the first one,
       we still have a range of valid final commitments *)
    Op.tx_rollup_submit_batch (I i) contract tx_rollup message >>=? fun op ->
    Incremental.add_operation i op >>=? fun i ->
    Incremental.finalize_block i >>=? fun b ->
    Incremental.begin_construction b >>=? fun i ->
    let level2 = Tx_rollup_level.succ level in
    make_incomplete_commitment_for_batch (I i) level2 tx_rollup []
    >>=? fun (commitment2, _) ->
    Op.tx_rollup_commit (I i) contract tx_rollup commitment2 >>=? fun op ->
    Incremental.add_operation i op >>=? fun i ->
    Op.tx_rollup_finalize (I i) contract tx_rollup >>=? fun op ->
    Incremental.add_operation i op >>=? fun i ->
    let (message, _size) = Tx_rollup_message.make_batch message in
    let message_hash = Tx_rollup_message.hash_uncarbonated message in
    let message_path =
      match Tx_rollup_inbox.Merkle.(compute_path [message_hash] 0) with
      | Error _ -> assert false
      | Ok path -> path
    in
    l2_parameters (I i) >>=? fun l2_parameters ->
    valid_empty_proof l2_parameters >>= fun proof ->
    let (message_result_hash, message_result_path) =
      make_rejection_param commitment ~index:0
    in
    Op.tx_rollup_reject
      (I i)
      contract
      tx_rollup
      level
      message
      ~message_position:0
      ~message_path
      ~message_result_hash
      ~message_result_path
      ~proof
      ~previous_message_result
      ~previous_message_result_path:Tx_rollup_commitment.Merkle.dummy_path
    >>=? fun op ->
    Incremental.add_operation
      i
      op
      ~expect_failure:
        (check_proto_error
           (Tx_rollup_errors.Cannot_reject_level
              {provided = level; accepted_range = Some (level2, level2)}))
    >>=? fun _ -> return_unit

  (** Test that rejection successfully fails when the message hash does not
      match the one stored in the inbox *)
  let test_wrong_message_hash () =
    init_with_valid_commitment ()
    >>=? fun (i, contract1, tx_rollup, level, prev_message, commitment) ->
    let (prev_message, _size) = Tx_rollup_message.make_batch prev_message in
    let prev_message_hash = Tx_rollup_message.hash_uncarbonated prev_message in
    let expected_root =
      Tx_rollup_inbox.Merkle.merklize_list [prev_message_hash]
    in
    let (message, _size) = Tx_rollup_message.make_batch "wrong message" in
    let message_hash = Tx_rollup_message.hash_uncarbonated message in
    let message_path =
      match Tx_rollup_inbox.Merkle.(compute_path [message_hash] 0) with
      | Error _ -> assert false
      | Ok path -> path
    in
    l2_parameters (I i) >>=? fun l2_parameters ->
    valid_empty_proof l2_parameters >>= fun proof ->
    let (message_result_hash, message_result_path) =
      make_rejection_param commitment ~index:0
    in
    Op.tx_rollup_reject
      (I i)
      contract1
      tx_rollup
      level
      message
      ~message_position:0
      ~message_path
      ~message_result_hash
      ~message_result_path
      ~proof
      ~previous_message_result
      ~previous_message_result_path:Tx_rollup_commitment.Merkle.dummy_path
    >>=? fun op ->
    Incremental.add_operation
      i
      op
      ~expect_failure:
        (check_proto_error
           (Tx_rollup_errors.Wrong_message_path {expected = expected_root}))
    >>=? fun _ -> return_unit

  (** Test that rejection successfully fails when the message position does
      exist in the inbox. *)
  let test_wrong_message_position () =
    init_with_valid_commitment ()
    >>=? fun (i, contract1, tx_rollup, level, message, _commitment) ->
    let (message, _size) = Tx_rollup_message.make_batch message in
    let message_hash = Tx_rollup_message.hash_uncarbonated message in
    let message_path =
      match Tx_rollup_inbox.Merkle.(compute_path [message_hash] 0) with
      | Error _ -> assert false
      | Ok path -> path
    in
    l2_parameters (I i) >>=? fun l2_parameters ->
    valid_empty_proof l2_parameters >>= fun proof ->
    Op.tx_rollup_reject
      (I i)
      contract1
      tx_rollup
      level
      message
      ~message_position:1
      ~message_path
      ~message_result_hash:Tx_rollup_message_result_hash.zero
      ~message_result_path:Tx_rollup_commitment.Merkle.dummy_path
      ~proof
      ~previous_message_result
      ~previous_message_result_path:Tx_rollup_commitment.Merkle.dummy_path
    >>=? fun op ->
    Incremental.add_operation
      i
      op
      ~expect_failure:
        (check_proto_error
           (Tx_rollup_errors.Wrong_message_position
              {level; position = 1; length = 1}))
    >>=? fun _ -> return_unit

  (** Test rejecting a commitment to a non-trivial message -- that is,
      not a no-op. *)
  let test_nontrivial_rejection () =
    let (_, _, addr) = gen_l2_account () in
    init_l2_store () >>= fun store ->
    context_init1 () >>=? fun (b, account) ->
    originate b account >>=? fun (b, tx_rollup) ->
    Contract_helpers.originate_contract
      "contracts/tx_rollup_deposit.tz"
      "Unit"
      account
      b
      (is_implicit_exn account)
    >>=? fun (contract, b) ->
    let parameters = print_deposit_arg (`Typed tx_rollup) (`Hash addr) in
    let fee = Test_tez.of_int 10 in
    Op.transaction
      ~counter:(Z.of_int 2)
      ~fee
      (B b)
      account
      contract
      Tez.zero
      ~parameters
    >>=? fun operation ->
    Block.bake ~operation b >>=? fun b ->
    make_unit_ticket_key (B b) ~ticketer:contract tx_rollup
    >>=? fun ticket_hash ->
    let (deposit_message, _size) =
      Tx_rollup_message.make_deposit
        (is_implicit_exn account)
        (Tx_rollup_l2_address.Indexable.value addr)
        ticket_hash
        (Tx_rollup_l2_qty.of_int64_exn 10L)
    in
    let message_hash = Tx_rollup_message.hash_uncarbonated deposit_message in
    let message_path =
      match Tx_rollup_inbox.Merkle.(compute_path [message_hash] 0) with
      | Error _ -> assert false
      | Ok path -> path
    in
    Incremental.begin_construction b >>=? fun i ->
    make_incomplete_commitment_for_batch (I i) Tx_rollup_level.root tx_rollup []
    >>=? fun (commitment, _) ->
    Op.tx_rollup_commit (I i) account tx_rollup commitment >>=? fun op ->
    Incremental.add_operation i op >>=? fun i ->
    Incremental.finalize_block i >>=? fun b ->
    Incremental.begin_construction b >>=? fun i ->
    let (message_result_hash, message_result_path) =
      make_rejection_param commitment ~index:0
    in
    Op.tx_rollup_reject
      (I i)
      account
      tx_rollup
      Tx_rollup_level.root
      deposit_message
      ~message_position:0
      ~message_path
      ~message_result_hash
      ~message_result_path
      ~proof:invalid_proof
      ~previous_message_result
      ~previous_message_result_path:Tx_rollup_commitment.Merkle.dummy_path
    >>=? fun op ->
    Incremental.add_operation
      i
      op
      ~expect_failure:
        (check_proto_error Tx_rollup_errors.Proof_failed_to_reject)
    >>=? fun i ->
    (* Check with a reasonable proof *)
    l2_parameters (I i) >>=? fun l2_parameters ->
    make_proof store l2_parameters deposit_message >>= fun proof ->
    Op.tx_rollup_reject
      (I i)
      account
      tx_rollup
      Tx_rollup_level.root
      deposit_message
      ~message_position:0
      ~message_path
      ~message_result_hash
      ~message_result_path
      ~proof
      ~previous_message_result
      ~previous_message_result_path:Tx_rollup_commitment.Merkle.dummy_path
    >>=? fun op ->
    Incremental.add_operation i op >>=? fun _ -> return_unit

  let add_store_to_ctxt ctxt store =
    let open L2_Context.Syntax in
    let time = Time.Protocol.of_seconds 0L in
    let* ctxt = C.add_tree ctxt [] store in
    let* h = C.commit ~time ctxt in
    let index = C.index ctxt in
    let* ctxt = C.checkout_exn index h in
    return ctxt

  let test_large_rejection size =
    let (_sk, _pk, addr) = gen_l2_account () in
    init_l2_store () >>= fun store ->
    context_init1 ~tx_rollup_rejection_max_proof_size:size ()
    >>=? fun (b, account) ->
    originate b account >>=? fun (b, tx_rollup) ->
    Contract_helpers.originate_contract
      "contracts/tx_rollup_deposit.tz"
      "Unit"
      account
      b
      (is_implicit_exn account)
    >>=? fun (contract, b) ->
    let parameters = print_deposit_arg (`Typed tx_rollup) (`Hash addr) in
    let fee = Test_tez.of_int 10 in
    Op.transaction
      ~counter:(Z.of_int 2)
      ~fee
      (B b)
      account
      contract
      Tez.zero
      ~parameters
    >>=? fun operation ->
    Block.bake ~operation b >>=? fun b ->
    make_unit_ticket_key (B b) ~ticketer:contract tx_rollup
    >>=? fun ticket_hash ->
    let (deposit, _) =
      Tx_rollup_message.make_deposit
        (is_implicit_exn account)
        (Tx_rollup_l2_address.Indexable.value addr)
        ticket_hash
        (Tx_rollup_l2_qty.of_int64_exn 10L)
    in
    let deposit_hash = Tx_rollup_message.hash_uncarbonated deposit in
    let message_path =
      match Tx_rollup_inbox.Merkle.(compute_path [deposit_hash] 0) with
      | Error _ -> assert false
      | Ok path -> path
    in
    Incremental.begin_construction b >>=? fun i ->
    make_valid_commitment_for_messages
      (I i)
      ~level:Tx_rollup_level.root
      ~tx_rollup
      ~store
      [deposit]
    >>=? fun commitment ->
    Op.tx_rollup_commit (I i) account tx_rollup commitment >>=? fun op ->
    Incremental.add_operation i op >>=? fun i ->
    Incremental.finalize_block i >>=? fun b ->
    (* The previous commitment produced a valid after hash. However, the
       proof required is above [size], so the rejection should succeed. *)
    l2_parameters (I i) >>=? fun l2_parameters ->
    make_proof store l2_parameters deposit >>= fun proof ->
    Incremental.begin_construction b >>=? fun i ->
    let (message_result_hash, message_result_path) =
      make_rejection_param commitment ~index:0
    in
    Op.tx_rollup_reject
      (I i)
      account
      tx_rollup
      Tx_rollup_level.root
      deposit
      ~message_position:0
      ~message_path
      ~message_result_hash
      ~message_result_path
      ~proof
      ~previous_message_result
      ~previous_message_result_path:Tx_rollup_commitment.Merkle.dummy_path
    >>=? fun op -> return (i, op)

  (** Test that a commitment which require a too-large proof can be rejected
      even if the after hash is correct. *)
  let test_too_large_rejection () =
    (* With a limit, the commitment is rejected because the required proof
       is above the limit. *)
    test_large_rejection 100 >>=? fun (i, op) ->
    Incremental.add_operation i op >>=? fun _ ->
    (* With a high limit, the commitment can not be rejected as it is valid *)
    test_large_rejection 10_000 >>=? fun (i, op) ->
    Incremental.add_operation
      i
      ~expect_failure:
        (check_proto_error Tx_rollup_errors.Proof_produced_rejected_state)
      op
    >>=? fun _ -> return_unit

  (** Drop the last element of a seq, that is, the last element of a proof *)
  let rec drop x =
    let open Seq in
    match x with
    | Cons (x, xs) -> (
        let node = xs () in
        match node with Nil -> Nil | n -> Cons (x, fun () -> drop n))
    | Nil -> assert false

  let test_valid_proof_truncated () =
    init_l2_store () >>= fun store ->
    context_init1 ~tx_rollup_rejection_max_proof_size:100 ()
    >>=? fun (b, account) ->
    originate b account >>=? fun (b, tx_rollup) ->
    make_deposit b tx_rollup account >>=? fun (b, deposit, _, _) ->
    let deposit_hash = Tx_rollup_message.hash_uncarbonated deposit in
    let message_path =
      match Tx_rollup_inbox.Merkle.(compute_path [deposit_hash] 0) with
      | Error _ -> assert false
      | Ok path -> path
    in
    Incremental.begin_construction b >>=? fun i ->
    let level = Tx_rollup_level.root in
    make_valid_commitment_for_messages (I i) ~level ~store ~tx_rollup [deposit]
    >>=? fun commitment ->
    Op.tx_rollup_commit (I i) account tx_rollup commitment >>=? fun op ->
    Incremental.add_operation i op >>=? fun i ->
    Incremental.finalize_block i >>=? fun b ->
    (* The previous commitment produced a valid after hash. However, the
       proof required is above [size], so the rejection should succeed with
       a truncated proof. *)
    l2_parameters (I i) >>=? fun l2_parameters ->
    make_proof store l2_parameters deposit >>= fun proof ->
    let proof_truncated =
      let proof_node = proof.state () in
      let truncated_node = drop proof_node in
      {proof with state = (fun () -> truncated_node)}
    in
    (* We try to reject with the truncated proof which is already above the
       size limit. *)
    Incremental.begin_construction b >>=? fun i ->
    let (message_result_hash, message_result_path) =
      make_rejection_param commitment ~index:0
    in
    Op.tx_rollup_reject
      (I i)
      account
      tx_rollup
      Tx_rollup_level.root
      deposit
      ~message_position:0
      ~message_path
      ~message_result_hash
      ~message_result_path
      ~proof:proof_truncated
      ~previous_message_result
      ~previous_message_result_path:Tx_rollup_commitment.Merkle.dummy_path
    >>=? fun op ->
    Incremental.add_operation i op >>=? fun _ -> return_unit

  let tests =
    [
      Tztest.tztest
        "regression test empty_l2_context_hash"
        `Quick
        test_empty_l2_context_hash;
      Tztest.tztest
        "reject invalid commitment"
        `Quick
        test_valid_proof_on_invalid_commitment;
      Tztest.tztest
        "reject valid commitment fails"
        `Quick
        test_valid_proof_on_valid_commitment;
      Tztest.tztest "rejection rewards" `Quick test_rejection_rewards;
      Tztest.tztest
        "proof for a hard failing message: invalid signature"
        `Quick
        test_proof_with_invalid_signature;
      Tztest.tztest
        "proof for a hard failing message: unparseable message"
        `Quick
        test_proof_with_unparsable_batch;
      Tztest.tztest
        "proof for a hard failing message: invalid counter"
        `Quick
        test_proof_with_invalid_counter;
      Tztest.tztest
        "proof for a hard failing message: zero-ticket transfer"
        `Quick
        test_proof_with_zero_transfer;
      Tztest.tztest
        "proof for a hard failing message: multiple ops from one signer"
        `Quick
        test_proof_with_multiple_operations;
      Tztest.tztest
        "reject with invalid proof"
        `Quick
        test_invalid_proof_on_invalid_commitment;
      Tztest.tztest "reject with invalid agreed" `Quick test_invalid_agreed;
      Tztest.tztest "reject with no commitment" `Quick test_no_commitment;
      Tztest.tztest "reject with wrong message" `Quick test_wrong_message_hash;
      Tztest.tztest
        "reject with wrong message position"
        `Quick
        test_wrong_message_position;
      Tztest.tztest "reject too-large proof" `Quick test_too_large_rejection;
      Tztest.tztest "reject a final commitment" `Quick test_commitment_is_final;
      Tztest.tztest
        "test successful and unsuccessful rejection of nontrivial message"
        `Quick
        test_nontrivial_rejection;
      Tztest.tztest
        "reject with a truncated proof above the limit"
        `Quick
        test_valid_proof_truncated;
    ]
end

(** [test_state] tests some edge cases in state management around
    rejecting commitments. *)
let test_state () =
  context_init1 () >>=? fun (b, account1) ->
  originate b account1 >>=? fun (b, tx_rollup) ->
  (* let pkh = is_implicit_exn account1 in *)
  let contents = "bogus" in
  let (message, _) = Tx_rollup_message.make_batch contents in
  let message_hash = Tx_rollup_message.hash_uncarbonated message in
  (match Tx_rollup_inbox.Merkle.compute_path [message_hash] 0 with
  | Ok message_path -> return message_path
  | _ -> assert false)
  >>=? fun message_path ->
  let inbox_hash = Tx_rollup_inbox.Merkle.merklize_list [message_hash] in

  let submit b =
    Op.tx_rollup_submit_batch (B b) account1 tx_rollup contents
    >>=? fun operation -> Block.bake b ~operation
  in

  let reject ?expect_failure b level commitment =
    l2_parameters (B b) >>=? fun l2_parameters ->
    Rejection.valid_empty_proof l2_parameters >>= fun proof ->
    let (message_result_hash, message_result_path) =
      Rejection.make_rejection_param commitment ~index:0
    in
    Op.tx_rollup_reject
      (B b)
      account1
      tx_rollup
      level
      message
      ~message_position:0
      ~message_path
      ~message_result_hash
      ~message_result_path
      ~proof
      ~previous_message_result:Rejection.previous_message_result
      ~previous_message_result_path:Tx_rollup_commitment.Merkle.dummy_path
    >>=? fun operation ->
    Incremental.begin_construction b >>=? fun i ->
    Incremental.add_operation i operation ?expect_failure >>=? fun i ->
    Incremental.finalize_block i
  in

  (* Submit bogus message three time to have three inboxes *)
  submit b >>=? fun b ->
  submit b >>=? fun b ->
  submit b >>=? fun b ->
  Context.Tx_rollup.state (B b) tx_rollup >>=? fun initial_state ->
  (* Commit to the first inbox with an incorrect commitment *)
  let commit1 =
    Tx_rollup_commitment.
      {
        level = Tx_rollup_level.root;
        messages = [Tx_rollup_message_result_hash.zero];
        predecessor = None;
        inbox_merkle_root = inbox_hash;
      }
  in
  Op.tx_rollup_commit (B b) account1 tx_rollup commit1 >>=? fun operation ->
  Block.bake b ~operation >>=? fun b ->
  (* Reject the commitment *)
  reject b Tx_rollup_level.root commit1 >>=? fun b ->
  (* Check that we went back to the initial state *)
  Context.Tx_rollup.state (B b) tx_rollup >>=? fun state_after_reject ->
  Alcotest.(
    check
      tx_rollup_state_testable_no_storage
      "state unchanged by commit/reject at root"
      initial_state
      (Tx_rollup_state.Internal_for_tests.reset_commitments_watermark
         state_after_reject)) ;
  assert (
    Tx_rollup_state.Internal_for_tests.get_commitments_watermark
      state_after_reject
    = Some Tx_rollup_level.root) ;
  (* Commit an incorrect commitment again *)
  Op.tx_rollup_commit (B b) account1 tx_rollup commit1 >>=? fun operation ->
  Block.bake b ~operation >>=? fun b ->
  (* Commit a second time *)
  let commit2 =
    {
      commit1 with
      level = Tx_rollup_level.succ commit1.level;
      predecessor =
        Some Tx_rollup_commitment.(Compact.hash @@ Full.compact commit1);
    }
  in
  Op.tx_rollup_commit (B b) account1 tx_rollup commit2 >>=? fun operation ->
  Block.bake b ~operation >>=? fun b ->
  (* Reject the first commitment *)
  reject b Tx_rollup_level.root commit1 >>=? fun b ->
  (* Check that we went back to the initial state *)
  Context.Tx_rollup.state (B b) tx_rollup >>=? fun state_after_reject ->
  Alcotest.(
    check
      tx_rollup_state_testable_no_storage
      "state unchanged by commit/reject at root"
      initial_state
      (Tx_rollup_state.Internal_for_tests.reset_commitments_watermark
         state_after_reject)) ;
  (* Commit twice *)
  let commit1 =
    Tx_rollup_commitment.
      {
        commit1 with
        messages =
          [Tx_rollup_message_result_hash.hash Rejection.previous_message_result];
      }
  in
  let commit2 =
    Tx_rollup_commitment.
      {commit2 with predecessor = Some (Compact.hash @@ Full.compact commit1)}
  in
  Op.tx_rollup_commit (B b) account1 tx_rollup commit1 >>=? fun operation ->
  Block.bake b ~operation >>=? fun b ->
  Op.tx_rollup_commit (B b) account1 tx_rollup commit2 >>=? fun operation ->
  Block.bake b ~operation >>=? fun b ->
  (* committing empty blocks then finalizing *)
  Block.bake b ~operations:[] >>=? fun b ->
  Block.bake b ~operations:[] >>=? fun b ->
  Block.bake b ~operations:[] >>=? fun b ->
  Op.tx_rollup_finalize (B b) account1 tx_rollup >>=? fun operation ->
  Block.bake b ~operation >>=? fun b ->
  (* Check we cannot finalize root anymore *)
  reject
    b
    Tx_rollup_level.root
    commit1
    ~expect_failure:
      (check_proto_error_f (function
          | Tx_rollup_errors.Cannot_reject_level _ -> true
          | _ -> false))
  >>=? fun b ->
  (* We can reject level 1 *)
  reject b Tx_rollup_level.(succ root) commit2 >>=? fun b ->
  (* There is no commitment to finalize anymore *)
  Block.bake b ~operations:[] >>=? fun b ->
  Block.bake b ~operations:[] >>=? fun b ->
  Block.bake b ~operations:[] >>=? fun b ->
  Op.tx_rollup_finalize (B b) account1 tx_rollup >>=? fun operation ->
  Incremental.begin_construction b >>=? fun i ->
  Incremental.add_operation
    i
    operation
    ~expect_failure:
      (check_proto_error Tx_rollup_errors.No_commitment_to_finalize)
  >>=? fun i ->
  ignore i ;
  return_unit

(** [test_state_with_deleted] tests an edge cases in state management
    when rejecting commitment whose predecessor has already been
    deleted. *)
let test_state_with_deleted () =
  context_init1 () >>=? fun (b, account1) ->
  originate b account1 >>=? fun (b, tx_rollup) ->
  let contents = "bogus" in
  let (message, _) = Tx_rollup_message.make_batch contents in
  let message_hash = Tx_rollup_message.hash_uncarbonated message in
  (match Tx_rollup_inbox.Merkle.compute_path [message_hash] 0 with
  | Ok message_path -> return message_path
  | _ -> assert false)
  >>=? fun message_path ->
  let inbox_hash = Tx_rollup_inbox.Merkle.merklize_list [message_hash] in
  let submit b =
    Op.tx_rollup_submit_batch (B b) account1 tx_rollup contents
    >>=? fun operation -> Block.bake b ~operation
  in
  (* Create three inboxes *)
  submit b >>=? fun b ->
  submit b >>=? fun b ->
  submit b >>=? fun b ->
  (* Commit to level 0 *)
  let commit0 =
    Tx_rollup_commitment.
      {
        level = Tx_rollup_level.root;
        messages =
          [Tx_rollup_message_result_hash.hash Rejection.previous_message_result];
        predecessor = None;
        inbox_merkle_root = inbox_hash;
      }
  in
  Op.tx_rollup_commit (B b) account1 tx_rollup commit0 >>=? fun operation ->
  Block.bake b ~operation >>=? fun b ->
  (* Commit to level 1 *)
  let commit1 =
    Tx_rollup_commitment.
      {
        level = Tx_rollup_level.succ commit0.level;
        messages = [Tx_rollup_message_result_hash.zero];
        predecessor =
          Some Tx_rollup_commitment.(Compact.hash @@ Full.compact commit0);
        inbox_merkle_root = inbox_hash;
      }
  in
  Op.tx_rollup_commit (B b) account1 tx_rollup commit1 >>=? fun operation ->
  Block.bake b ~operation >>=? fun b ->
  (* Finalize *)
  Op.tx_rollup_finalize (B b) account1 tx_rollup >>=? fun operation ->
  Block.bake b ~operation >>=? fun b ->
  (* Wait for some blocks, then remove *)
  Block.bake b ~operations:[] >>=? fun b ->
  Block.bake b ~operations:[] >>=? fun b ->
  Block.bake b ~operations:[] >>=? fun b ->
  Block.bake b ~operations:[] >>=? fun b ->
  Op.tx_rollup_remove_commitment (B b) account1 tx_rollup >>=? fun operation ->
  Incremental.begin_construction b >>=? fun i ->
  Incremental.add_operation i operation >>=? fun i ->
  Incremental.finalize_block i >>=? fun b ->
  (* Reject *)
  let reject ?expect_failure b level commitment =
    l2_parameters (B b) >>=? fun l2_parameters ->
    Rejection.valid_empty_proof l2_parameters >>= fun proof ->
    let (message_result_hash, message_result_path) =
      Rejection.make_rejection_param commitment ~index:0
    in
    Op.tx_rollup_reject
      (B b)
      account1
      tx_rollup
      level
      message
      ~message_position:0
      ~message_path
      ~message_result_hash
      ~message_result_path
      ~proof
      ~previous_message_result:Rejection.previous_message_result
      ~previous_message_result_path:Tx_rollup_commitment.Merkle.dummy_path
    >>=? fun operation ->
    Incremental.begin_construction b >>=? fun i ->
    Incremental.add_operation i operation ?expect_failure >>=? fun i ->
    Incremental.finalize_block i
  in
  reject b commit1.level commit1 >>=? fun b ->
  ignore b ;
  return_unit

(** [test_state_message_storage_preallocation] verifies that message
   commitment burn is charged upfront. *)
let test_state_message_storage_preallocation () =
  let open Error_monad_operators in
  context_init1 () >>=? fun (b, account1) ->
  originate b account1 >>=? fun (b, tx_rollup) ->
  Incremental.begin_construction b >>=? fun i ->
  let ctxt = Incremental.alpha_ctxt i in
  let (message, _) = Tx_rollup_message.make_batch "bogus" in
  let message_hash = Tx_rollup_message.hash_uncarbonated message in
  let _inbox_hash = Tx_rollup_inbox.Merkle.merklize_list [message_hash] in
  let state = Tx_rollup_state.initial_state ~pre_allocated_storage:Z.zero in
  let occupied_storage_before =
    Tx_rollup_state.Internal_for_tests.get_occupied_storage state
  in
  Tx_rollup_inbox.append_message ctxt tx_rollup state message
  >>=?? fun (ctxt, state, _) ->
  let occupied_storage_after =
    Tx_rollup_state.Internal_for_tests.get_occupied_storage state
  in
  (* The size an empty inbox as created in
     {!Tx_rollup_inbox_storage.prepare_inbox}. *)
  let inbox_preparation = Tx_rollup_inbox.size in
  Alcotest.check
    ~pos:__POS__
    zestable
    "the storage occupied by the first message is the size of the inbox plus \
     the preallocation for commiting the message"
    inbox_preparation
    (Z.sub occupied_storage_after occupied_storage_before) ;
  let occupied_storage_before =
    Tx_rollup_state.Internal_for_tests.get_occupied_storage state
  in
  Tx_rollup_inbox.append_message ctxt tx_rollup state message
  >>=?? fun (_ctxt, state, _) ->
  let occupied_storage_after =
    Tx_rollup_state.Internal_for_tests.get_occupied_storage state
  in
  Alcotest.check
    ~pos:__POS__
    zestable
    "the storage occupied by the second message null thanks to the merklisation"
    Z.zero
    (Z.sub occupied_storage_after occupied_storage_before) ;
  return_unit

module Withdraw = struct
  (** [context_init_withdraw n] initializes a context with [n + 1] accounts, one rollup and a
      withdrawal recipient contract. *)
  let context_init_withdraw ?tx_rollup_origination_size
      ?(amount = Z.of_int64 @@ Tx_rollup_l2_qty.to_int64 Nat_ticket.amount) n =
    context_init ?tx_rollup_origination_size (n + 1)
    >>=? fun (block, accounts) ->
    let account1 =
      WithExceptions.Option.get ~loc:__LOC__ @@ List.nth accounts 0
    in
    originate block account1 >>=? fun (block, tx_rollup) ->
    Nat_ticket.init_deposit amount block tx_rollup account1
    >>=? fun (operation, block, deposit_contract) ->
    Block.bake ~operation block >>=? fun block ->
    Contract_helpers.originate_contract_from_string
      ~script:
        (Format.sprintf
           {| parameter (ticket %s);
              storage (option (ticket %s));
              code { CAR ; SOME ; NIL operation ; PAIR } ;|}
           Nat_ticket.ty_str
           Nat_ticket.ty_str)
      ~storage:"None"
      ~source_contract:account1
      ~baker:(is_implicit_exn account1)
      block
    >>=? fun (withdraw_contract, _script, block) ->
    return
      (account1, accounts, tx_rollup, deposit_contract, withdraw_contract, block)

  (** [context_init1_withdraw] initializes a context with one account, one rollup and a
      withdrawal recipient contract. *)
  let context_init1_withdraw () =
    context_init_withdraw 0
    >>=? fun ( account1,
               _accounts,
               tx_rollup,
               deposit_contract,
               withdraw_contract,
               b ) ->
    return (account1, tx_rollup, deposit_contract, withdraw_contract, b)

  (** [context_init2_withdraw] initializes a context with two accounts, one rollup and a
      withdrawal recipient contract. *)
  let context_init2_withdraw () =
    context_init_withdraw 1
    >>=? fun ( account1,
               accounts,
               tx_rollup,
               deposit_contract,
               withdraw_contract,
               b ) ->
    let account2 =
      WithExceptions.Option.get ~loc:__LOC__ @@ List.nth accounts 1
    in
    return
      (account1, account2, tx_rollup, deposit_contract, withdraw_contract, b)

  (** [finalize_all_commitment_with_withdrawals ~account ~tx_rollup ~withdrawals
      b] commit and finalize all uncommitted inboxes for a tx_rollup and a
      commitment containing [withdrawals] for the last unfinalized commitments
      (same format as in [make_incomplete_commitment_for_batch]).

      It returns the commitment and a list of dummy context hashes for
      the last inboxes committed.  When [batches] is set, first it
      submits [batches] in a combined manager operation*)
  let finalize_all_commitment_with_withdrawals ?batches ~account ~tx_rollup
      ~withdrawals b =
    (match batches with
    | None -> return b
    | Some batches ->
        List.fold_right_es
          (fun batch operations ->
            Op.tx_rollup_submit_batch (B b) account tx_rollup batch
            >>=? fun operation -> return (operation :: operations))
          batches
          []
        >>=? fun operations ->
        Op.combine_operations ~source:account (B b) operations
        >>=? fun operation -> Block.bake ~operation b)
    >>=? fun b ->
    Context.get_level (B b) >>?= fun current_level ->
    Context.Tx_rollup.state (B b) tx_rollup >>=? fun state ->
    wrap
    @@ Alpha_context.Tx_rollup_state.Internal_for_tests.next_commitment_level
         state
         current_level
    >>?= fun next_commitment_level ->
    let uncommitted_inboxes =
      Alpha_context.Tx_rollup_state.Internal_for_tests.uncommitted_inboxes_count
        state
    in
    let uncommitted_inboxes = max 0 (uncommitted_inboxes - 1) in
    let rec aux b committed_inbox next_commitment_level =
      if committed_inbox >= uncommitted_inboxes then
        return (b, next_commitment_level)
      else
        (* Make a commitment for the dummy batch. Mock the list of withdrawals as
              per [withdrawals]. Include the commitment in an operation and bake. *)
        make_incomplete_commitment_for_batch
          (B b)
          next_commitment_level
          tx_rollup
          []
        >>=? fun (commitment, _context_hash_list) ->
        Op.tx_rollup_commit (B b) account tx_rollup commitment
        >>=? fun operation ->
        Block.bake ~operation b >>=? fun b ->
        (* 3. Finalize the commitment *)
        Op.tx_rollup_finalize (B b) account tx_rollup >>=? fun operation ->
        Block.bake ~operation b >>=? fun b ->
        aux b (committed_inbox + 1) (Tx_rollup_level.succ next_commitment_level)
    in
    aux b 0 next_commitment_level >>=? fun (b, next_commitment_level) ->
    make_incomplete_commitment_for_batch
      (B b)
      next_commitment_level
      tx_rollup
      withdrawals
    >>=? fun (commitment, context_hash_list) ->
    Op.tx_rollup_commit (B b) account tx_rollup commitment >>=? fun operation ->
    Block.bake ~operation b >>=? fun b ->
    (* 3. Finalize the commitment *)
    Op.tx_rollup_finalize (B b) account tx_rollup >>=? fun operation ->
    Block.bake ~operation b >>=? fun b ->
    return (commitment, context_hash_list, next_commitment_level, b)

  (** [test_valid_withdraw] checks that a smart contract can deposit tickets to a
    transaction rollup. *)
  let test_valid_withdraw () =
    context_init2_withdraw ()
    >>=? fun ( account1,
               account2,
               tx_rollup,
               deposit_contract,
               withdraw_contract,
               block ) ->
    Contract_helpers.originate_contract_from_string
      ~script:
        (Format.sprintf
           {| parameter (ticket %s);
              storage unit;
              code { CDR; NIL operation ; PAIR } ;|}
           Nat_ticket.ty_str)
      ~storage:"Unit"
      ~source_contract:account1
      ~baker:(is_implicit_exn account1)
      block
    >>=? fun (withdraw_dropping_contract, _script, block) ->
    let token_one = Nat_ticket.ex_token ~ticketer:deposit_contract in
    (* The Tx_rollup should own some tickets and the four contract none before
       calling withdraw.*)
    assert_ticket_balance
      ~loc:__LOC__
      block
      token_one
      (Contract deposit_contract)
      None
    >>=? fun () ->
    assert_ticket_balance
      ~loc:__LOC__
      block
      token_one
      (Contract withdraw_contract)
      None
    >>=? fun () ->
    assert_ticket_balance ~loc:__LOC__ block token_one (Contract account1) None
    >>=? fun () ->
    assert_ticket_balance ~loc:__LOC__ block token_one (Contract account2) None
    >>=? fun () ->
    assert_ticket_balance
      ~loc:__LOC__
      block
      token_one
      (Tx_rollup tx_rollup)
      (Some (Int64.to_int Nat_ticket.int64_amount))
    >>=? fun () ->
    (* The withdrawal execution operation must include proof that the
       level it specifies allows the withdrawal it executes.

       Currently, for a withdrawal execution [(level, rollup)]
       the protocol only verifies that:
       - at [level], there is a commitment for [rollup]

       It does not yet verify that the effects of the inbox at [level] actually
       enables a withdrawal.

       In this test, we simply add dummy batch and a commitment for that batch to
       to some level, which ensures that the withdrawal can be executed.

       Instead of a dummy batch, a more complete test would add:

       - A deposit operation
       - A L2->L1 operation

       This will result in a withdrawal that can be executed.
    *)

    (* 1. Create a ticket and two withdrawal to empty it *)
    let int64_half_amount = Int64.div Nat_ticket.int64_amount 2L in
    let half_amount = Tx_rollup_l2_qty.of_int64_exn int64_half_amount in
    Nat_ticket.withdrawal
      (B block)
      ~ticketer:deposit_contract
      ~claimer:account1
      ~amount:half_amount
      tx_rollup
    >>=? fun (withdraw1, ticket_info1) ->
    Nat_ticket.withdrawal
      (B block)
      ~ticketer:deposit_contract
      ~claimer:account2
      ~amount:half_amount
      tx_rollup
    >>=? fun (withdraw2, ticket_info2) ->
    (* 2 Add a batch message to [b], a commitment for that inbox
       containing the withdrawal at index 0, and finalize that
       commitment *)
    finalize_all_commitment_with_withdrawals
      ~account:account1
      ~tx_rollup
      ~withdrawals:[(0, [withdraw1; withdraw2])]
      block
    >>=? fun (commitment, context_hash_list, committed_level, block) ->
    let message_index = 0 in
    let context_hash =
      WithExceptions.Option.get
        ~loc:__LOC__
        (List.nth context_hash_list message_index)
    in
    occupied_storage_size (B block) tx_rollup
    >>=? fun storage_size_before_withdraw ->
    (* -- At this point, everything is in place for the user to execute the
           withdrawal -- *)
    let (_message_result_hash, message_result_path) =
      Rejection.make_rejection_param commitment ~index:0
    in
    Op.tx_rollup_dispatch_tickets
      (B block)
      ~source:account1
      ~message_index
      ~message_result_path
      tx_rollup
      committed_level
      context_hash
      [ticket_info1; ticket_info2]
    >>=? fun operation ->
    Incremental.begin_construction block >>=? fun i ->
    Incremental.add_operation i operation >>=? fun i ->
    Incremental.finalize_block i >>=? fun block ->
    (* Block.bake ~operation block >>=? fun block -> *)
    (* Now the Tx_rollup should own no tickets and the two implicit contract half before
       calling withdraw.*)
    assert_ticket_balance
      ~loc:__LOC__
      block
      token_one
      (Contract deposit_contract)
      None
    >>=? fun () ->
    assert_ticket_balance
      ~loc:__LOC__
      block
      token_one
      (Contract withdraw_contract)
      None
    >>=? fun () ->
    assert_ticket_balance
      ~loc:__LOC__
      block
      token_one
      (Contract account1)
      (Some (Int64.to_int int64_half_amount))
    >>=? fun () ->
    assert_ticket_balance
      ~loc:__LOC__
      block
      token_one
      (Contract account2)
      (Some (Int64.to_int int64_half_amount))
    >>=? fun () ->
    assert_ticket_balance
      ~loc:__LOC__
      block
      token_one
      (Tx_rollup tx_rollup)
      None
    >>=? fun () ->
    (* 3. Now execute the withdrawal. The ticket should be received by
       withdraw_contract at the default entrypoint. *)
    let entrypoint = Entrypoint.default in
    Op.transfer_ticket
      (B block)
      ~source:account1
      ~contents:(Script.lazy_expr Nat_ticket.contents)
      ~ty:(Script.lazy_expr Nat_ticket.ty)
      ~ticketer:deposit_contract
      (Tx_rollup_l2_qty.to_z half_amount)
      ~destination:withdraw_contract
      entrypoint
    >>=? fun operation ->
    Block.bake ~operation block >>=? fun block ->
    (* 4.1 We assert that [withdraw_contract] has received the ticket as
       expected *)
    occupied_storage_size (B block) tx_rollup
    >>=? fun storage_size_after_withdraw ->
    let extra_storage_space =
      Z.(sub storage_size_after_withdraw storage_size_before_withdraw)
    in
    (* no extra space should be allocated for withdraw*)
    assert (extra_storage_space = Z.zero) ;
    Incremental.begin_construction block >>=? fun i ->
    let ctxt = Incremental.alpha_ctxt i in
    wrap_lwt @@ Contract.get_storage ctxt withdraw_contract
    >>=? fun (_ctxt, found_storage) ->
    let expected_storage =
      Format.sprintf
        "(Some (Pair 0x%s (Pair %d %s)))"
        (Hex.show
           (Hex.of_string
              (Data_encoding.Binary.to_string_exn
                 Contract.encoding
                 deposit_contract)))
        Nat_ticket.contents_nat
        (Tx_rollup_l2_qty.to_string half_amount)
      |> Expr.from_string |> Option.some
    in
    (if expected_storage = found_storage then return_unit
    else Alcotest.fail "Storage didn't match")
    >>=? fun () ->
    (* 4.2 The Tx_rollup should owns some tickets and the withdraw_contract half
       of it.*)
    assert_ticket_balance
      ~loc:__LOC__
      block
      token_one
      (Contract deposit_contract)
      None
    >>=? fun () ->
    assert_ticket_balance
      ~loc:__LOC__
      block
      token_one
      (Contract withdraw_contract)
      (Some (Int64.to_int int64_half_amount))
    >>=? fun () ->
    assert_ticket_balance ~loc:__LOC__ block token_one (Contract account1) None
    >>=? fun () ->
    assert_ticket_balance
      ~loc:__LOC__
      block
      token_one
      (Contract account2)
      (Some (Int64.to_int int64_half_amount))
    >>=? fun () ->
    assert_ticket_balance
      ~loc:__LOC__
      block
      token_one
      (Tx_rollup tx_rollup)
      None
    >>=? fun () ->
    (* 5.1 And finally we try to drop the other half amount of ticket. *)
    Op.transfer_ticket
      (B block)
      ~source:account2
      ~contents:(Script.lazy_expr Nat_ticket.contents)
      ~ty:(Script.lazy_expr Nat_ticket.ty)
      ~ticketer:deposit_contract
      (Tx_rollup_l2_qty.to_z half_amount)
      ~destination:withdraw_dropping_contract
      entrypoint
    >>=? fun operation ->
    Block.bake ~operation block >>=? fun block ->
    (* 4. Finally, we assert that [withdraw_contract] has received the ticket as
       expected *)
    Incremental.begin_construction block >>=? fun i ->
    let ctxt = Incremental.alpha_ctxt i in
    wrap_lwt @@ Contract.get_storage ctxt withdraw_dropping_contract
    >>=? fun (_ctxt, found_storage) ->
    let expected_storage = "Unit" |> Expr.from_string |> Option.some in
    (if expected_storage = found_storage then return_unit
    else Alcotest.fail "Storage didn't match")
    >>=? fun () ->
    assert_ticket_balance
      ~loc:__LOC__
      block
      token_one
      (Contract deposit_contract)
      None
    >>=? fun () ->
    assert_ticket_balance
      ~loc:__LOC__
      block
      token_one
      (Contract withdraw_contract)
      (Some (Int64.to_int int64_half_amount))
    >>=? fun () ->
    assert_ticket_balance ~loc:__LOC__ block token_one (Contract account1) None
    >>=? fun () ->
    assert_ticket_balance ~loc:__LOC__ block token_one (Contract account2) None
    >>=? fun () ->
    assert_ticket_balance
      ~loc:__LOC__
      block
      token_one
      (Tx_rollup tx_rollup)
      None

  (** [test_invalid_reveal_withdrawals_no_commitment] checks that attempting to
      reveal withdrawals from a level with no committed inbox raises an
      error. *)
  let test_invalid_reveal_withdrawals_no_commitment () =
    context_init1_withdraw ()
    >>=? fun (account1, tx_rollup, deposit_contract, _withdraw_contract, block)
      ->
    Nat_ticket.withdrawal
      (B block)
      ~ticketer:deposit_contract
      ~claimer:account1
      ~amount:Nat_ticket.amount
      tx_rollup
    >>=? fun (_withdraw, ticket_info) ->
    Incremental.begin_construction block >>=? fun incr ->
    Op.tx_rollup_dispatch_tickets
      (I incr)
      ~source:account1
      ~message_index:0 (* any indexes will fail *)
      ~message_result_path:Tx_rollup_commitment.Merkle.dummy_path
      tx_rollup
      Tx_rollup_level.root
      (Context_hash.hash_bytes [Bytes.make 20 'c'])
      (* any context hash will fail *)
      [ticket_info]
    (* any non-empty list will fail *)
    >>=? fun operation ->
    Incremental.add_operation
      ~expect_failure:
        (check_proto_error_f @@ function
         | Tx_rollup_errors.No_finalized_commitment_for_level
             {level; window = None} ->
             Tx_rollup_level.(level = root)
         | _ -> false)
      incr
      operation
    >>=? fun _ -> return_unit

  (** [test_invalid_reveal_withdrawals_missing_withdraw_in_commitment] tries to
      reveal withdrawals when the commitment in question has no withdrawals
      associated. *)
  let test_invalid_reveal_withdrawals_missing_withdraw_in_commitment () =
    context_init1_withdraw ()
    >>=? fun (account1, tx_rollup, _deposit_contract, _withdraw_contract, block)
      ->
    let batch = "batch" in
    Op.tx_rollup_submit_batch (B block) account1 tx_rollup batch
    >>=? fun operation ->
    Block.bake ~operation block >>=? fun block ->
    finalize_all_commitment_with_withdrawals
      ~account:account1
      ~tx_rollup
      ~withdrawals:[]
      block
    >>=? fun (commitment, context_hash_list, committed_level, block) ->
    let context_hash =
      WithExceptions.Option.get ~loc:__LOC__ @@ List.nth context_hash_list 0
    in
    Incremental.begin_construction block >>=? fun incr ->
    let (_message_result_hash, message_result_path) =
      Rejection.make_rejection_param commitment ~index:0
    in
    Op.tx_rollup_dispatch_tickets
      (I incr)
      ~source:account1
      ~message_index:0
      ~message_result_path
      tx_rollup
      committed_level
      context_hash
      []
    >>=? fun operation ->
    Incremental.add_operation
      ~expect_apply_failure:
        (check_proto_error Tx_rollup_errors.No_withdrawals_to_dispatch)
      incr
      operation
    >>=? fun _ -> return_unit

  (** [test_reveal_withdrawals_invalid_tickets_info] test to reveal withdrawals with
      tickets that do not correspond to the given proof and asserts that errors
      are raised. *)
  let test_reveal_withdrawals_invalid_tickets_info () =
    context_init1_withdraw ()
    >>=? fun (account1, tx_rollup, deposit_contract, withdraw_contract, block)
      ->
    let batch = "batch" in
    Op.tx_rollup_submit_batch (B block) account1 tx_rollup batch
    >>=? fun operation ->
    Block.bake ~operation block >>=? fun block ->
    let message_index = 0 in
    Nat_ticket.withdrawal
      (B block)
      ~ticketer:deposit_contract
      ~claimer:account1
      tx_rollup
    >>=? fun (withdraw, ticket_info) ->
    finalize_all_commitment_with_withdrawals
      ~account:account1
      ~tx_rollup
      ~withdrawals:[(0, [withdraw])]
      block
    >>=? fun (commitment, context_hash_list, committed_level, block) ->
    let context_hash =
      WithExceptions.Option.get
        ~loc:__LOC__
        (List.nth context_hash_list message_index)
    in
    Incremental.begin_construction block >>=? fun incr ->
    (* Try with invalid amounts *)
    let (_message_result_hash, message_result_path) =
      Rejection.make_rejection_param commitment ~index:0
    in
    Op.tx_rollup_dispatch_tickets
      (I incr)
      ~source:account1
      ~message_index
      ~message_result_path
      tx_rollup
      committed_level
      context_hash
      [{ticket_info with amount = Tx_rollup_l2_qty.of_int64_exn 9L}]
    >>=? fun operation ->
    Incremental.add_operation
      ~expect_failure:
        (check_proto_error_f @@ function
         | Tx_rollup_errors.Wrong_rejection_hash
             {provided = _; expected = `Valid_path (_, 0)} ->
             true
         | _ -> false)
      incr
      operation
    >>=? fun _incr ->
    (* Try with twice the same withdrawal *)
    Op.tx_rollup_dispatch_tickets
      (I incr)
      ~source:account1
      ~message_index
      ~message_result_path
      tx_rollup
      committed_level
      context_hash
      [ticket_info; ticket_info]
    >>=? fun operation ->
    Incremental.add_operation
      ~expect_failure:
        (check_proto_error_f @@ function
         | Tx_rollup_errors.Wrong_rejection_hash
             {provided = _; expected = `Valid_path (_, 0)} ->
             true
         | _ -> false)
      incr
      operation
    >>=? fun _incr ->
    (* Try with wrong type *)
    Op.tx_rollup_dispatch_tickets
      (I incr)
      ~source:account1
      ~message_index
      ~message_result_path
      tx_rollup
      committed_level
      context_hash
      [{ticket_info with ty = Script.lazy_expr @@ Expr.from_string "unit"}]
    >>=? fun operation ->
    Incremental.add_operation
      ~expect_failure:(function
        | Environment.Ecoproto_error
            (Script_tc_errors.Invalid_constant (_, _, _))
          :: _ ->
            return_unit
        | _ -> Alcotest.fail "expected to fail with wrong type")
      incr
      operation
    >>=? fun _incr ->
    (* Try with wrong contents *)
    Op.tx_rollup_dispatch_tickets
      (I incr)
      ~source:account1
      ~message_index
      ~message_result_path
      tx_rollup
      committed_level
      context_hash
      [{ticket_info with contents = Script.lazy_expr @@ Expr.from_string "2"}]
    >>=? fun operation ->
    Incremental.add_operation
      ~expect_failure:
        (check_proto_error_f @@ function
         | Tx_rollup_errors.Wrong_rejection_hash
             {provided = _; expected = `Valid_path (_, 0)} ->
             true
         | _ -> false)
      incr
      operation
    >>=? fun _incr ->
    (* Try with wrong ticketer *)
    Op.tx_rollup_dispatch_tickets
      (I incr)
      ~source:account1
      ~message_index
      ~message_result_path
      tx_rollup
      committed_level
      context_hash
      [{ticket_info with ticketer = withdraw_contract}]
    >>=? fun operation ->
    Incremental.add_operation
      ~expect_failure:
        (check_proto_error_f @@ function
         | Tx_rollup_errors.Wrong_rejection_hash
             {provided = _; expected = `Valid_path (_, 0)} ->
             true
         | _ -> false)
      incr
      operation
    >>=? fun _incr -> return_unit

  (** [test_reveal_withdrawals_twice] asserts that withdrawing the same
      withdrawal twice raises an error with the ticket table accounting. *)
  let test_reveal_withdrawals_twice () =
    context_init1_withdraw ()
    >>=? fun (account1, tx_rollup, deposit_contract, _withdraw_contract, block)
      ->
    Nat_ticket.withdrawal
      (B block)
      ~amount:
        (Tx_rollup_l2_qty.of_int64_exn
           (Int64.div (Tx_rollup_l2_qty.to_int64 Nat_ticket.amount) 2L))
      ~ticketer:deposit_contract
      ~claimer:account1
      tx_rollup
    >>=? fun (withdraw, ticket_info) ->
    finalize_all_commitment_with_withdrawals
      ~account:account1
      ~tx_rollup
      ~withdrawals:[(0, [withdraw])]
      block
    >>=? fun (commitment, context_hash_list, committed_level, block) ->
    let message_index = 0 in
    let context_hash =
      WithExceptions.Option.get
        ~loc:__LOC__
        (List.nth context_hash_list message_index)
    in
    let (_message_result_hash, message_result_path) =
      Rejection.make_rejection_param commitment ~index:0
    in
    Op.tx_rollup_dispatch_tickets
      (B block)
      ~source:account1
      ~message_index
      ~message_result_path
      tx_rollup
      committed_level
      context_hash
      [ticket_info]
    >>=? fun operation ->
    Block.bake ~operation block >>=? fun block ->
    (* Execute again *)
    Op.tx_rollup_dispatch_tickets
      (B block)
      ~source:account1
      ~message_index
      ~message_result_path
      tx_rollup
      committed_level
      context_hash
      [ticket_info]
    >>=? fun operation ->
    Incremental.begin_construction block >>=? fun incr ->
    Incremental.add_operation
      ~expect_failure:
        (check_proto_error Tx_rollup_errors.Withdrawals_already_dispatched)
      incr
      operation
    >>=? fun _ -> return_unit

  (** [test_multiple_withdrawals_multiple_batches] checks that multiple withdrawals
      from the same batch are possible. *)
  let test_multiple_withdrawals_multiple_batches () =
    context_init2_withdraw ()
    >>=? fun ( account1,
               account2,
               tx_rollup,
               deposit_contract,
               withdraw_contract,
               block ) ->
    Nat_ticket.withdrawal
      (B block)
      ~ticketer:deposit_contract
      ~claimer:account1
      ~amount:(Tx_rollup_l2_qty.of_int64_exn 1L)
      tx_rollup
    >>=? fun (withdraw1, ticket_info1) ->
    Nat_ticket.withdrawal
      (B block)
      ~ticketer:deposit_contract
      ~claimer:account1
      ~amount:(Tx_rollup_l2_qty.of_int64_exn 1L)
      tx_rollup
    >>=? fun (withdraw2, ticket_info2) ->
    Nat_ticket.withdrawal
      (B block)
      ~ticketer:deposit_contract
      ~claimer:account1
      ~amount:(Tx_rollup_l2_qty.of_int64_exn 2L)
      tx_rollup
    >>=? fun (withdraw3, ticket_info3) ->
    Nat_ticket.withdrawal
      (B block)
      ~ticketer:deposit_contract
      ~claimer:account2
      ~amount:(Tx_rollup_l2_qty.of_int64_exn 2L)
      tx_rollup
    >>=? fun (withdraw4, ticket_info4) ->
    let first_message_index = 0 in
    let second_message_index = 1 in
    let first_withdrawals = [withdraw1; withdraw2] in
    let second_withdrawals = [withdraw3; withdraw4] in
    finalize_all_commitment_with_withdrawals
      ~batches:["batch1"; "batch2"]
      ~account:account1
      ~tx_rollup
      ~withdrawals:
        [
          (first_message_index, first_withdrawals);
          (second_message_index, second_withdrawals);
        ]
      block
    >>=? fun (commitment, context_hash_list, committed_level, block) ->
    let first_context_hash =
      WithExceptions.Option.get
        ~loc:__LOC__
        (List.nth context_hash_list first_message_index)
    in
    let second_context_hash =
      WithExceptions.Option.get
        ~loc:__LOC__
        (List.nth context_hash_list second_message_index)
    in
    let (_message_result_hash, path1) =
      Rejection.make_rejection_param commitment ~index:first_message_index
    in
    let (_message_result_hash, path2) =
      Rejection.make_rejection_param commitment ~index:second_message_index
    in
    Op.tx_rollup_dispatch_tickets
      (B block)
      ~source:account1
      ~message_index:first_message_index
      ~message_result_path:path1
      tx_rollup
      committed_level
      first_context_hash
      [ticket_info1; ticket_info2]
    >>=? fun operation ->
    Block.bake ~operation block >>=? fun block ->
    (* Execute withdraw *)
    let withdraw_op source b qty =
      Op.transfer_ticket
        (B b)
        ~source
        ~contents:(Script.lazy_expr Nat_ticket.contents)
        ~ty:(Script.lazy_expr Nat_ticket.ty)
        ~ticketer:deposit_contract
        qty
        ~destination:withdraw_contract
        Entrypoint.default
    in
    (* Execute withdraw with half amount *)
    withdraw_op account1 block Z.one >>=? fun operation ->
    Block.bake ~operation block >>=? fun block ->
    (* Execute withdraw with the rest amount *)
    withdraw_op account1 block Z.one >>=? fun operation ->
    Block.bake ~operation block >>=? fun block ->
    (* Execute again, now should fail with a ticket table error *)
    withdraw_op account1 block Z.one >>=? fun operation ->
    Incremental.begin_construction block >>=? fun incr ->
    Incremental.add_operation
      ~expect_failure:(function
        | Environment.Ecoproto_error
            (Ticket_balance.Negative_ticket_balance {key = _; balance})
          :: _ ->
            if Z.(balance = neg @@ of_int64 1L) then return_unit
              (*  key is ticket hash with account1 as owner *)
            else Alcotest.fail "failed  with wrong value"
        | _ ->
            Alcotest.fail "expected to fail with ticket table accounting error")
      incr
      operation
    >>=? fun _incr ->
    (* Execute second reveal *)
    Op.tx_rollup_dispatch_tickets
      (B block)
      ~source:account1
      ~message_index:second_message_index
      ~message_result_path:path2
      tx_rollup
      committed_level
      second_context_hash
      [ticket_info3; ticket_info4]
    >>=? fun operation ->
    Block.bake ~operation block >>=? fun block ->
    withdraw_op account1 block (Z.of_int 2) >>=? fun operation1 ->
    withdraw_op account2 block (Z.of_int 2) >>=? fun operation2 ->
    Block.bake ~operations:[operation1; operation2] block >>=? fun _block ->
    return_unit

  (** [test_invalid_index_or_context] checks that attempting to reveal withdrawal
      from a level with a wrong message index or context hash raises an
      error. *)
  let test_invalid_index_or_context () =
    context_init2_withdraw ()
    >>=? fun ( account1,
               account2,
               tx_rollup,
               deposit_contract,
               _withdraw_contract,
               block ) ->
    let batch = "batch" in
    Op.tx_rollup_submit_batch (B block) account1 tx_rollup batch
    >>=? fun operation1 ->
    Op.tx_rollup_submit_batch (B block) account2 tx_rollup batch
    >>=? fun operation2 ->
    Block.bake ~operations:[operation1; operation2] block >>=? fun block ->
    Nat_ticket.withdrawal
      (B block)
      ~ticketer:deposit_contract
      ~claimer:account1
      tx_rollup
    >>=? fun (withdraw, ticket_info) ->
    make_incomplete_commitment_for_batch
      (B block)
      Tx_rollup_level.root
      tx_rollup
      []
    >>=? fun (commitment, _context_hash_list) ->
    Op.tx_rollup_commit (B block) account1 tx_rollup commitment
    >>=? fun operation ->
    Block.bake ~operation block >>=? fun block ->
    Op.tx_rollup_finalize (B block) account1 tx_rollup >>=? fun operation ->
    Block.bake ~operation block >>=? fun block ->
    let valid_message_index = 0 in
    let wrong_message_index = 1 in
    make_incomplete_commitment_for_batch
      (B block)
      Tx_rollup_level.(succ root)
      tx_rollup
      [(valid_message_index, [withdraw])]
    >>=? fun (commitment, context_hash_list) ->
    Op.tx_rollup_commit (B block) account1 tx_rollup commitment
    >>=? fun operation ->
    Block.bake ~operation block >>=? fun block ->
    (* 3. Finalize the commitment *)
    Op.tx_rollup_finalize (B block) account1 tx_rollup >>=? fun operation ->
    Block.bake ~operation block >>=? fun block ->
    let valid_context_hash =
      WithExceptions.Option.get
        ~loc:__LOC__
        (List.nth context_hash_list valid_message_index)
    in
    let wrong_context_hash =
      WithExceptions.Option.get
        ~loc:__LOC__
        (List.nth context_hash_list wrong_message_index)
    in
    Incremental.begin_construction block >>=? fun incr ->
    (* try with wrong context hash *)
    let (_message_result_hash, path1) =
      Rejection.make_rejection_param commitment ~index:valid_message_index
    in
    let (_message_result_hash, path2) =
      Rejection.make_rejection_param commitment ~index:wrong_message_index
    in
    Op.tx_rollup_dispatch_tickets
      (I incr)
      ~source:account1
      ~message_index:valid_message_index
      ~message_result_path:path1
      tx_rollup
      Tx_rollup_level.(succ root)
      wrong_context_hash
      [ticket_info]
    >>=? fun operation ->
    Incremental.add_operation
      ~expect_failure:
        (check_proto_error_f @@ function
         | Tx_rollup_errors.Wrong_rejection_hash
             {provided = _; expected = `Valid_path (_, idx)} ->
             Compare.Int.(idx = valid_message_index)
         | _ -> false)
      incr
      operation
    >>=? fun _i ->
    (* try with wrong message_index *)
    Op.tx_rollup_dispatch_tickets
      (I incr)
      ~source:account1
      ~message_index:wrong_message_index
      ~message_result_path:path2
      tx_rollup
      Tx_rollup_level.(succ root)
      valid_context_hash
      [ticket_info]
    >>=? fun operation ->
    Incremental.add_operation
      ~expect_failure:
        (check_proto_error_f @@ function
         | Tx_rollup_errors.Wrong_rejection_hash
             {provided = _; expected = `Valid_path (_, idx)} ->
             Compare.Int.(idx = wrong_message_index)
         | _ -> false)
      incr
      operation
    >>=? fun _i ->
    (* valid reveal *)
    Op.tx_rollup_dispatch_tickets
      (I incr)
      ~source:account1
      ~message_index:valid_message_index
      ~message_result_path:path1
      tx_rollup
      Tx_rollup_level.(succ root)
      valid_context_hash
      [ticket_info]
    >>=? fun operation ->
    Incremental.add_operation incr operation >>=? fun _i -> return_unit

  (** [test_too_late_withdrawal] checks that attempting to withdraw from a level
      of a commitment already removed fails. *)
  let test_too_late_withdrawal () =
    context_init1_withdraw ()
    >>=? fun (account1, tx_rollup, deposit_contract, _withdraw_contract, block)
      ->
    Nat_ticket.withdrawal
      (B block)
      ~ticketer:deposit_contract
      ~claimer:account1
      tx_rollup
    >>=? fun (withdraw, ticket_info) ->
    let message_index = 0 in
    (* Make a commitment for the dummy batch. Mock the list of withdrawals as
       per [withdrawals]. Include the commitment in an operation and bake. *)
    finalize_all_commitment_with_withdrawals
      ~account:account1
      ~tx_rollup
      ~withdrawals:[(message_index, [withdraw])]
      block
    >>=? fun (commitment, context_hash_list, committed_level, block) ->
    let context_hash =
      WithExceptions.Option.get ~loc:__LOC__
      @@ List.nth context_hash_list message_index
    in
    (* Remove the commitment *)
    Op.tx_rollup_remove_commitment (B block) account1 tx_rollup
    >>=? fun operation ->
    Block.bake ~operation block >>=? fun block ->
    (* At this point, the reveal can no longer be executed *)
    Incremental.begin_construction block >>=? fun incr ->
    let (_message_result_hash, message_result_path) =
      Rejection.make_rejection_param commitment ~index:message_index
    in
    Op.tx_rollup_dispatch_tickets
      (I incr)
      ~source:account1
      ~message_index
      ~message_result_path
      tx_rollup
      committed_level
      context_hash
      [ticket_info]
    >>=? fun operation ->
    (* try with correct withdraw but too late *)
    Incremental.add_operation
      ~expect_failure:
        (check_proto_error_f @@ function
         | Tx_rollup_errors.No_finalized_commitment_for_level
             {level; window = None} ->
             Tx_rollup_level.(level = committed_level)
         | _error -> false)
      incr
      operation
    >>=? fun _i -> return_unit

  (** [test_withdrawal_accounting_is_cleaned_up_after_removal]
      Check that withdrawal accounting is cleaned
      up along with the commitment.
   *)
  let test_withdrawal_accounting_is_cleaned_up_after_removal () =
    let open Error_monad_operators in
    context_init1_withdraw ()
    >>=? fun (account1, tx_rollup, deposit_contract, _withdraw_contract, b) ->
    let assert_consumed b ~msg committed_level consumed_expected =
      Incremental.begin_construction b >>=? fun i ->
      let ctxt = Incremental.alpha_ctxt i in
      Alpha_context.Tx_rollup_reveal.mem
        ctxt
        tx_rollup
        committed_level
        ~message_position:0
      >>=?? fun (_, consumed_actual) ->
      Alcotest.(check bool msg consumed_expected consumed_actual) ;
      return_unit
    in

    Nat_ticket.withdrawal
      (B b)
      ~ticketer:deposit_contract
      ~claimer:account1
      tx_rollup
    >>=? fun (withdraw, ticket_info) ->
    finalize_all_commitment_with_withdrawals
      ~account:account1
      ~tx_rollup
      ~withdrawals:[(0, [withdraw])]
      b
    >>=? fun (commitment, context_hash_list, committed_level, b) ->
    let context_hash =
      WithExceptions.Option.get ~loc:__LOC__ (List.nth context_hash_list 0)
    in
    assert_consumed
      b
      ~msg:"should not be consumed before withdrawal"
      committed_level
      false
    >>=? fun () ->
    (* Exexute with withdrawal *)
    Incremental.begin_construction b >>=? fun incr ->
    let (_message_result_hash, message_result_path) =
      Rejection.make_rejection_param commitment ~index:0
    in
    Op.tx_rollup_dispatch_tickets
      (I incr)
      ~source:account1
      ~message_index:0
      ~message_result_path
      tx_rollup
      committed_level
      context_hash
      [ticket_info]
    >>=? fun operation ->
    Incremental.begin_construction b >>=? fun i ->
    Incremental.add_operation i operation >>=? fun i ->
    Incremental.finalize_block i >>=? fun b ->
    assert_consumed
      b
      ~msg:"should be consumed after withdrawal"
      committed_level
      true
    >>=? fun () ->
    (* Remove the commitment *)
    Op.tx_rollup_remove_commitment (B b) account1 tx_rollup
    >>=? fun operation ->
    Incremental.begin_construction b >>=? fun i ->
    Incremental.add_operation i operation >>=? fun i ->
    Incremental.finalize_block i >>=? fun b ->
    assert_consumed
      b
      committed_level
      ~msg:"consumtion memory should be removed with commitment"
      false
    >>=? fun () -> return_unit

  (** Confirm that executing a deposit message produces the correct withdraws.
      In order to check that the withdrawals are actually correct, we fail to
      reject them. *)
  let make_and_check_correct_commitment ctxt tx_rollup account store message
      level withdrawals ~previous_message_result =
    make_incomplete_commitment_for_batch ctxt level tx_rollup withdrawals
    >>=? fun (commitment, _) ->
    l2_parameters ctxt >>=? fun l2_parameters ->
    Rejection.make_proof store l2_parameters message >>= fun proof ->
    let after =
      match proof.after with `Value hash -> hash | `Node hash -> hash
    in
    let m1_withdrawals =
      match List.nth withdrawals 0 with
      | Some (_idx, withdrawals) -> withdrawals
      | None -> []
    in
    let message_result =
      Tx_rollup_message_result.
        {
          context_hash = after;
          withdraw_list_hash = Tx_rollup_withdraw_list_hash.hash m1_withdrawals;
        }
    in
    let message_result_hash =
      Tx_rollup_message_result_hash.hash message_result
    in
    let commitment = {commitment with messages = [message_result_hash]} in
    Op.tx_rollup_commit ctxt account tx_rollup commitment >>=? fun operation ->
    (match ctxt with
    | B b -> Incremental.begin_construction b
    | I i -> return i)
    >>=? fun i ->
    Incremental.add_operation i operation >>=? fun i ->
    Incremental.finalize_block i >>=? fun b ->
    Incremental.begin_construction b >>=? fun i ->
    let message_path =
      assert_ok
        Tx_rollup_inbox.Merkle.(
          compute_path [Tx_rollup_message.hash_uncarbonated message] 0)
    in
    let (message_result_hash, message_result_path) =
      Rejection.make_rejection_param commitment ~index:0
    in
    Op.tx_rollup_reject
      (I i)
      account
      tx_rollup
      level
      message
      ~message_position:0
      ~message_path
      ~message_result_hash
      ~message_result_path
      ~proof
      ~previous_message_result
      ~previous_message_result_path:Tx_rollup_commitment.Merkle.dummy_path
    >>=? fun op ->
    Incremental.add_operation
      i
      op
      ~expect_failure:
        (check_proto_error Tx_rollup_errors.Proof_produced_rejected_state)
    >>=? fun _i -> return (i, message_result)

  (** [test_deposit_overflow_to_withdrawal] checks that a deposit that
      overflows causes withdrawals to be generated. *)
  let test_deposit_overflow_to_withdrawal () =
    (* We deposit one less than the max, so that we can prove that the
       withdraw is equal to the deposit, rather than the remainder after
       we overflow. *)
    let max = Int64.(sub max_int 1L) in
    let (_, _, pkh) = gen_l2_account () in
    context_init 1 >>=? fun (b, accounts) ->
    let account1 =
      WithExceptions.Option.get ~loc:__LOC__ @@ List.nth accounts 0
    in
    originate b account1 >>=? fun (b, tx_rollup) ->
    let pkh_str = Tx_rollup_l2_address.to_b58check pkh in
    Nat_ticket.init_deposit_contract (Z.of_int64 max) b account1
    >>=? fun (deposit_contract, _script, b) ->
    let deposit_pkh = assert_some @@ Contract.is_implicit account1 in
    let deposit b =
      Nat_ticket.deposit_op b tx_rollup pkh_str account1 deposit_contract
      >>=? fun operation -> Block.bake ~operation b
    in
    deposit b >>=? fun b ->
    deposit b >>=? fun b ->
    deposit b >>=? fun b ->
    Nat_ticket.withdrawal
      (B b)
      ~ticketer:deposit_contract
      ~claimer:account1
      ~amount:(Tx_rollup_l2_qty.of_int64_exn max)
      tx_rollup
    >>=? fun (withdraw, _) ->
    Incremental.begin_construction b >>=? fun i ->
    Nat_ticket.ticket_hash (B b) ~ticketer:deposit_contract ~tx_rollup
    >>=? fun ticket_hash ->
    let (deposit1, _) =
      Tx_rollup_message.make_deposit
        deposit_pkh
        (Tx_rollup_l2_address.Indexable.value pkh)
        ticket_hash
        (Tx_rollup_l2_qty.of_int64_exn max)
    in
    Rejection.init_l2_store () >>= fun store ->
    (* For the first deposit, we have no withdraws *)
    make_and_check_correct_commitment
      (I i)
      tx_rollup
      account1
      store
      deposit1
      (tx_level 0l)
      []
      ~previous_message_result:Rejection.previous_message_result
    >>=? fun (i, previous_message_result) ->
    l2_parameters (I i) >>=? fun l2_parameters ->
    (* Finally, we apply the deposit manually to have the good resulting store
       for next operations *)
    Rejection.Apply.apply_message store l2_parameters deposit1
    >>= fun (store, _) ->
    Rejection.commit_store store >>= fun store ->
    (* For the second deposit, we have one. *)
    make_and_check_correct_commitment
      (I i)
      tx_rollup
      account1
      store
      deposit1
      (tx_level 1l)
      [(0, [withdraw])]
      ~previous_message_result
    >>=? fun (i, previous_message_result) ->
    Rejection.Apply.apply_message store l2_parameters deposit1
    >>= fun (store, _) ->
    Rejection.commit_store store >>= fun store ->
    (* For the third deposit, we have one. *)
    make_and_check_correct_commitment
      (I i)
      tx_rollup
      account1
      store
      deposit1
      (tx_level 2l)
      [(0, [withdraw])]
      ~previous_message_result
    >>=? fun _ -> return_unit

  (** [test_deposit_multiple_destinations_at_limit] checks that we can
      deposit the maximum number of tickets to multiple destinations ]
      without overflowing. *)
  let test_deposit_multiple_destinations_at_limit () =
    let max = Int64.max_int in
    let (_, _, pkh1) = gen_l2_account () in
    let (_, _, pkh2) = gen_l2_account () in
    context_init1 () >>=? fun (b, account1) ->
    originate b account1 >>=? fun (b, tx_rollup) ->
    Nat_ticket.init_deposit_contract (Z.of_int64 max) b account1
    >>=? fun (deposit_contract, _script, b) ->
    let deposit_pkh = assert_some @@ Contract.is_implicit account1 in
    let deposit b pkh =
      let pkh_str = Tx_rollup_l2_address.to_b58check pkh in
      Nat_ticket.deposit_op b tx_rollup pkh_str account1 deposit_contract
      >>=? fun operation -> Block.bake ~operation b
    in
    deposit b pkh1 >>=? fun b ->
    deposit b pkh2 >>=? fun b ->
    Incremental.begin_construction b >>=? fun i ->
    Nat_ticket.ticket_hash (B b) ~ticketer:deposit_contract ~tx_rollup
    >>=? fun ticket_hash ->
    let make_deposit pkh =
      Tx_rollup_message.make_deposit
        deposit_pkh
        (Tx_rollup_l2_address.Indexable.value pkh)
        ticket_hash
        (Tx_rollup_l2_qty.of_int64_exn max)
    in
    let (deposit1, _) = make_deposit pkh1 in
    let (deposit2, _) = make_deposit pkh2 in
    Rejection.init_l2_store () >>= fun store ->
    (* For the first deposit, we have no withdraws *)
    make_and_check_correct_commitment
      (I i)
      tx_rollup
      account1
      store
      deposit1
      (tx_level 0l)
      []
      ~previous_message_result:Rejection.previous_message_result
    >>=? fun (i, previous_message_result) ->
    l2_parameters (I i) >>=? fun l2_parameters ->
    (* Finally, we apply the deposit manually to have the good resulting store
       for next operations *)
    Rejection.Apply.apply_message store l2_parameters deposit1
    >>= fun (store, _) ->
    Rejection.commit_store store >>= fun store ->
    (* For the second deposit, still no withdraws. *)
    make_and_check_correct_commitment
      (I i)
      tx_rollup
      account1
      store
      deposit2
      (tx_level 1l)
      []
      ~previous_message_result
    >>=? fun (i, _) ->
    ignore i ;
    return_unit

  let tests =
    [
      Tztest.tztest "Test withdraw" `Quick test_valid_withdraw;
      Tztest.tztest
        "Test reveal withdrawals w/ missing commitment"
        `Quick
        test_invalid_reveal_withdrawals_no_commitment;
      Tztest.tztest
        "Test reveal withdrawals w/ missing withdraw in commitment"
        `Quick
        test_invalid_reveal_withdrawals_missing_withdraw_in_commitment;
      Tztest.tztest
        "Test reveal withdrawals w/ incorrect tickets info"
        `Quick
        test_reveal_withdrawals_invalid_tickets_info;
      Tztest.tztest
        "Test to reveal withdrawals twice"
        `Quick
        test_reveal_withdrawals_twice;
      Tztest.tztest
        "Test withdraw w/ an invalid message index"
        `Quick
        test_invalid_index_or_context;
      Tztest.tztest "Test withdrawing too late" `Quick test_too_late_withdrawal;
      Tztest.tztest
        "Test storage clean up"
        `Quick
        test_withdrawal_accounting_is_cleaned_up_after_removal;
      Tztest.tztest
        "Test deposits overflowing to withdrawals"
        `Quick
        test_deposit_overflow_to_withdrawal;
      Tztest.tztest
        "Test deposit to multiple destinations don't overflow"
        `Quick
        test_deposit_multiple_destinations_at_limit;
      Tztest.tztest
        "Test multiple withdrawals from the same batch and from different \
         batches"
        `Quick
        test_multiple_withdrawals_multiple_batches;
    ]
end

let tests =
  [
    Tztest.tztest
      "check feature flag is disabled"
      `Quick
      test_disable_feature_flag;
    Tztest.tztest "check tx rollup origination and burn" `Quick test_origination;
    Tztest.tztest
      "check two originated tx rollup in one operation have different address"
      `Quick
      test_two_originations;
    Tztest.tztest
      "check the function that updates the burn per byte rate of a transaction \
       rollup"
      `Quick
      test_burn_per_byte_update;
    Tztest.tztest "add one batch to a rollup" `Quick test_add_batch;
    Tztest.tztest "add two batches to a rollup" `Quick test_add_two_batches;
    Tztest.tztest
      "add one batch and limit the burn"
      `Quick
      test_add_batch_with_limit;
    Tztest.tztest
      "Try to add a batch larger than the limit"
      `Quick
      test_batch_too_big;
    Tztest.tztest
      "Try to add several batches to reach the inbox size limit"
      `Quick
      test_inbox_size_too_big;
    Tztest.tztest
      "Try to add several batches to reach the inbox count limit"
      `Quick
      test_inbox_count_too_big;
    Tztest.tztest "Test deposit with valid contract" `Quick test_valid_deposit;
    Tztest.tztest
      "Test deposit with invalid parameter"
      `Quick
      test_invalid_deposit_not_ticket;
    Tztest.tztest
      "Test deposit with too big ticket"
      `Quick
      test_invalid_deposit_too_big_ticket;
    Tztest.tztest
      "Test deposit with too big ticket type"
      `Quick
      test_invalid_deposit_too_big_ticket_type;
    Tztest.tztest
      "Test valid deposit with big ticket"
      `Quick
      test_valid_deposit_big_ticket;
    Tztest.tztest
      "Test valid deposit to inexistant rollup"
      `Quick
      test_valid_deposit_inexistant_rollup;
    Tztest.tztest "Test invalid entrypoint" `Quick test_invalid_entrypoint;
    Tztest.tztest
      "Test valid deposit to invalid L2 address"
      `Quick
      test_invalid_l2_address;
    Tztest.tztest
      "Test valid deposit non internal operation"
      `Quick
      test_deposit_by_non_internal_operation;
    Tztest.tztest
      "Test valid deposit with non-zero amount"
      `Quick
      test_valid_deposit_invalid_amount;
    Tztest.tztest
      "Test depositing too many tickets"
      `Quick
      test_deposit_too_many_tickets;
    Tztest.tztest "Test finalization" `Quick test_finalization;
    Tztest.tztest "Smoke test commitment" `Quick test_commitment_duplication;
    Tztest.tztest
      "Test commitment predecessor edge cases"
      `Quick
      test_commitment_predecessor;
    Tztest.tztest "Test full inbox" `Quick test_full_inbox;
    Tztest.tztest
      "Test too many finalized commitments"
      `Quick
      test_too_many_commitments;
    Tztest.tztest
      "Test finalization edge cases"
      `Quick
      test_finalization_edge_cases;
    Tztest.tztest "Test bond finalization" `Quick test_bond_finalization;
    Tztest.tztest "Test state" `Quick test_state;
    Tztest.tztest
      "Try to commit to the current inbox and fail"
      `Quick
      test_commit_current_inbox;
    Tztest.tztest
      "Test state with deleted commitment"
      `Quick
      test_state_with_deleted;
    Tztest.tztest
      "Test upfront message preallocation"
      `Quick
      test_state_message_storage_preallocation;
    Tztest.tztest
      "Test storage burn for submitting batch"
      `Quick
      test_storage_burn_for_adding_batch;
    Tztest.tztest
      "Test additional space allocation for deposit"
      `Quick
      test_additional_space_allocation_for_valid_deposit;
    Tztest.tztest
      "Test additional space allocation for commitment"
      `Quick
      test_storage_burn_for_commitment;
  ]
  @ Withdraw.tests @ Rejection.tests @ parsing_tests<|MERGE_RESOLUTION|>--- conflicted
+++ resolved
@@ -2627,24 +2627,26 @@
     hash_tree_from_store store >>= fun l2_context_hash ->
     let make_invalid_commitment i level h =
       (* Make some invalid commitments for the submitted messages *)
-      make_incomplete_commitment_for_batch i level tx_rollup []
+      make_incomplete_commitment_for_batch (I i) level tx_rollup []
       >>=? fun (commitment, _) ->
       (* Make this commitment bogus *)
       let result_hash =
-        Tx_rollup_commitment.hash_message_result
+        Tx_rollup_message_result_hash.hash
           {
             context_hash = h;
-            withdrawals_merkle_root = Tx_rollup_withdraw.Merkle.merklize_list [];
+            withdraw_list_hash = Tx_rollup_withdraw_list_hash.empty;
           }
       in
       let commitment = {commitment with messages = [result_hash]} in
       Op.tx_rollup_commit (I i) contract1 tx_rollup commitment >>=? fun op ->
-      Incremental.add_operation i op
+      Incremental.add_operation i op >|=? fun i -> (i, commitment)
     in
     let level0 = tx_level 0l in
     let level1 = tx_level 1l in
-    make_invalid_commitment i level0 l2_context_hash >>=? fun i ->
-    make_invalid_commitment i level1 Context_hash.zero >>=? fun i ->
+    make_invalid_commitment i level0 l2_context_hash
+    >>=? fun (i, commitment0) ->
+    make_invalid_commitment i level1 Context_hash.zero
+    >>=? fun (i, commitment1) ->
     Context.get_constants (I i) >>=? fun constants ->
     let bond_cost = constants.parametric.tx_rollup_commitment_bond in
     Assert.balance_was_debited ~loc:__LOC__ (I i) contract1 balance bond_cost
@@ -2654,6 +2656,9 @@
     Incremental.begin_construction b >>=? fun i ->
     (* Now we produce a valid proof rejecting the second commitment *)
     make_proof store l2_parameters message >>= fun proof ->
+    let (message_result_hash, message_result_path) =
+      make_rejection_param commitment1 ~index:0
+    in
     Op.tx_rollup_reject
       (I i)
       contract2
@@ -2662,12 +2667,15 @@
       message
       ~message_position:0
       ~message_path
+      ~message_result_hash
+      ~message_result_path
       ~proof
       ~previous_message_result:
         {
           context_hash = l2_context_hash;
-          withdrawals_merkle_root = Tx_rollup_withdraw.Merkle.empty;
+          withdraw_list_hash = Tx_rollup_withdraw_list_hash.empty;
         }
+      ~previous_message_result_path:Tx_rollup_commitment.Merkle.dummy_path
     >>=? fun op ->
     Incremental.add_operation i op >>=? fun i ->
     check_bond (Incremental.alpha_ctxt i) tx_rollup contract1 0 >>=? fun () ->
@@ -2688,6 +2696,9 @@
     let message_path =
       assert_ok @@ Tx_rollup_inbox.Merkle.(compute_path [message_hash] 0)
     in
+    let (message_result_hash, message_result_path) =
+      make_rejection_param commitment0 ~index:0
+    in
     Op.tx_rollup_reject
       (I i)
       contract2
@@ -2696,12 +2707,15 @@
       deposit_message
       ~message_position:0
       ~message_path
+      ~message_result_hash
+      ~message_result_path
       ~proof
       ~previous_message_result:
         {
           context_hash = l2_context_hash;
-          withdrawals_merkle_root = Tx_rollup_withdraw.Merkle.empty;
+          withdraw_list_hash = Tx_rollup_withdraw_list_hash.empty;
         }
+      ~previous_message_result_path:Tx_rollup_commitment.Merkle.dummy_path
     >>=? fun op ->
     Incremental.add_operation i op >>=? fun i ->
     check_bond (Incremental.alpha_ctxt i) tx_rollup contract1 0 >>=? fun () ->
@@ -2718,11 +2732,7 @@
       wish to test. *)
   let do_test_proof_with_hard_fail_message make_bad_message =
     init_with_deposit ()
-<<<<<<< HEAD
-    >>=? fun (b, account, tx_rollup, store, (sk, pk, addr), ticket_hash) ->
-=======
-    >>=? fun (b, account, _, tx_rollup, store, (_sk, pk, addr), ticket_hash) ->
->>>>>>> d1663459
+    >>=? fun (b, account, _, tx_rollup, store, (sk, pk, addr), ticket_hash) ->
     hash_tree_from_store store >>= fun l2_context_hash ->
     let (message, batch_bytes) = make_bad_message sk pk addr ticket_hash in
     let message_hash = Tx_rollup_message.hash_uncarbonated message in
