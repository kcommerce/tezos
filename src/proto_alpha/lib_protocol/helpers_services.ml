(*****************************************************************************)
(*                                                                           *)
(* Open Source License                                                       *)
(* Copyright (c) 2018 Dynamic Ledger Solutions, Inc. <contact@tezos.com>     *)
(*                                                                           *)
(* Permission is hereby granted, free of charge, to any person obtaining a   *)
(* copy of this software and associated documentation files (the "Software"),*)
(* to deal in the Software without restriction, including without limitation *)
(* the rights to use, copy, modify, merge, publish, distribute, sublicense,  *)
(* and/or sell copies of the Software, and to permit persons to whom the     *)
(* Software is furnished to do so, subject to the following conditions:      *)
(*                                                                           *)
(* The above copyright notice and this permission notice shall be included   *)
(* in all copies or substantial portions of the Software.                    *)
(*                                                                           *)
(* THE SOFTWARE IS PROVIDED "AS IS", WITHOUT WARRANTY OF ANY KIND, EXPRESS OR*)
(* IMPLIED, INCLUDING BUT NOT LIMITED TO THE WARRANTIES OF MERCHANTABILITY,  *)
(* FITNESS FOR A PARTICULAR PURPOSE AND NONINFRINGEMENT. IN NO EVENT SHALL   *)
(* THE AUTHORS OR COPYRIGHT HOLDERS BE LIABLE FOR ANY CLAIM, DAMAGES OR OTHER*)
(* LIABILITY, WHETHER IN AN ACTION OF CONTRACT, TORT OR OTHERWISE, ARISING   *)
(* FROM, OUT OF OR IN CONNECTION WITH THE SOFTWARE OR THE USE OR OTHER       *)
(* DEALINGS IN THE SOFTWARE.                                                 *)
(*                                                                           *)
(*****************************************************************************)

open Alpha_context

type error += Cannot_parse_operation (* `Branch *)

let () =
  register_error_kind
    `Branch
    ~id:"operation.cannot_parse"
    ~title:"Cannot parse operation"
    ~description:"The operation is ill-formed \
                  or for another protocol version"
    ~pp:(fun ppf () ->
        Format.fprintf ppf "The operation cannot be parsed")
    Data_encoding.unit
    (function Cannot_parse_operation -> Some () | _ -> None)
    (fun () -> Cannot_parse_operation)

let parse_operation (op: Operation.raw) =
  match Data_encoding.Binary.of_bytes
          Operation.protocol_data_encoding
          op.proto with
  | Some protocol_data ->
      ok { shell = op.shell ; protocol_data }
  | None -> error Cannot_parse_operation

let path = RPC_path.(open_root / "helpers")

module Scripts = struct

  module S = struct

    open Data_encoding

    let path = RPC_path.(path / "scripts")

    let run_code_input_encoding =
      (obj9
         (req "script" Script.expr_encoding)
         (req "storage" Script.expr_encoding)
         (req "input" Script.expr_encoding)
         (req "amount" Tez.encoding)
         (req "chain_id" Chain_id.encoding)
         (opt "source" Contract.encoding)
         (opt "payer" Contract.encoding)
         (opt "gas" z)
         (dft "entrypoint" string "default"))

    let trace_encoding =
      def "scripted.trace" @@
      (list @@ obj3
         (req "location" Script.location_encoding)
         (req "gas" Gas.encoding)
         (req "stack"
            (list
               (obj2
                  (req "item" (Script.expr_encoding))
                  (opt "annot" string)))))

    let run_code =
      RPC_service.post_service
        ~description: "Run a piece of code in the current context"
        ~query: RPC_query.empty
        ~input: run_code_input_encoding
        ~output: (obj3
                    (req "storage" Script.expr_encoding)
                    (req "operations" (list Operation.internal_operation_encoding))
                    (opt "big_map_diff" Contract.big_map_diff_encoding))
        RPC_path.(path / "run_code")

    let trace_code =
      RPC_service.post_service
        ~description: "Run a piece of code in the current context, \
                       keeping a trace"
        ~query: RPC_query.empty
        ~input: run_code_input_encoding
        ~output: (obj4
                    (req "storage" Script.expr_encoding)
                    (req "operations" (list Operation.internal_operation_encoding))
                    (req "trace" trace_encoding)
                    (opt "big_map_diff" Contract.big_map_diff_encoding))
        RPC_path.(path / "trace_code")

    let typecheck_code =
      RPC_service.post_service
        ~description: "Typecheck a piece of code in the current context"
        ~query: RPC_query.empty
        ~input: (obj2
                   (req "program" Script.expr_encoding)
                   (opt "gas" z))
        ~output: (obj2
                    (req "type_map" Script_tc_errors_registration.type_map_enc)
                    (req "gas" Gas.encoding))
        RPC_path.(path / "typecheck_code")

    let typecheck_data =
      RPC_service.post_service
        ~description: "Check that some data expression is well formed \
                       and of a given type in the current context"
        ~query: RPC_query.empty
        ~input: (obj3
                   (req "data" Script.expr_encoding)
                   (req "type" Script.expr_encoding)
                   (opt "gas" z))
        ~output: (obj1 (req "gas" Gas.encoding))
        RPC_path.(path / "typecheck_data")

    let pack_data =
      RPC_service.post_service
        ~description: "Computes the serialized version of some data expression \
                       using the same algorithm as script instruction PACK"

        ~input: (obj3
                   (req "data" Script.expr_encoding)
                   (req "type" Script.expr_encoding)
                   (opt "gas" z))
        ~output: (obj2
                    (req "packed" bytes)
                    (req "gas" Gas.encoding))
        ~query: RPC_query.empty
        RPC_path.(path / "pack_data")

    let run_operation =
      RPC_service.post_service
        ~description:
          "Run an operation without signature checks"
        ~query: RPC_query.empty
        ~input: (obj2
                   (req "operation" Operation.encoding)
                   (req "chain_id" Chain_id.encoding))
        ~output: Apply_results.operation_data_and_metadata_encoding
        RPC_path.(path / "run_operation")

  end

  let register () =
    let open Services_registration in
    let originate_dummy_contract ctxt script =
      let ctxt = Contract.init_origination_nonce ctxt Operation_hash.zero in
      Contract.fresh_contract_from_current_nonce ctxt >>=? fun (ctxt, dummy_contract) ->
      let balance = match Tez.of_mutez 4_000_000_000_000L with
        | Some balance -> balance
        | None -> assert false in
      Contract.originate ctxt dummy_contract
        ~balance
        ~delegate: None
        ~script: (script, None) >>=? fun ctxt ->
      return (ctxt, dummy_contract) in
    register0 S.run_code begin fun ctxt ()
      (code, storage, parameter, amount, chain_id, source, payer, gas, entrypoint) ->
      let storage = Script.lazy_expr storage in
      let code = Script.lazy_expr code in
      originate_dummy_contract ctxt { storage ; code } >>=? fun (ctxt, dummy_contract) ->
      let source, payer = match source, payer with
        | Some source, Some payer -> source, payer
        | Some source, None -> source, source
        | None, Some payer -> payer, payer
        | None, None -> dummy_contract, dummy_contract in
      let gas = match gas with
        | Some gas -> gas
        | None -> Constants.hard_gas_limit_per_operation ctxt in
      let ctxt = Gas.set_limit ctxt gas in
      Script_interpreter.execute
        ctxt Readable
        ~source
        ~payer
        ~chain_id
        ~self:(dummy_contract, { storage ; code })
        ~entrypoint
        ~amount ~parameter
      >>=? fun { Script_interpreter.storage ; operations ; big_map_diff ; _ } ->
      return (storage, operations, big_map_diff)
    end ;
    register0 S.trace_code begin fun ctxt ()
      (code, storage, parameter, amount, chain_id, source, payer, gas, entrypoint) ->
      let storage = Script.lazy_expr storage in
      let code = Script.lazy_expr code in
      originate_dummy_contract ctxt { storage ; code } >>=? fun (ctxt, dummy_contract) ->
      let source, payer = match source, payer with
        | Some source, Some payer -> source, payer
        | Some source, None -> source, source
        | None, Some payer -> payer, payer
        | None, None -> dummy_contract, dummy_contract in
      let gas = match gas with
        | Some gas -> gas
        | None -> Constants.hard_gas_limit_per_operation ctxt in
      let ctxt = Gas.set_limit ctxt gas in
      Script_interpreter.trace
        ctxt Readable
        ~source
        ~payer
        ~chain_id
        ~self:(dummy_contract, { storage ; code })
        ~entrypoint
        ~amount ~parameter
      >>=? fun ({ Script_interpreter.storage ; operations ; big_map_diff ; _ }, trace) ->
      return (storage, operations, trace, big_map_diff)
    end ;
    register0 S.typecheck_code begin fun ctxt () (expr, maybe_gas) ->
      let ctxt = match maybe_gas with
        | None -> Gas.set_unlimited ctxt
        | Some gas -> Gas.set_limit ctxt gas in
      Script_ir_translator.typecheck_code ctxt expr >>=? fun (res, ctxt) ->
      return (res, Gas.level ctxt)
    end ;
    register0 S.typecheck_data begin fun ctxt () (data, ty, maybe_gas) ->
      let ctxt = match maybe_gas with
        | None -> Gas.set_unlimited ctxt
        | Some gas -> Gas.set_limit ctxt gas in
      Script_ir_translator.typecheck_data ctxt (data, ty) >>=? fun ctxt ->
      return (Gas.level ctxt)
    end ;
    register0 S.pack_data begin fun ctxt () (expr, typ, maybe_gas) ->
      let open Script_ir_translator in
      let ctxt = match maybe_gas with
        | None -> Gas.set_unlimited ctxt
        | Some gas -> Gas.set_limit ctxt gas in
      Lwt.return (parse_packable_ty ctxt ~legacy:true (Micheline.root typ)) >>=? fun (Ex_ty typ, ctxt) ->
      parse_data ctxt ~legacy:true typ (Micheline.root expr) >>=? fun (data, ctxt) ->
      Script_ir_translator.pack_data ctxt typ data >>=? fun (bytes, ctxt) ->
      return (bytes, Gas.level ctxt)
    end ;
    register0 S.run_operation begin fun ctxt ()
      ({ shell ; protocol_data = Operation_data protocol_data }, chain_id) ->
      (* this code is a duplicate of Apply without signature check *)
      let partial_precheck_manager_contents
          (type kind) ctxt (op : kind Kind.manager contents)
        : context tzresult Lwt.t =
        let Manager_operation { source ; fee ; counter ; operation ; gas_limit ; storage_limit } = op in
        Lwt.return (Gas.check_limit ctxt gas_limit) >>=? fun () ->
        let ctxt = Gas.set_limit ctxt gas_limit in
        Lwt.return (Fees.check_storage_limit ctxt storage_limit) >>=? fun () ->
        Contract.must_be_allocated ctxt (Contract.implicit_contract source) >>=? fun () ->
        Contract.check_counter_increment ctxt source counter >>=? fun () ->
        begin
          match operation with
          | Reveal pk ->
              Contract.reveal_manager_key ctxt source pk
          | Transaction { parameters ; _ } ->
              (* Here the data comes already deserialized, so we need to fake the deserialization to mimic apply *)
              let arg_bytes = Data_encoding.Binary.to_bytes_exn Script.lazy_expr_encoding parameters in
              let arg = match Data_encoding.Binary.of_bytes Script.lazy_expr_encoding arg_bytes with
                | Some arg -> arg
                | None -> assert false in
              (* Fail quickly if not enough gas for minimal deserialization cost *)
              Lwt.return @@ record_trace Apply.Gas_quota_exceeded_init_deserialize @@
              Gas.check_enough ctxt (Script.minimal_deserialize_cost arg) >>=? fun () ->
              (* Fail if not enough gas for complete deserialization cost *)
              trace Apply.Gas_quota_exceeded_init_deserialize @@
              Script.force_decode ctxt arg >>|? fun (_arg, ctxt) -> ctxt
          | Origination { script = script ; _ } ->
              (* Here the data comes already deserialized, so we need to fake the deserialization to mimic apply *)
              let script_bytes = Data_encoding.Binary.to_bytes_exn Script.encoding script in
              let script = match Data_encoding.Binary.of_bytes Script.encoding script_bytes with
                | Some script -> script
                | None -> assert false in
              (* Fail quickly if not enough gas for minimal deserialization cost *)
              Lwt.return @@ record_trace Apply.Gas_quota_exceeded_init_deserialize @@
              (Gas.consume ctxt (Script.minimal_deserialize_cost script.code) >>? fun ctxt ->
               Gas.check_enough ctxt (Script.minimal_deserialize_cost script.storage)) >>=? fun () ->
              (* Fail if not enough gas for complete deserialization cost *)
              trace Apply.Gas_quota_exceeded_init_deserialize @@
              Script.force_decode ctxt script.code >>=? fun (_code, ctxt) ->
              trace Apply.Gas_quota_exceeded_init_deserialize @@
              Script.force_decode ctxt script.storage >>|? fun (_storage, ctxt) -> ctxt
          | _ -> return ctxt
        end >>=? fun ctxt ->
        Contract.get_manager_key ctxt source >>=? fun _public_key ->
        (* signature check unplugged from here *)
        Contract.increment_counter ctxt source >>=? fun ctxt ->
        Contract.spend ctxt (Contract.implicit_contract source) fee >>=? fun ctxt ->
        return ctxt in
      let rec partial_precheck_manager_contents_list
        : type kind.
          Alpha_context.t -> kind Kind.manager contents_list ->
          context tzresult Lwt.t =
        fun ctxt contents_list ->
          match contents_list with
          | Single (Manager_operation _ as op) ->
              partial_precheck_manager_contents ctxt op
          | Cons (Manager_operation _ as op, rest) ->
              partial_precheck_manager_contents ctxt op >>=? fun ctxt ->
              partial_precheck_manager_contents_list ctxt rest in
      let return contents =
        return (Operation_data protocol_data,
                Apply_results.Operation_metadata { contents }) in
      let operation : _ operation = { shell ; protocol_data } in
      let hash = Operation.hash { shell ; protocol_data } in
      let ctxt = Contract.init_origination_nonce ctxt hash in
      let baker = Signature.Public_key_hash.zero in
      match protocol_data.contents with
      | Single (Manager_operation _) as op ->
          partial_precheck_manager_contents_list ctxt op >>=? fun ctxt ->
          Apply.apply_manager_contents_list ctxt Optimized baker chain_id op >>= fun (_ctxt, result) ->
          return result
      | Cons (Manager_operation _, _) as op ->
          partial_precheck_manager_contents_list ctxt op >>=? fun ctxt ->
          Apply.apply_manager_contents_list ctxt Optimized baker chain_id op >>= fun (_ctxt, result) ->
          return result
      | _ ->
          Apply.apply_contents_list
<<<<<<< HEAD
            ctxt Chain_id.zero Optimized shell.branch baker operation
=======
            ctxt chain_id Optimized shell.branch baker operation
>>>>>>> ec3576fd
            operation.protocol_data.contents >>=? fun (_ctxt, result) ->
          return result

    end

  let run_code ctxt block code (storage, input, amount, chain_id, source, payer, gas, entrypoint) =
    RPC_context.make_call0 S.run_code ctxt
      block () (code, storage, input, amount, chain_id, source, payer, gas, entrypoint)

  let trace_code ctxt block code (storage, input, amount, chain_id, source, payer, gas, entrypoint) =
    RPC_context.make_call0 S.trace_code ctxt
      block () (code, storage, input, amount, chain_id, source, payer, gas, entrypoint)

  let typecheck_code ctxt block =
    RPC_context.make_call0 S.typecheck_code ctxt block ()

  let typecheck_data ctxt block =
    RPC_context.make_call0 S.typecheck_data ctxt block ()

  let pack_data ctxt block =
    RPC_context.make_call0 S.pack_data ctxt block ()

  let run_operation ctxt block =
    RPC_context.make_call0 S.run_operation ctxt block ()

end

module Forge = struct

  module S = struct

    open Data_encoding

    let path = RPC_path.(path / "forge")

    let operations =
      RPC_service.post_service
        ~description:"Forge an operation"
        ~query: RPC_query.empty
        ~input: Operation.unsigned_encoding
        ~output: bytes
        RPC_path.(path / "operations" )

    let empty_proof_of_work_nonce =
      MBytes.of_string
        (String.make Constants_repr.proof_of_work_nonce_size  '\000')

    let protocol_data =
      RPC_service.post_service
        ~description: "Forge the protocol-specific part of a block header"
        ~query: RPC_query.empty
        ~input:
          (obj3
             (req "priority" uint16)
             (opt "nonce_hash" Nonce_hash.encoding)
             (dft "proof_of_work_nonce"
                (Fixed.bytes
                   Alpha_context.Constants.proof_of_work_nonce_size)
                empty_proof_of_work_nonce))
        ~output: (obj1 (req "protocol_data" bytes))
        RPC_path.(path / "protocol_data")

  end

  let register () =
    let open Services_registration in
    register0_noctxt S.operations begin fun () (shell, proto) ->
      return (Data_encoding.Binary.to_bytes_exn
                Operation.unsigned_encoding (shell, proto))
    end ;
    register0_noctxt S.protocol_data begin fun ()
      (priority, seed_nonce_hash, proof_of_work_nonce) ->
      return (Data_encoding.Binary.to_bytes_exn
                Block_header.contents_encoding
                { priority ; seed_nonce_hash ; proof_of_work_nonce })
    end

  module Manager = struct

    let operations ctxt
        block ~branch ~source ?sourcePubKey ~counter ~fee
        ~gas_limit ~storage_limit operations =
      Contract_services.manager_key ctxt block source >>= function
      | Error _ as e -> Lwt.return e
      | Ok revealed ->
          let ops =
            List.map
              (fun (Manager operation) ->
                 Contents
                   (Manager_operation { source ;
                                        counter ; operation ; fee ;
                                        gas_limit ; storage_limit }))
              operations in
          let ops =
            match sourcePubKey, revealed with
            | None, _ | _, Some _ ->  ops
            | Some pk, None ->
                let operation = Reveal pk in
                Contents
                  (Manager_operation { source ;
                                       counter ; operation ; fee ;
                                       gas_limit ; storage_limit }) :: ops in
          RPC_context.make_call0 S.operations ctxt block
            () ({ branch }, Operation.of_list ops)

    let reveal ctxt
        block ~branch ~source ~sourcePubKey ~counter ~fee () =
      operations ctxt block ~branch ~source ~sourcePubKey ~counter ~fee
        ~gas_limit:Z.zero ~storage_limit:Z.zero []

    let transaction ctxt
        block ~branch ~source ?sourcePubKey ~counter
        ~amount ~destination ?(entrypoint = "default") ?parameters
        ~gas_limit ~storage_limit ~fee ()=
      let parameters = Option.unopt_map ~f:Script.lazy_expr ~default:Script.unit_parameter parameters in
      operations ctxt block ~branch ~source ?sourcePubKey ~counter
        ~fee ~gas_limit ~storage_limit
        [Manager (Transaction { amount ; parameters ; destination ; entrypoint })]

    let origination ctxt
        block ~branch
        ~source ?sourcePubKey ~counter
        ~balance
        ?delegatePubKey ~script
        ~gas_limit ~storage_limit ~fee () =
      operations ctxt block ~branch ~source ?sourcePubKey ~counter
        ~fee ~gas_limit ~storage_limit
        [Manager (Origination { delegate = delegatePubKey ;
                                script ;
                                credit = balance ;
                                preorigination = None })]

    let delegation ctxt
        block ~branch ~source ?sourcePubKey ~counter ~fee delegate =
      operations ctxt block ~branch ~source ?sourcePubKey ~counter ~fee
        ~gas_limit:Z.zero ~storage_limit:Z.zero
        [Manager (Delegation delegate)]

  end

  let operation ctxt
      block ~branch operation =
    RPC_context.make_call0 S.operations ctxt block
      () ({ branch }, Contents_list (Single operation))

  let endorsement ctxt
      b ~branch ~slot ~level () =
    operation ctxt b ~branch
      (Endorsement { slot; level })

  let proposals ctxt
      b ~branch ~source ~period ~proposals () =
    operation ctxt b ~branch
      (Proposals { source ; period ; proposals })

  let ballot ctxt
      b ~branch ~source ~period ~proposal ~ballot () =
    operation ctxt b ~branch
      (Ballot { source ; period ; proposal ; ballot })

  let seed_nonce_revelation ctxt
      block ~branch ~level ~nonce () =
    operation ctxt block ~branch (Seed_nonce_revelation { level ; nonce })

  let double_baking_evidence ctxt
      block ~branch ~bh1 ~bh2 () =
    operation ctxt block ~branch (Double_baking_evidence { bh1 ; bh2 })

  let double_endorsement_evidence ctxt
      block ~branch ~op1 ~op2 () =
    operation ctxt block ~branch (Double_endorsement_evidence { op1 ; op2 })

  let empty_proof_of_work_nonce =
    MBytes.of_string
      (String.make Constants_repr.proof_of_work_nonce_size  '\000')

  let protocol_data ctxt
      block
      ~priority ?seed_nonce_hash
      ?(proof_of_work_nonce = empty_proof_of_work_nonce)
      () =
    RPC_context.make_call0 S.protocol_data
      ctxt block () (priority, seed_nonce_hash, proof_of_work_nonce)

end

module Parse = struct

  module S = struct

    open Data_encoding

    let path = RPC_path.(path / "parse")

    let operations =
      RPC_service.post_service
        ~description:"Parse operations"
        ~query: RPC_query.empty
        ~input:
          (obj2
             (req "operations" (list (dynamic_size Operation.raw_encoding)))
             (opt "check_signature" bool))
        ~output: (list (dynamic_size Operation.encoding))
        RPC_path.(path / "operations" )

    let block =
      RPC_service.post_service
        ~description:"Parse a block"
        ~query: RPC_query.empty
        ~input: Block_header.raw_encoding
        ~output: Block_header.protocol_data_encoding
        RPC_path.(path / "block" )

  end

  let parse_protocol_data protocol_data =
    match
      Data_encoding.Binary.of_bytes
        Block_header.protocol_data_encoding
        protocol_data
    with
    | None -> failwith "Cant_parse_protocol_data"
    | Some protocol_data -> return protocol_data

  let register () =
    let open Services_registration in
    register0 S.operations begin fun _ctxt () (operations, check) ->
      map_s begin fun raw ->
        Lwt.return (parse_operation raw) >>=? fun op ->
        begin match check with
          | Some true ->
              return_unit (* FIXME *)
          (* I.check_signature ctxt *)
          (* op.protocol_data.signature op.shell op.protocol_data.contents *)
          | Some false | None -> return_unit
        end >>|? fun () -> op
      end operations
    end ;
    register0_noctxt S.block begin fun () raw_block ->
      parse_protocol_data raw_block.protocol_data
    end

  let operations ctxt block ?check operations =
    RPC_context.make_call0
      S.operations ctxt block () (operations, check)
  let block ctxt block shell protocol_data =
    RPC_context.make_call0
      S.block ctxt block () ({ shell ; protocol_data } : Block_header.raw)

end

module S = struct

  open Data_encoding

  type level_query = {
    offset: int32 ;
  }
  let level_query : level_query RPC_query.t =
    let open RPC_query in
    query (fun offset -> { offset })
    |+ field "offset" RPC_arg.int32 0l (fun t -> t.offset)
    |> seal

  let current_level =
    RPC_service.get_service
      ~description:
        "Returns the level of the interrogated block, or the one of a \
         block located `offset` blocks after in the chain (or before \
         when negative). For instance, the next block if `offset` is 1."
      ~query: level_query
      ~output: Level.encoding
      RPC_path.(path / "current_level")

  let levels_in_current_cycle =
    RPC_service.get_service
      ~description: "Levels of a cycle"
      ~query: level_query
      ~output: (obj2
                  (req "first" Raw_level.encoding)
                  (req "last" Raw_level.encoding))
      RPC_path.(path / "levels_in_current_cycle")

end

let register () =
  Scripts.register () ;
  Forge.register () ;
  Parse.register () ;
  let open Services_registration in
  register0 S.current_level begin fun ctxt q () ->
    let level = Level.current ctxt in
    return (Level.from_raw ctxt ~offset:q.offset level.level)
  end ;
  register0 S.levels_in_current_cycle begin fun ctxt q () ->
    let levels = Level.levels_in_current_cycle ctxt ~offset:q.offset () in
    match levels with
    | [] -> raise Not_found
    | _ ->
        let first = List.hd (List.rev levels) in
        let last = List.hd levels in
        return (first.level, last.level)
  end

let current_level ctxt ?(offset = 0l) block =
  RPC_context.make_call0 S.current_level ctxt block { offset } ()

let levels_in_current_cycle ctxt ?(offset = 0l) block =
  RPC_context.make_call0 S.levels_in_current_cycle ctxt block { offset } ()<|MERGE_RESOLUTION|>--- conflicted
+++ resolved
@@ -323,11 +323,7 @@
           return result
       | _ ->
           Apply.apply_contents_list
-<<<<<<< HEAD
-            ctxt Chain_id.zero Optimized shell.branch baker operation
-=======
             ctxt chain_id Optimized shell.branch baker operation
->>>>>>> ec3576fd
             operation.protocol_data.contents >>=? fun (_ctxt, result) ->
           return result
 
