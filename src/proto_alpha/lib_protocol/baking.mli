(*****************************************************************************)
(*                                                                           *)
(* Open Source License                                                       *)
(* Copyright (c) 2018 Dynamic Ledger Solutions, Inc. <contact@tezos.com>     *)
(*                                                                           *)
(* Permission is hereby granted, free of charge, to any person obtaining a   *)
(* copy of this software and associated documentation files (the "Software"),*)
(* to deal in the Software without restriction, including without limitation *)
(* the rights to use, copy, modify, merge, publish, distribute, sublicense,  *)
(* and/or sell copies of the Software, and to permit persons to whom the     *)
(* Software is furnished to do so, subject to the following conditions:      *)
(*                                                                           *)
(* The above copyright notice and this permission notice shall be included   *)
(* in all copies or substantial portions of the Software.                    *)
(*                                                                           *)
(* THE SOFTWARE IS PROVIDED "AS IS", WITHOUT WARRANTY OF ANY KIND, EXPRESS OR*)
(* IMPLIED, INCLUDING BUT NOT LIMITED TO THE WARRANTIES OF MERCHANTABILITY,  *)
(* FITNESS FOR A PARTICULAR PURPOSE AND NONINFRINGEMENT. IN NO EVENT SHALL   *)
(* THE AUTHORS OR COPYRIGHT HOLDERS BE LIABLE FOR ANY CLAIM, DAMAGES OR OTHER*)
(* LIABILITY, WHETHER IN AN ACTION OF CONTRACT, TORT OR OTHERWISE, ARISING   *)
(* FROM, OUT OF OR IN CONNECTION WITH THE SOFTWARE OR THE USE OR OTHER       *)
(* DEALINGS IN THE SOFTWARE.                                                 *)
(*                                                                           *)
(*****************************************************************************)


open Alpha_context
open Misc

type error += Invalid_fitness_gap of int64 * int64 (* `Permanent *)
type error += Timestamp_too_early of Timestamp.t * Timestamp.t (* `Permanent *)
type error += Invalid_block_signature of Block_hash.t * Signature.Public_key_hash.t (* `Permanent *)
type error += Unexpected_endorsement
type error += Invalid_signature  (* `Permanent *)
type error += Invalid_stamp  (* `Permanent *)

(** [minimal_time ctxt priority pred_block_time] returns the minimal
    time, given the predecessor block timestamp [pred_block_time],
    after which a baker with priority [priority] is allowed to
    bake. Fail with [Invalid_time_between_blocks_constant] if the minimal
    time cannot be computed. *)
val minimal_time: context -> int -> Time.t -> Time.t tzresult Lwt.t

(** [check_baking_rights ctxt block pred_timestamp] verifies that:
    * the contract that owned the roll at cycle start has the block signer as delegate.
    * the timestamp is coherent with the announced slot.
*)
val check_baking_rights:
  context -> Block_header.contents -> Time.t ->
  (public_key * Period.t) tzresult Lwt.t

(** For a given level computes who has the right to
    include an endorsement in the next block.
    The result can be stored in Alpha_context.allowed_endorsements *)
val endorsement_rights:
  context ->
  Level.t ->
  (public_key * int list * bool) Signature.Public_key_hash.Map.t tzresult Lwt.t

(** Check that the operation was signed by a delegate allowed
    to endorse at the level specified by the endorsement. *)
val check_endorsement_rights:
  context -> Kind.endorsement Operation.t ->
  (public_key_hash * int list * bool) tzresult Lwt.t

(** Returns the baking reward calculated w.r.t a given priority [p] and a
    number [e] of included endorsements as follows:
      (block_reward / (p+1)) * (0.8 + 0.2 * e / endorsers_per_block)
*)
val baking_reward: context ->
  block_priority:int -> included_endorsements:int -> Tez.t tzresult Lwt.t

(** Returns the endorsing reward calculated w.r.t a given priority.  *)
val endorsing_reward: context -> block_priority:int -> int -> Tez.t tzresult Lwt.t

(** [baking_priorities ctxt level] is the lazy list of contract's
    public key hashes that are allowed to bake for [level]. *)
val baking_priorities:
  context -> Level.t -> public_key lazy_list

(** [first_baking_priorities ctxt ?max_priority contract_hash level]
    is a list of priorities of max [?max_priority] elements, where the
    delegate of [contract_hash] is allowed to bake for [level]. If
    [?max_priority] is [None], a sensible number of priorities is
    returned. *)
val first_baking_priorities:
  context ->
  ?max_priority:int ->
  public_key_hash ->
  Level.t ->
  int list tzresult Lwt.t

(** [check_signature ctxt chain_id block id] check if the block is
    signed with the given key, and belongs to the given [chain_id] *)
val check_signature: Block_header.t -> Chain_id.t -> public_key -> unit tzresult Lwt.t

(** Checks if the header that would be built from the given components
    is valid for the given diffculty. The signature is not passed as it
    is does not impact the proof-of-work stamp. The stamp is checked on
    the hash of a block header whose signature has been zeroed-out. *)
val check_header_proof_of_work_stamp:
  Block_header.shell_header -> Block_header.contents -> int64 -> bool

(** verify if the proof of work stamp is valid *)
val check_proof_of_work_stamp:
  context -> Block_header.t -> unit tzresult Lwt.t

(** check if the gap between the fitness of the current context
    and the given block is within the protocol parameters *)
val check_fitness_gap:
  context -> Block_header.t -> unit tzresult Lwt.t

val dawn_of_a_new_cycle: context -> Cycle.t option tzresult Lwt.t

val earlier_predecessor_timestamp: context -> Level.t -> Timestamp.t tzresult Lwt.t

<<<<<<< HEAD
(** Since Emmy-B

    A block is valid only if it contains a minimal amount of
    endorsments that depends on the block's priority and the delay
    between the minimal time allowed for baking at that priority and
    the actual timestamp of the block.

    In Emmy-B, blocks' fitness increases by one unit with each level.

    In this way, Emmy-B simplifies the optimal baking strategy: The
=======
(** Since Emmy+

    A block is valid only if its timestamp has a minimal delay with
    respect to the previous block's timestamp, and this minimal delay
    depends not only on the block's priority but also on the number of
    endorsement operations included in the block.

    In Emmy+, blocks' fitness increases by one unit with each level.

    In this way, Emmy+ simplifies the optimal baking strategy: The
>>>>>>> ec3576fd
    bakers used to have to choose whether to wait for more endorsements
    to include in their block, or to publish the block immediately,
    without waiting. The incentive for including more endorsements was
    to increase the fitness and win against unknown blocks. However,
    when a block was produced too late in the priority period, there
    was the risk that the block did not reach endorsers before the
<<<<<<< HEAD
    block of next priority. In Emmy-B, the baker does not need to take
    such a decision, because the baker cannot publish a block too
    early. *)

val minimum_allowed_endorsements: context -> block_priority:int -> block_delay:Period.t -> int

=======
    block of next priority. In Emmy+, the baker does not need to take
    such a decision, because the baker cannot publish a block too
    early. *)

(** Given a delay of a block's timestamp with respect to the minimum
    time to bake at the block's priority (as returned by
    `minimum_time`), it returns the minimum number of endorsements that
    the block has to contain *)
val minimum_allowed_endorsements: context -> block_delay:Period.t -> int

(** This is the somehow the dual of the previous function. Given a
    block priority and a number of endorsement slots (given by the
    `endorsing_power` argument), it returns the minimum time at which
    the next block can be baked. *)
>>>>>>> ec3576fd
val minimal_valid_time:
  context ->
  priority:int ->
  endorsing_power: int ->
  Time.t tzresult Lwt.t<|MERGE_RESOLUTION|>--- conflicted
+++ resolved
@@ -114,18 +114,6 @@
 
 val earlier_predecessor_timestamp: context -> Level.t -> Timestamp.t tzresult Lwt.t
 
-<<<<<<< HEAD
-(** Since Emmy-B
-
-    A block is valid only if it contains a minimal amount of
-    endorsments that depends on the block's priority and the delay
-    between the minimal time allowed for baking at that priority and
-    the actual timestamp of the block.
-
-    In Emmy-B, blocks' fitness increases by one unit with each level.
-
-    In this way, Emmy-B simplifies the optimal baking strategy: The
-=======
 (** Since Emmy+
 
     A block is valid only if its timestamp has a minimal delay with
@@ -136,21 +124,12 @@
     In Emmy+, blocks' fitness increases by one unit with each level.
 
     In this way, Emmy+ simplifies the optimal baking strategy: The
->>>>>>> ec3576fd
     bakers used to have to choose whether to wait for more endorsements
     to include in their block, or to publish the block immediately,
     without waiting. The incentive for including more endorsements was
     to increase the fitness and win against unknown blocks. However,
     when a block was produced too late in the priority period, there
     was the risk that the block did not reach endorsers before the
-<<<<<<< HEAD
-    block of next priority. In Emmy-B, the baker does not need to take
-    such a decision, because the baker cannot publish a block too
-    early. *)
-
-val minimum_allowed_endorsements: context -> block_priority:int -> block_delay:Period.t -> int
-
-=======
     block of next priority. In Emmy+, the baker does not need to take
     such a decision, because the baker cannot publish a block too
     early. *)
@@ -165,7 +144,6 @@
     block priority and a number of endorsement slots (given by the
     `endorsing_power` argument), it returns the minimum time at which
     the next block can be baked. *)
->>>>>>> ec3576fd
 val minimal_valid_time:
   context ->
   priority:int ->
