(*****************************************************************************)
(*                                                                           *)
(* Open Source License                                                       *)
(* Copyright (c) 2018 Dynamic Ledger Solutions, Inc. <contact@tezos.com>     *)
(*                                                                           *)
(* Permission is hereby granted, free of charge, to any person obtaining a   *)
(* copy of this software and associated documentation files (the "Software"),*)
(* to deal in the Software without restriction, including without limitation *)
(* the rights to use, copy, modify, merge, publish, distribute, sublicense,  *)
(* and/or sell copies of the Software, and to permit persons to whom the     *)
(* Software is furnished to do so, subject to the following conditions:      *)
(*                                                                           *)
(* The above copyright notice and this permission notice shall be included   *)
(* in all copies or substantial portions of the Software.                    *)
(*                                                                           *)
(* THE SOFTWARE IS PROVIDED "AS IS", WITHOUT WARRANTY OF ANY KIND, EXPRESS OR*)
(* IMPLIED, INCLUDING BUT NOT LIMITED TO THE WARRANTIES OF MERCHANTABILITY,  *)
(* FITNESS FOR A PARTICULAR PURPOSE AND NONINFRINGEMENT. IN NO EVENT SHALL   *)
(* THE AUTHORS OR COPYRIGHT HOLDERS BE LIABLE FOR ANY CLAIM, DAMAGES OR OTHER*)
(* LIABILITY, WHETHER IN AN ACTION OF CONTRACT, TORT OR OTHERWISE, ARISING   *)
(* FROM, OUT OF OR IN CONNECTION WITH THE SOFTWARE OR THE USE OR OTHER       *)
(* DEALINGS IN THE SOFTWARE.                                                 *)
(*                                                                           *)
(*****************************************************************************)

open Client_keys

include Tezos_stdlib.Logging.Make(struct let name = "client.signer.ledger" end)

let scheme = "ledger"

let title =
  "Built-in signer using Ledger Nano S."

let description =
  "Valid URIs are of the form\n\
  \ - ledger://<root_pkh>[/<path>]\n\
   where <root_pkh> is the Base58-encoded public key hash of the key \
   at m/44'/1729' and <path> is a BIP32 path anchored at \
   m/44'/1729'. Ledger does not yet support non-hardened path so each \
   node of the path must be hardened.\n\
   Use `tezos-client list connected ledgers` to get the <root_pkh> of \
   all connected devices."

let hard = Int32.logor 0x8000_0000l
let unhard = Int32.logand 0x7fff_ffffl
let is_hard n = Int32.logand 0x8000_0000l n <> 0l
let tezos_root = [hard 44l ; hard 1729l]

module Bip32_path = struct
  let node_of_string str =
    match Int32.of_string_opt str with
    | Some node -> Some node
    | None ->
        match Int32.of_string_opt String.(sub str 0 ((length str) - 1)) with
        | None -> None
        | Some node -> Some (hard node)

  let node_of_string_exn str =
    match node_of_string str with
    | None ->
        invalid_arg (Printf.sprintf "node_of_string_exn: got %S" str)
    | Some str -> str

  let pp_node ppf node =
    match is_hard node with
    | true -> Fmt.pf ppf "%ld'" (unhard node)
    | false -> Fmt.pf ppf "%ld" node

  let string_of_node = Fmt.to_to_string pp_node

  let path_of_string_exn s =
    match String.split_on_char '/' s with
    | [""] -> []
    | nodes ->
        List.map node_of_string_exn nodes

  let path_of_string s =
    try Some (path_of_string_exn s) with _ -> None

  let pp_path =
    Fmt.(list ~sep:(const char '/') pp_node)

  let string_of_path = Fmt.to_to_string pp_path
end

(* Those are always valid on Ledger Nano S with latest firmware. *)
let vendor_id = 0x2c97
let product_id = 0x0001

let pks : (pk_uri, Signature.Public_key.t) Hashtbl.t =
  Hashtbl.create 13

let pkhs : (pk_uri, Signature.Public_key_hash.t) Hashtbl.t =
  Hashtbl.create 13

let curve_of_pkh :
  Signature.public_key_hash -> Ledgerwallet_tezos.curve = function
  | Ed25519 _ -> Ledgerwallet_tezos.Ed25519
  | Secp256k1 _ -> Secp256k1
  | P256 _ -> Secp256r1

let secp256k1_ctx =
  Libsecp256k1.External.Context.create ~sign:false ~verify:false ()

type error +=
  | LedgerError of Ledgerwallet.Transport.error
  | Ledger_deterministic_nonce_not_implemented

let error_encoding =
  let open Data_encoding in
  conv
    (fun e -> Format.asprintf "%a" Ledgerwallet.Transport.pp_error e)
    (fun _ ->invalid_arg "Ledger error is not deserializable")
    (obj1 (req "ledger-error" string))

let () =
  register_error_kind
    `Permanent
    ~id: "signer.ledger"
    ~title: "Ledger error"
    ~description: "Error when communication to a Ledger Nano S device"
    ~pp:(fun ppf e ->
        Format.fprintf ppf "Ledger %a" Ledgerwallet.Transport.pp_error e)
    error_encoding
    (function LedgerError e -> Some e | _ -> None)
    (fun e -> LedgerError e)

let () =
  register_error_kind
    `Permanent
    ~id: "signer.ledger.deterministic_nonce_not_implemented"
    ~title: "Ledger deterministic_nonce(_hash) not implemented"
    ~description: "The deterministic_nonce(_hash) functionality \
                   is not implemented by the ledger"
    ~pp:(fun ppf () ->
        Format.fprintf ppf "Asked the ledger to generate a  deterministic nonce (hash), \
                            but this functionality is not yet implemented")
    Data_encoding.unit
    (function Ledger_deterministic_nonce_not_implemented -> Some () | _ -> None)
    (fun () -> Ledger_deterministic_nonce_not_implemented)

type id =
  | Animals of Ledger_names.t * Ledgerwallet_tezos.curve option
  | Pkh of Signature.Public_key_hash.t

let pp_id ppf = function
  | Pkh pkh -> Signature.Public_key_hash.pp ppf pkh
  | Animals (cthd, curve) ->
      Format.fprintf ppf "%a%a" Ledger_names.pp cthd
        (fun fmt -> function
           | None -> Format.fprintf fmt ""
           | Some a -> Format.fprintf fmt "/%a" Ledgerwallet_tezos.pp_curve a)
        curve

let parse_animals animals =
  match String.split '-' animals with
  | [c; t; h; d] -> Some { Ledger_names.c ; t ; h ; d }
  | _ -> None

let id_of_uri uri =
  let host = Uri.host uri in
  match Option.apply host
          ~f:Signature.Public_key_hash.of_b58check_opt with
  | Some pkh -> return (Pkh pkh)
  | None ->
      match Option.apply host ~f:parse_animals,
            Option.apply (List.hd_opt (String.split '/' (Uri.path uri)))
              ~f:Ledgerwallet_tezos.curve_of_string with
      | Some animals, curve ->
          return (Animals (animals, curve))
      | (ann, curr) ->
          failwith "No public key hash or animal names in %a (%a, %a)"
            Uri.pp_hum uri
            (fun fmt -> function
               | None -> Format.fprintf fmt "NONE"
               | Some a -> Format.fprintf fmt "%a" Ledger_names.pp a)
            ann
            (fun fmt -> function
               | None -> Format.fprintf fmt "NONE"
               | Some a -> Format.fprintf fmt "%a" Ledgerwallet_tezos.pp_curve a)
            curr

let id_of_pk_uri (uri : pk_uri) = id_of_uri (uri :> Uri.t)
let id_of_sk_uri (uri : sk_uri) = id_of_uri (uri :> Uri.t)

let wrap_ledger_cmd f =
  let buf = Buffer.create 100 in
  let pp = Format.formatter_of_buffer buf in
  let res = f pp in
  debug "%s" (Buffer.contents buf) ;
  match res with
  | Error err ->
      fail (LedgerError err)
  | Ok v ->
      return v

let get_public_key
    ?(authorize_baking=false)
    ?(prompt=false)
    ledger curve path =
  let path = tezos_root @ path in
  begin match authorize_baking with
    | false -> wrap_ledger_cmd begin fun pp ->
        Ledgerwallet_tezos.get_public_key ~prompt ~pp ledger curve path
      end
    | true ->
        wrap_ledger_cmd begin fun pp ->
          Ledgerwallet_tezos.authorize_baking ~pp ledger curve path
        end
  end >>|? fun pk ->
  let pk = Cstruct.to_bigarray pk in
  match curve with
  | Ledgerwallet_tezos.Ed25519 ->
      MBytes.set_int8 pk 0 0 ; (* hackish, but works. *)
      Data_encoding.Binary.of_bytes_exn Signature.Public_key.encoding pk
  | Secp256k1 ->
      let open Libsecp256k1.External in
      let buf = MBytes.create (Key.compressed_pk_bytes + 1) in
      let pk = Key.read_pk_exn secp256k1_ctx pk in
      MBytes.set_int8 buf 0 1 ;
      let _nb_written = Key.write secp256k1_ctx ~pos:1 buf pk in
      Data_encoding.Binary.of_bytes_exn Signature.Public_key.encoding buf
  | Secp256r1 ->
      let open Uecc in
      let pklen = compressed_size secp256r1 in
      let buf = MBytes.create (pklen + 1) in
      match pk_of_bytes secp256r1 pk with
      | None ->
          Pervasives.failwith "Impossible to read P256 public key from Ledger"
      | Some pk ->
          MBytes.set_int8 buf 0 2 ;
          let _nb_written = write_key ~compress:true (MBytes.sub buf 1 pklen) pk in
          Data_encoding.Binary.of_bytes_exn Signature.Public_key.encoding buf

module Ledger = struct
  type t = {
    device_info : Hidapi.device_info ;
    version : Ledgerwallet_tezos.Version.t ;
    git_commit : string option ;
    of_curve : (Ledgerwallet_tezos.curve *
                (Signature.Public_key.t *
                 Signature.Public_key_hash.t)) list ;
    of_pkh : (Signature.Public_key_hash.t *
              (Signature.Public_key.t *
               Ledgerwallet_tezos.curve)) list ;
  }

  let create ?git_commit ~device_info ~version ~of_curve ~of_pkh () =
    { device_info ; version ; git_commit ; of_curve ; of_pkh }

  let curves { Ledgerwallet_tezos.Version.major ; minor ; patch ; _ } =
    let open Ledgerwallet_tezos in
    if (major, minor, patch) <= (0, 1, 0) then
      [ Ed25519 ; Secp256k1 ]
    else
      [ Ed25519 ; Secp256k1 ; Secp256r1 ]

  let animals_of_pkh pkh =
    pkh |> Signature.Public_key_hash.to_string |>
    Ledger_names.crouching_tiger

  let find_ledgers ?id ?git_commit h device_info version =
    fold_left_s begin fun (ledger_found, of_curve, of_pkh) curve ->
      get_public_key h curve [] >>|? fun pk ->
      let cur_pkh = Signature.Public_key.hash pk in
      let cur_animals = animals_of_pkh cur_pkh in
      log_info "Found PK: %a" Signature.Public_key.pp pk ;
      log_info "Found PKH: %a" Signature.Public_key_hash.pp cur_pkh ;
      log_info "Found Animals: %a" Ledger_names.pp cur_animals ;
      ledger_found ||
      (match id with
       | Some (Pkh pkh) when pkh = cur_pkh -> true
       | Some (Animals (animals, _)) when animals = cur_animals -> true
       | _ -> false),
      (curve, (pk, cur_pkh)) :: of_curve,
      (cur_pkh, (pk, curve)) :: of_pkh
    end (false, [], []) (curves version)
    >>=? fun (ledger_found, of_curve, of_pkh) ->
    match id with
    | None ->
        return_some
          (create ?git_commit ~device_info ~version
             ~of_curve ~of_pkh ())
    | Some _ when ledger_found ->
        return_some
          (create ?git_commit ~device_info ~version
             ~of_curve ~of_pkh ())
    | _ -> return_none

  let of_hidapi ?id device_info h =
    let buf = Buffer.create 100 in
    let pp = Format.formatter_of_buffer buf in
    let version = Ledgerwallet_tezos.get_version ~pp h in
    debug "%s" (Buffer.contents buf) ;
    match version with
    | Error (AppError { status = Ledgerwallet.Transport.Status.Ins_not_supported ; _ })
    | Error (AppError { status = Ledgerwallet_tezos.Version.Tezos_impossible_to_read_version ; _ }) ->
        (* version is < 0.1.1. Assume it is 0.0.1, Tezos app. *)
        let version =
          { Ledgerwallet_tezos.Version.app_class = Tezos ;
            major = 0 ;
            minor = 0 ;
            patch = 1 ;
          } in
        warn "Impossible to read Tezos version, assuming %a"
          Ledgerwallet_tezos.Version.pp version ;
        find_ledgers ?id h device_info version
    | Error e ->
        warn "WARNING:@ The device at [%s] is not a Tezos application@ \
              %a"
          device_info.Hidapi.path
          Ledgerwallet.Transport.pp_error e ;
        return_none
    | Ok ({ major; minor; patch; _ } as version) ->
        log_info "Found a %a application at [%s]"
          Ledgerwallet_tezos.Version.pp version device_info.path ;
        begin
          if (major, minor, patch) >= (1, 4, 0) then
            wrap_ledger_cmd (fun pp ->
                Ledgerwallet_tezos.get_git_commit ~pp h) >>=? fun c ->
            return_some c
          else return_none
        end >>=? fun git_commit ->
        find_ledgers ?id ?git_commit h device_info version
end

let find_ledgers ?id () =
  let ledgers = Hidapi.enumerate ~vendor_id ~product_id () in
  log_info "Found %d Ledger(s)" (List.length ledgers) ;
  filter_map_s begin fun device_info ->
    log_info "Processing Ledger at path [%s]" device_info.Hidapi.path ;
<<<<<<< HEAD
    match Hidapi.(open_path device_info.path) with
    | None -> return_none
    | Some h ->
        Lwt.finalize
          (fun () -> Ledger.of_hidapi ?id device_info h)
          (fun () -> Hidapi.close h ; Lwt.return_unit)
=======
    (* HID interfaces get the number 0
       (cf. https://github.com/LedgerHQ/ledger-nano-s/issues/48)
       *BUT* on MacOSX the Hidapi library does not report the interface-number
       so we look at the usage-page (which is even more unspecified but used by
       prominent Ledger users:
       https://github.com/LedgerHQ/ledgerjs/commit/333ade0d55dc9c59bcc4b451cf7c976e78629681).
    *)
    if
      (device_info.Hidapi.interface_number = 0)
      ||
      (device_info.Hidapi.interface_number = -1
       && device_info.Hidapi.usage_page = 0xffa0)
    then
      begin match Hidapi.(open_path device_info.path) with
        | None -> return_none
        | Some h ->
            Lwt.finalize
              (fun () -> Ledger.of_hidapi ?id device_info h)
              (fun () -> Hidapi.close h ; Lwt.return_unit)
      end
    else
      return_none
>>>>>>> 4cbc5282
  end ledgers

let with_ledger id f =
  find_ledgers ~id () >>=? function
  | [] ->
      failwith "No Ledger found for %a" pp_id id
  | { device_info ; version ; of_curve ; of_pkh ; _ } :: _ ->
      match Hidapi.open_path device_info.path with
      | None ->
          failwith "Cannot open Ledger %a at path %s"
            pp_id id device_info.path
      | Some h ->
          Lwt.finalize
            (fun () -> f h version of_curve of_pkh)
            (fun () -> Hidapi.close h; Lwt.return_unit)

let int32_of_path_element x =
  match Int32.of_string_opt x with
  | Some i -> Some i
  | None ->
      let len = String.length x in
      if len < 2 then None else
        Option.map
          ~f:hard (Int32.of_string_opt (String.sub x 0 (len - 1)))

let int32_of_path_element_exn x =
  match int32_of_path_element x with
  | None -> invalid_arg "int32_of_path_element_exn"
  | Some p -> p

let neuterize (sk : sk_uri) = return (make_pk_uri (sk :> Uri.t))

let path_of_sk_uri (uri : sk_uri) =
  match TzString.split_path (Uri.path (uri :> Uri.t)) with
  | [] -> []
  | curve :: path when Ledgerwallet_tezos.curve_of_string curve <> None ->
      List.map int32_of_path_element_exn path
  | path -> List.map int32_of_path_element_exn path

let path_of_pk_uri (uri : pk_uri) =
  match TzString.split_path (Uri.path (uri :> Uri.t)) with
  | [] -> []
  | curve :: path when Ledgerwallet_tezos.curve_of_string curve <> None ->
      List.map int32_of_path_element_exn path
  | path -> List.map int32_of_path_element_exn path

let unopt_curve annimal = function
  | Some curve -> return curve
  | None ->
      failwith "A curve specification is required for this operation,@ e.g.@ \
                \"ledger://%a/{ed25519,...}\"" Ledger_names.pp annimal

let public_key
    ?(interactive : Client_context.io_wallet option) (pk_uri : pk_uri) =
  let find_curve of_pkh = function
    | Pkh pkh ->
        protect (fun () -> return (snd (List.assoc pkh of_pkh)))
    | Animals (a, curve_opt) -> unopt_curve a curve_opt
  in
  match Hashtbl.find_opt pks pk_uri with
  | Some pk -> return pk
  | None ->
      id_of_pk_uri pk_uri >>=? fun id ->
      with_ledger id begin fun ledger _version _of_curve of_pkh  ->
        find_curve of_pkh id >>=? fun curve  ->
        let path = path_of_pk_uri pk_uri in
        begin
          match interactive with
          | Some cctxt ->
              get_public_key ~prompt:false ledger curve path >>=? fun pk ->
              let pkh = Signature.Public_key.hash pk in
              cctxt#message
                "Please validate@ (and write down)@ the public key hash\
                 @ displayed@ on the Ledger,@ it should be equal@ to `%a`:"
                Signature.Public_key_hash.pp pkh >>= fun () ->
              get_public_key ~prompt:true ledger curve path
          | None ->
              get_public_key ~prompt:false ledger curve path
        end >>=? fun pk ->
        let pkh = Signature.Public_key.hash pk in
        Hashtbl.replace pks pk_uri pk ;
        Hashtbl.replace pkhs pk_uri pkh ;
        return pk
      end >>= function
      | Error err -> failwith "%a" pp_print_error err
      | Ok v -> return v

let public_key_hash ?interactive pk_uri =
  match Hashtbl.find_opt pkhs pk_uri with
  | Some pkh -> return (pkh, None)
  | None ->
      public_key ?interactive pk_uri >>=? fun pk ->
      return (Hashtbl.find pkhs pk_uri, Some pk)

let curve_of_id = function
  | Pkh pkh -> return (curve_of_pkh pkh)
  | Animals (a,  curve_opt) -> unopt_curve a curve_opt

let sign ?watermark sk_uri msg =
  id_of_sk_uri sk_uri >>=? fun id ->
  with_ledger id begin fun ledger { major; minor; patch; _ } _of_curve _of_pkh ->
    let msg = Option.unopt_map watermark
        ~default:msg ~f:begin fun watermark ->
        MBytes.concat "" [Signature.bytes_of_watermark watermark ;
                          msg]
      end in
    curve_of_id id >>=? fun curve ->
    let path = tezos_root @ path_of_sk_uri sk_uri in
    let msg_len = MBytes.length msg in
    wrap_ledger_cmd begin fun pp ->
      if msg_len > 1024 && (major, minor, patch) < (1, 1, 0) then
        Ledgerwallet_tezos.sign ~hash_on_ledger:false
          ~pp ledger curve path
          (Cstruct.of_bigarray (Blake2B.(to_bytes (hash_bytes [ msg ]))))
      else
        Ledgerwallet_tezos.sign
          ~pp ledger curve path (Cstruct.of_bigarray msg)
    end >>=? fun signature ->
    match curve with
    | Ed25519 ->
        let signature = Cstruct.to_bigarray signature in
        let signature = Ed25519.of_bytes_exn signature in
        return (Signature.of_ed25519 signature)
    | Secp256k1 ->
        (* Remove parity info *)
        Cstruct.(set_uint8 signature 0 (get_uint8 signature 0 land 0xfe)) ;
        let signature = Cstruct.to_bigarray signature in
        let open Libsecp256k1.External in
        let signature = Sign.read_der_exn secp256k1_ctx signature in
        let bytes = Sign.to_bytes secp256k1_ctx signature in
        let signature = Secp256k1.of_bytes_exn bytes in
        return (Signature.of_secp256k1 signature)
    | Secp256r1 ->
        (* Remove parity info *)
        Cstruct.(set_uint8 signature 0 (get_uint8 signature 0 land 0xfe)) ;
        let signature = Cstruct.to_bigarray signature in
        let open Libsecp256k1.External in
        (* We use secp256r1 library to extract P256 DER signature. *)
        let signature = Sign.read_der_exn secp256k1_ctx signature in
        let buf = Sign.to_bytes secp256k1_ctx signature in
        let signature = P256.of_bytes_exn buf in
        return (Signature.of_p256 signature)
  end


let deterministic_nonce _ _ = fail Ledger_deterministic_nonce_not_implemented
let deterministic_nonce_hash _ _ = fail Ledger_deterministic_nonce_not_implemented
let supports_deterministic_nonces _ = return_false

let commands =
  let open Clic in
  let group =
    { Clic.name = "ledger" ;
      title = "Commands for managing the connected Ledger Nano S devices" } in
  fun () -> [
      Clic.command ~group
        ~desc: "List supported Ledger Nano S devices connected."
        no_options
        (fixed [ "list" ; "connected" ; "ledgers" ])
        (fun () (cctxt : Client_context.io_wallet) ->
           find_ledgers () >>=? function
           | [] ->
               cctxt#message "No device found." >>= fun () ->
               cctxt#message "Make sure a Ledger Nano S is connected and in the Tezos Wallet app." >>= fun () ->
               return_unit
           | ledgers ->
               iter_s begin fun { Ledger.device_info = { Hidapi.path ;
                                                         manufacturer_string ;
                                                         product_string ; _ } ;
                                  of_curve ; version ; git_commit ; _ } ->
                 let manufacturer = Option.unopt ~default:"(none)" manufacturer_string in
                 let product = Option.unopt ~default:"(none)" product_string in
                 cctxt#message "Found a %a (commit %s) application running on %s %s at [%s]."
                   Ledgerwallet_tezos.Version.pp version
                   (match git_commit with None -> "unknown" | Some c -> c)
                   manufacturer product path >>= fun () ->
                 let of_curve = List.rev of_curve in
                 begin match List.hd_opt of_curve with
                   | None ->
                       failwith "No curve available, upgrade Ledger software"
                   | Some (_, (_, pkh)) ->
                       return (Ledger_names.crouching_tiger
                                 (Signature.Public_key_hash.to_string pkh))
                 end >>=? fun animals ->
                 cctxt#message
                   "@[<v 0>@,To use keys at BIP32 path \
                    m/44'/1729'/0'/0' (default Tezos key path), use \
                    one of@, @[<v 0>%a@]@]"
                   (Format.pp_print_list
                      (fun ppf (curve, _) ->
                         Format.fprintf ppf
                           "tezos-client import secret key \
                            ledger_%s \"ledger://%a/0'/0'\""
                           (Sys.getenv "USER")
                           pp_id (Animals (animals, Some curve))))
                   of_curve >>= fun () ->
                 return_unit
               end ledgers) ;

      Clic.command ~group
        ~desc: "Display version/public-key/address information for a Ledger URI"
        (args1 (switch ~doc:"Test signing operation" ~long:"test-sign" ()))
        (prefixes [ "show" ; "ledger" ]
         @@ Client_keys.sk_uri_param
         @@ stop)
        (fun test_sign sk_uri (cctxt : Client_context.io_wallet) ->
           neuterize sk_uri >>=? fun pk_uri ->
           id_of_pk_uri pk_uri >>=? fun id ->
           find_ledgers ~id () >>=? function
           | [] ->
               failwith "No ledger found for %a" pp_id id
           | { Ledger.device_info ; version ; _ } :: _ ->
               let manufacturer =
                 Option.unopt ~default:"(none)" device_info.manufacturer_string in
               let product =
                 Option.unopt ~default:"(none)" device_info.product_string in
               cctxt#message
                 "Found a %a application running on a \
                  %s %s at [%s]."
                 Ledgerwallet_tezos.Version.pp version
                 manufacturer product device_info.path >>= fun () ->
               begin match id with
                 | (Pkh _ | Animals (_, Some _)) -> (* → Can public keys. *)
                     public_key pk_uri >>=? fun pk ->
                     public_key_hash pk_uri >>=? fun (pkh, _) ->
                     cctxt#message
                       "@[<v 0>Tezos address at this path/curve: %a@,\
                        Corresponding full public key: %a@]"
                       Signature.Public_key_hash.pp pkh
                       Signature.Public_key.pp pk >>= fun () ->
                     begin match test_sign, version.app_class with
                       | true, Tezos ->
                           let pkh_bytes = Signature.Public_key_hash.to_bytes pkh in
                           (* Signing requires validation on the device.  *)
                           cctxt#message "Attempting a signature, please \
                                          validate on the ledger." >>= fun () ->
                           sign ~watermark:Generic_operation
                             sk_uri pkh_bytes >>=? fun signature ->
                           begin match Signature.check ~watermark:Generic_operation
                                         pk signature pkh_bytes with
                           | false ->
                               failwith "Fatal: Ledger cannot sign with %a"
                                 Signature.Public_key_hash.pp pkh
                           | true ->
                               cctxt#message "Tezos Wallet successfully signed."
                               >>= fun () ->
                               return_unit
                           end
                       | true, TezBake ->
                           failwith "Option --test-sign only works \
                                     for the Tezos Wallet app."
                       | false, _ ->
                           return_unit
                     end
                 | Animals (_, None) when test_sign ->
                     failwith "Option --test-sign only works \
                               for the Tezos Wallet app with a \
                               curve/path specification."
                 | Animals (_, None) ->
                     cctxt#message "No curve was provided, \
                                    there is no Tezos-address/public-key \
                                    to show/test."
                     >>= fun () ->
                     return_unit
               end
        ) ;

      Clic.command ~group
        ~desc: "Query the path of the authorized key"
        no_options
        (prefixes [ "get" ; "ledger" ; "authorized" ; "path" ; "for" ]
         @@ Public_key.alias_param
         @@ stop)
        (fun () (name, (pk_uri, _)) (cctxt : Client_context.io_wallet) ->
           id_of_pk_uri pk_uri >>=? fun root_id ->
           with_ledger root_id begin fun h _version _of_curve _to_curve ->
             wrap_ledger_cmd begin fun pp ->
               Ledgerwallet_tezos.get_authorized_key ~pp h
             end >>=? function
             | [] ->
                 cctxt#message
                   "@[<v 0>No baking key authorized for %s@]" name
                 >>= fun () ->
                 return_unit
             | path ->
                 cctxt#message
                   "@[<v 0>Authorized baking path: %a@]"
                   Bip32_path.pp_path path >>= fun () ->
                 return_unit
           end) ;

      Clic.command ~group
        ~desc: "Authorize a Ledger to bake for a key"
        no_options
        (prefixes [ "authorize" ; "ledger" ; "to" ; "bake" ; "for" ]
         @@ Public_key.alias_param
         @@ stop)
        (fun () (_, (pk_uri, _)) (cctxt : Client_context.io_wallet) ->
           id_of_pk_uri pk_uri >>=? fun root_id ->
           with_ledger root_id begin fun h _version _of_curve _of_pkh ->
             let path = path_of_pk_uri pk_uri in
             curve_of_id root_id >>=? fun curve ->
             get_public_key ~authorize_baking:true h curve path >>=? fun pk ->
             let pkh = Signature.Public_key.hash pk in
             cctxt#message
               "@[<v 0>Authorized baking for address: %a@,\
                Corresponding full public key: %a@]"
               Signature.Public_key_hash.pp pkh
               Signature.Public_key.pp pk >>= fun () ->
             return_unit
           end) ;

      Clic.command ~group
        ~desc: "Get high water mark of a Ledger"
        no_options
        (prefixes [ "get" ; "ledger" ; "high" ; "watermark" ; "for" ]
         @@ Client_keys.sk_uri_param
         @@ stop)
        (fun () sk_uri (cctxt : Client_context.io_wallet) ->
           id_of_sk_uri sk_uri >>=? fun id ->
           with_ledger id begin fun h version _ _ ->
             match version.app_class with
             | Tezos ->
                 failwith "Fatal: this operation is only valid with TezBake"
             | TezBake ->
                 wrap_ledger_cmd begin fun pp ->
                   Ledgerwallet_tezos.get_high_watermark ~pp h
                 end >>=? fun hwm ->
                 cctxt#message
                   "@[<v 0>%a has high water mark: %ld@]"
                   pp_id id hwm >>= fun () ->
                 return_unit
           end
        ) ;

      Clic.command ~group
        ~desc: "Set high water mark of a Ledger"
        no_options
        (prefixes [ "set" ; "ledger" ; "high" ; "watermark" ; "for" ]
         @@ Client_keys.sk_uri_param
         @@ (prefix "to")
         @@ (param
               ~name: "high watermark"
               ~desc: "High watermark"
               (parameter (fun _ctx s ->
                    try return (Int32.of_string s)
                    with _ -> failwith "%s is not an int32 value" s)))
         @@ stop)
        (fun () sk_uri hwm (cctxt : Client_context.io_wallet) ->
           id_of_sk_uri sk_uri >>=? fun id ->
           with_ledger id begin fun h version _ _ ->
             match version.app_class with
             | Tezos ->
                 failwith "Fatal: this operation is only valid with TezBake"
             | TezBake ->
                 wrap_ledger_cmd begin fun pp ->
                   Ledgerwallet_tezos.set_high_watermark ~pp h hwm
                 end >>=? fun () ->
                 wrap_ledger_cmd begin fun pp ->
                   Ledgerwallet_tezos.get_high_watermark ~pp h
                 end >>=? fun new_hwm ->
                 cctxt#message
                   "@[<v 0>%a has now high water mark: %ld@]"
                   pp_id id new_hwm >>= fun () ->
                 return_unit
           end
        ) ;
    ]<|MERGE_RESOLUTION|>--- conflicted
+++ resolved
@@ -330,14 +330,6 @@
   log_info "Found %d Ledger(s)" (List.length ledgers) ;
   filter_map_s begin fun device_info ->
     log_info "Processing Ledger at path [%s]" device_info.Hidapi.path ;
-<<<<<<< HEAD
-    match Hidapi.(open_path device_info.path) with
-    | None -> return_none
-    | Some h ->
-        Lwt.finalize
-          (fun () -> Ledger.of_hidapi ?id device_info h)
-          (fun () -> Hidapi.close h ; Lwt.return_unit)
-=======
     (* HID interfaces get the number 0
        (cf. https://github.com/LedgerHQ/ledger-nano-s/issues/48)
        *BUT* on MacOSX the Hidapi library does not report the interface-number
@@ -360,7 +352,6 @@
       end
     else
       return_none
->>>>>>> 4cbc5282
   end ledgers
 
 let with_ledger id f =
