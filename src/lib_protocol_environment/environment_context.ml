--- conflicted
+++ resolved
@@ -261,11 +261,7 @@
   type block_cache = {context_hash : Context_hash.t; cache : cache}
 
   type source_of_cache =
-<<<<<<< HEAD
-    [`Load | `Lazy | `Inherited of block_cache * Context_hash.t]
-=======
     [`Force_load | `Load | `Lazy | `Inherited of block_cache * Context_hash.t]
->>>>>>> e445371a
 
   type builder = Environment_cache.key -> cache_value tzresult Lwt.t
 
@@ -288,11 +284,7 @@
       let start_loading_cache =
         declare_0
           ~section
-<<<<<<< HEAD
-          ~level:Notice
-=======
           ~level:Info
->>>>>>> e445371a
           ~name:"start_loading_cache"
           ~msg:"start loading cache now"
           ()
@@ -300,11 +292,7 @@
       let stop_loading_cache =
         declare_0
           ~section
-<<<<<<< HEAD
-          ~level:Notice
-=======
           ~level:Info
->>>>>>> e445371a
           ~name:"stop_loading_cache"
           ~msg:"stop loading cache now"
           ()
@@ -514,11 +502,7 @@
   end
 
   let load_cache (Context ctxt) mode builder =
-<<<<<<< HEAD
-    (match mode with
-=======
     match mode with
->>>>>>> e445371a
     | `Inherited ({context_hash; cache}, predecessor_context_hash) ->
         if Context_hash.equal context_hash predecessor_context_hash then
           (*
