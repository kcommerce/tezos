(*****************************************************************************)
(*                                                                           *)
(* Open Source License                                                       *)
(* Copyright (c) 2018 Dynamic Ledger Solutions, Inc. <contact@tezos.com>     *)
(*                                                                           *)
(* Permission is hereby granted, free of charge, to any person obtaining a   *)
(* copy of this software and associated documentation files (the "Software"),*)
(* to deal in the Software without restriction, including without limitation *)
(* the rights to use, copy, modify, merge, publish, distribute, sublicense,  *)
(* and/or sell copies of the Software, and to permit persons to whom the     *)
(* Software is furnished to do so, subject to the following conditions:      *)
(*                                                                           *)
(* The above copyright notice and this permission notice shall be included   *)
(* in all copies or substantial portions of the Software.                    *)
(*                                                                           *)
(* THE SOFTWARE IS PROVIDED "AS IS", WITHOUT WARRANTY OF ANY KIND, EXPRESS OR*)
(* IMPLIED, INCLUDING BUT NOT LIMITED TO THE WARRANTIES OF MERCHANTABILITY,  *)
(* FITNESS FOR A PARTICULAR PURPOSE AND NONINFRINGEMENT. IN NO EVENT SHALL   *)
(* THE AUTHORS OR COPYRIGHT HOLDERS BE LIABLE FOR ANY CLAIM, DAMAGES OR OTHER*)
(* LIABILITY, WHETHER IN AN ACTION OF CONTRACT, TORT OR OTHERWISE, ARISING   *)
(* FROM, OUT OF OR IN CONNECTION WITH THE SOFTWARE OR THE USE OR OTHER       *)
(* DEALINGS IN THE SOFTWARE.                                                 *)
(*                                                                           *)
(*****************************************************************************)

(* NOTE: the current release of Crowbar, v0.1, is quite limited. Several
 * improvements have been made to the dev version which will make it possible to
 * simplify this file and increase coverage.
 * For now, this is a limited test-suite. *)

let char = Crowbar.map [Crowbar.uint8] Char.chr

let string = Crowbar.bytes

(* The v0.1 of Crowbar doesn't have fixed-size string generation. When we
 * update Crowbar, we can improve this generator. *)
let short_string =
  let open Crowbar in
  choose
    [ const "";
      map [char] (fun c -> String.make 1 c);
      map [char; char; char; char] (fun c1 c2 c3 c4 ->
          let s = Bytes.make 4 c1 in
          Bytes.set s 1 c2 ;
          Bytes.set s 2 c3 ;
          Bytes.set s 3 c4 ;
          Bytes.to_string s) ]

let short_string1 =
  let open Crowbar in
  choose
    [ map [char] (fun c -> String.make 1 c);
      map [char; char; char; char] (fun c1 c2 c3 c4 ->
          let s = Bytes.make 4 c1 in
          Bytes.set s 1 c2 ;
          Bytes.set s 2 c3 ;
          Bytes.set s 3 c4 ;
          Bytes.to_string s) ]

<<<<<<< HEAD
let mbytes = Crowbar.map [Crowbar.bytes] MBytes.of_string

let short_mbytes = Crowbar.map [short_string] MBytes.of_string

let short_mbytes1 = Crowbar.map [short_string1] MBytes.of_string
=======
let mbytes = Crowbar.map [Crowbar.bytes] Bytes.of_string

let short_mbytes = Crowbar.map [short_string] Bytes.of_string

let short_mbytes1 = Crowbar.map [short_string1] Bytes.of_string
>>>>>>> fc8990b1

(* We need to hide the type parameter of `Encoding.t` to avoid the generator
 * combinator `choose` from complaining about different types. We use first
 * level modules (for now) to encode existentials.
 *
 * An alternative is used in https://gitlab.com/gasche/fuzz-data-encoding *)

module type TESTABLE = sig
  type t

  val v : t

  val ding : t Data_encoding.t

  val pp : t Crowbar.printer
end

type testable = (module TESTABLE)

let null : testable =
  ( module struct
    type t = unit

    let v = ()

    let ding = Data_encoding.null

    let pp ppf () = Crowbar.pp ppf "(null)"
  end )

let empty : testable =
  ( module struct
    type t = unit

    let v = ()

    let ding = Data_encoding.empty

    let pp ppf () = Crowbar.pp ppf "(empty)"
  end )

let unit : testable =
  ( module struct
    type t = unit

    let v = ()

    let ding = Data_encoding.unit

    let pp ppf () = Crowbar.pp ppf "(unit)"
  end )

let map_constant (s : string) : testable =
  ( module struct
    type t = unit

    let v = ()

    let ding = Data_encoding.constant s

    let pp ppf () = Crowbar.pp ppf "\"%s\"" s
  end )

let map_int8 (i : int) : testable =
  ( module struct
    type t = int

    let v = i

    let ding = Data_encoding.int8

    let pp = Crowbar.pp_int
  end )

let map_uint8 (i : int) : testable =
  ( module struct
    type t = int

    let v = i

    let ding = Data_encoding.uint8

    let pp = Crowbar.pp_int
  end )

let map_int16 (i : int) : testable =
  ( module struct
    type t = int

    let v = i

    let ding = Data_encoding.int16

    let pp = Crowbar.pp_int
  end )

let map_uint16 (i : int) : testable =
  ( module struct
    type t = int

    let v = i

    let ding = Data_encoding.uint16

    let pp = Crowbar.pp_int
  end )

let map_int32 (i : int32) : testable =
  ( module struct
    type t = int32

    let v = i

    let ding = Data_encoding.int32

    let pp = Crowbar.pp_int32
  end )

let map_int64 (i : int64) : testable =
  ( module struct
    type t = int64

    let v = i

    let ding = Data_encoding.int64

    let pp = Crowbar.pp_int64
  end )

let map_range_int a b c : testable =
  let (small, middle, big) =
    match List.sort compare [a; b; c] with
    | [small; middle; big] ->
        assert (small <= middle) ;
        assert (middle <= big) ;
        (small, middle, big)
    | _ ->
        assert false
  in
  ( module struct
    type t = int

    let v = middle

    let ding = Data_encoding.ranged_int small big

    let pp ppf i = Crowbar.pp ppf "(%d :[%d;%d])" i small big
  end )

let map_range_float a b c : testable =
  if compare a nan = 0 || compare b nan = 0 || compare c nan = 0 then
    (* copout *)
    null
  else
    let (small, middle, big) =
      match List.sort compare [a; b; c] with
      | [small; middle; big] ->
          assert (small <= middle) ;
          assert (middle <= big) ;
          (small, middle, big)
      | _ ->
          assert false
    in
    ( module struct
      type t = float

      let v = middle

      let ding = Data_encoding.ranged_float small big

      let pp ppf i = Crowbar.pp ppf "(%f :[%f;%f])" i small big
    end )

let map_bool b : testable =
  ( module struct
    type t = bool

    let v = b

    let ding = Data_encoding.bool

    let pp = Crowbar.pp_bool
  end )

let map_string s : testable =
  ( module struct
    type t = string

    let v = s

    let ding = Data_encoding.string

    let pp = Crowbar.pp_string
  end )

let map_bytes s : testable =
  ( module struct
<<<<<<< HEAD
    type t = MBytes.t
=======
    type t = Bytes.t
>>>>>>> fc8990b1

    let v = s

    let ding = Data_encoding.bytes

    let pp ppf m =
<<<<<<< HEAD
      if MBytes.length m > 40 then
        Crowbar.pp
          ppf
          "@[<hv 1>%a … (%d more bytes)@]"
          MBytes.pp_hex
          (MBytes.sub m 1 30)
          (MBytes.length m)
      else MBytes.pp_hex ppf m
=======
      if Bytes.length m > 40 then
        Crowbar.pp
          ppf
          "@[<hv 1>%a … (%d more bytes)@]"
          Hex.pp
          (Hex.of_bytes (Bytes.sub m 1 30))
          (Bytes.length m)
      else Hex.pp ppf (Hex.of_bytes m)
>>>>>>> fc8990b1
  end )

let map_float f : testable =
  ( module struct
    type t = float

    let v = f

    let ding = Data_encoding.float

    let pp = Crowbar.pp_float
  end )

let map_fixed_string s : testable =
  ( module struct
    type t = string

    let v = s

    let ding = Data_encoding.Fixed.string (String.length s)

    let pp ppf s = Crowbar.pp ppf "\"%s\"" s
  end )

let map_fixed_bytes s : testable =
  ( module struct
<<<<<<< HEAD
    type t = MBytes.t

    let v = s

    let ding = Data_encoding.Fixed.bytes (MBytes.length s)

    let pp = MBytes.pp_hex
=======
    type t = Bytes.t

    let v = s

    let ding = Data_encoding.Fixed.bytes (Bytes.length s)

    let pp fmt x = Hex.pp fmt (Hex.of_bytes x)
>>>>>>> fc8990b1
  end )

let map_variable_string s : testable =
  ( module struct
    type t = string

    let v = s

    let ding = Data_encoding.Variable.string

    let pp ppf s = Crowbar.pp ppf "\"%s\"" s
  end )

let map_variable_bytes s : testable =
  ( module struct
<<<<<<< HEAD
    type t = MBytes.t
=======
    type t = Bytes.t
>>>>>>> fc8990b1

    let v = s

    let ding = Data_encoding.Variable.bytes

<<<<<<< HEAD
    let pp = MBytes.pp_hex
=======
    let pp fmt x = Hex.pp fmt (Hex.of_bytes x)
>>>>>>> fc8990b1
  end )

(* And now combinators *)

let dyn_if_not ding =
  match Data_encoding.classify ding with
  | `Fixed _ | `Dynamic ->
      ding
  | `Variable ->
      Data_encoding.dynamic_size ding

let map_some (t : testable) : testable =
  let module T = (val t) in
  ( module struct
    type t = T.t option

    let v = Some T.v

    let ding =
      try Data_encoding.option T.ding
      with Invalid_argument _ -> Crowbar.bad_test ()

    let pp ppf o =
      Crowbar.pp
        ppf
        "@[<hv 1>%a@]"
        (fun fmt v ->
          match v with
          | None ->
              Format.fprintf fmt "None"
          | Some v ->
              Format.fprintf fmt "Some(%a)" T.pp v)
        o
  end )

let map_none (t : testable) : testable =
  let module T = (val t) in
  ( module struct
    type t = T.t option

    let v = None

    let ding =
      try Data_encoding.option T.ding
      with Invalid_argument _ -> Crowbar.bad_test ()

    let pp ppf o =
      Crowbar.pp
        ppf
        "@[<hv 1>%a@]"
        (fun fmt v ->
          match v with
          | None ->
              Format.fprintf fmt "None"
          | Some v ->
              Format.fprintf fmt "Some(%a)" T.pp v)
        o
  end )

let map_ok (t_o : testable) (t_e : testable) : testable =
  let module T_O = (val t_o) in
  let module T_E = (val t_e) in
  ( module struct
    type t = (T_O.t, T_E.t) result

    let v = Ok T_O.v

    let ding = Data_encoding.result T_O.ding T_E.ding

    let pp ppf r =
      Crowbar.pp
        ppf
        "@[<hv 1>%a@]"
        (fun fmt r ->
          match r with
          | Ok o ->
              Format.fprintf fmt "Ok(%a)" T_O.pp o
          | Error e ->
              Format.fprintf fmt "Error(%a)" T_E.pp e)
        r
  end )

let map_error (t_o : testable) (t_e : testable) : testable =
  let module T_O = (val t_o) in
  let module T_E = (val t_e) in
  ( module struct
    type t = (T_O.t, T_E.t) result

    let v = Error T_E.v

    let ding = Data_encoding.result T_O.ding T_E.ding

    let pp ppf r =
      Crowbar.pp
        ppf
        "@[<hv 1>%a@]"
        (fun fmt r ->
          match r with
          | Ok o ->
              Format.fprintf fmt "Ok(%a)" T_O.pp o
          | Error e ->
              Format.fprintf fmt "Error(%a)" T_E.pp e)
        r
  end )

let map_variable_list (t : testable) (ts : testable list) : testable =
  let module T = (val t) in
  ( module struct
    type t = T.t list

    let ding = Data_encoding.Variable.list (dyn_if_not T.ding)

    let v =
      List.fold_left
        (fun acc (t : testable) ->
          let module T = (val t) in
          (* We can get rid of this Obj when we update Crowbar *)
          Obj.magic T.v :: acc)
        []
        ts

    let pp = Crowbar.pp_list T.pp
  end )

let map_variable_array (t : testable) (ts : testable array) : testable =
  let module T = (val t) in
  ( module struct
    type t = T.t array

    let ding = Data_encoding.Variable.array (dyn_if_not T.ding)

    let v =
      Array.of_list
        (Array.fold_left
           (fun acc (t : testable) ->
             let module T = (val t) in
             Obj.magic T.v :: acc)
           []
           ts)

    let pp ppf a =
      if Array.length a > 40 then
        Crowbar.pp
          ppf
          "@[<hv 1>[|%a … (%d more elements)|]@]"
          (Format.pp_print_list
             ~pp_sep:(fun ppf () -> Format.fprintf ppf ";@ ")
             T.pp)
          (Array.to_list (Array.sub a 0 30))
          (Array.length a)
      else
        Crowbar.pp
          ppf
          "@[<hv 1>[|%a|]@]"
          (Format.pp_print_list
             ~pp_sep:(fun ppf () -> Format.fprintf ppf ";@ ")
             T.pp)
          (Array.to_list a)
  end )

let map_dynamic_size (t : testable) : testable =
  let module T = (val t) in
  ( module struct
    include T

    let ding = Data_encoding.dynamic_size T.ding
  end )

let map_tup1 (t1 : testable) : testable =
  let module T1 = (val t1) in
  ( module struct
    include T1

    let ding = Data_encoding.tup1 T1.ding

    let pp ppf v1 = Crowbar.pp ppf "@[<hv 1>(%a)@]" T1.pp v1
  end )

let map_tup2 (t1 : testable) (t2 : testable) : testable =
  let module T1 = (val t1) in
  let module T2 = (val t2) in
  ( module struct
    type t = T1.t * T2.t

    let ding = Data_encoding.tup2 (dyn_if_not T1.ding) T2.ding

    let v = (T1.v, T2.v)

    let pp ppf (v1, v2) = Crowbar.pp ppf "@[<hv 1>(%a, %a)@]" T1.pp v1 T2.pp v2
  end )

let map_tup3 (t1 : testable) (t2 : testable) (t3 : testable) : testable =
  let module T1 = (val t1) in
  let module T2 = (val t2) in
  let module T3 = (val t3) in
  ( module struct
    type t = T1.t * T2.t * T3.t

    let ding =
      Data_encoding.tup3 (dyn_if_not T1.ding) (dyn_if_not T2.ding) T3.ding

    let v = (T1.v, T2.v, T3.v)

    let pp ppf (v1, v2, v3) =
      Crowbar.pp ppf "@[<hv 1>(%a, %a, %a)@]" T1.pp v1 T2.pp v2 T3.pp v3
  end )

let map_tup4 (t1 : testable) (t2 : testable) (t3 : testable) (t4 : testable) :
    testable =
  let module T1 = (val t1) in
  let module T2 = (val t2) in
  let module T3 = (val t3) in
  let module T4 = (val t4) in
  ( module struct
    type t = T1.t * T2.t * T3.t * T4.t

    let ding =
      Data_encoding.tup4
        (dyn_if_not T1.ding)
        (dyn_if_not T2.ding)
        (dyn_if_not T3.ding)
        T4.ding

    let v = (T1.v, T2.v, T3.v, T4.v)

    let pp ppf (v1, v2, v3, v4) =
      Crowbar.pp
        ppf
        "@[<hv 1>(%a, %a, %a, %a)@]"
        T1.pp
        v1
        T2.pp
        v2
        T3.pp
        v3
        T4.pp
        v4
  end )

let map_tup5 (t1 : testable) (t2 : testable) (t3 : testable) (t4 : testable)
    (t5 : testable) : testable =
  let module T1 = (val t1) in
  let module T2 = (val t2) in
  let module T3 = (val t3) in
  let module T4 = (val t4) in
  let module T5 = (val t5) in
  ( module struct
    type t = T1.t * T2.t * T3.t * T4.t * T5.t

    let ding =
      Data_encoding.tup5
        (dyn_if_not T1.ding)
        (dyn_if_not T2.ding)
        (dyn_if_not T3.ding)
        (dyn_if_not T4.ding)
        T5.ding

    let v = (T1.v, T2.v, T3.v, T4.v, T5.v)

    let pp ppf (v1, v2, v3, v4, v5) =
      Crowbar.pp
        ppf
        "@[<hv 1>(%a, %a, %a, %a, %a)@]"
        T1.pp
        v1
        T2.pp
        v2
        T3.pp
        v3
        T4.pp
        v4
        T5.pp
        v5
  end )

let map_tup6 (t1 : testable) (t2 : testable) (t3 : testable) (t4 : testable)
    (t5 : testable) (t6 : testable) : testable =
  let module T1 = (val t1) in
  let module T2 = (val t2) in
  let module T3 = (val t3) in
  let module T4 = (val t4) in
  let module T5 = (val t5) in
  let module T6 = (val t6) in
  ( module struct
    type t = T1.t * T2.t * T3.t * T4.t * T5.t * T6.t

    let ding =
      Data_encoding.tup6
        (dyn_if_not T1.ding)
        (dyn_if_not T2.ding)
        (dyn_if_not T3.ding)
        (dyn_if_not T4.ding)
        (dyn_if_not T5.ding)
        T6.ding

    let v = (T1.v, T2.v, T3.v, T4.v, T5.v, T6.v)

    let pp ppf (v1, v2, v3, v4, v5, v6) =
      Crowbar.pp
        ppf
        "@[<hv 1>(%a, %a, %a, %a, %a, %a)@]"
        T1.pp
        v1
        T2.pp
        v2
        T3.pp
        v3
        T4.pp
        v4
        T5.pp
        v5
        T6.pp
        v6
  end )

let map_tup7 (t1 : testable) (t2 : testable) (t3 : testable) (t4 : testable)
    (t5 : testable) (t6 : testable) (t7 : testable) : testable =
  let module T1 = (val t1) in
  let module T2 = (val t2) in
  let module T3 = (val t3) in
  let module T4 = (val t4) in
  let module T5 = (val t5) in
  let module T6 = (val t6) in
  let module T7 = (val t7) in
  ( module struct
    type t = T1.t * T2.t * T3.t * T4.t * T5.t * T6.t * T7.t

    let ding =
      Data_encoding.tup7
        (dyn_if_not T1.ding)
        (dyn_if_not T2.ding)
        (dyn_if_not T3.ding)
        (dyn_if_not T4.ding)
        (dyn_if_not T5.ding)
        (dyn_if_not T6.ding)
        T7.ding

    let v = (T1.v, T2.v, T3.v, T4.v, T5.v, T6.v, T7.v)

    let pp ppf (v1, v2, v3, v4, v5, v6, v7) =
      Crowbar.pp
        ppf
        "@[<hv 1>(%a, %a, %a, %a, %a, %a, %a)@]"
        T1.pp
        v1
        T2.pp
        v2
        T3.pp
        v3
        T4.pp
        v4
        T5.pp
        v5
        T6.pp
        v6
        T7.pp
        v7
  end )

let map_tup8 (t1 : testable) (t2 : testable) (t3 : testable) (t4 : testable)
    (t5 : testable) (t6 : testable) (t7 : testable) (t8 : testable) : testable
    =
  let module T1 = (val t1) in
  let module T2 = (val t2) in
  let module T3 = (val t3) in
  let module T4 = (val t4) in
  let module T5 = (val t5) in
  let module T6 = (val t6) in
  let module T7 = (val t7) in
  let module T8 = (val t8) in
  ( module struct
    type t = T1.t * T2.t * T3.t * T4.t * T5.t * T6.t * T7.t * T8.t

    let ding =
      Data_encoding.tup8
        (dyn_if_not T1.ding)
        (dyn_if_not T2.ding)
        (dyn_if_not T3.ding)
        (dyn_if_not T4.ding)
        (dyn_if_not T5.ding)
        (dyn_if_not T6.ding)
        (dyn_if_not T7.ding)
        T8.ding

    let v = (T1.v, T2.v, T3.v, T4.v, T5.v, T6.v, T7.v, T8.v)

    let pp ppf (v1, v2, v3, v4, v5, v6, v7, v8) =
      Crowbar.pp
        ppf
        "@[<hv 1>(%a, %a, %a, %a, %a, %a, %a, %a)@]"
        T1.pp
        v1
        T2.pp
        v2
        T3.pp
        v3
        T4.pp
        v4
        T5.pp
        v5
        T6.pp
        v6
        T7.pp
        v7
        T8.pp
        v8
  end )

let map_tup9 (t1 : testable) (t2 : testable) (t3 : testable) (t4 : testable)
    (t5 : testable) (t6 : testable) (t7 : testable) (t8 : testable)
    (t9 : testable) : testable =
  let module T1 = (val t1) in
  let module T2 = (val t2) in
  let module T3 = (val t3) in
  let module T4 = (val t4) in
  let module T5 = (val t5) in
  let module T6 = (val t6) in
  let module T7 = (val t7) in
  let module T8 = (val t8) in
  let module T9 = (val t9) in
  ( module struct
    type t = T1.t * T2.t * T3.t * T4.t * T5.t * T6.t * T7.t * T8.t * T9.t

    let ding =
      Data_encoding.tup9
        (dyn_if_not T1.ding)
        (dyn_if_not T2.ding)
        (dyn_if_not T3.ding)
        (dyn_if_not T4.ding)
        (dyn_if_not T5.ding)
        (dyn_if_not T6.ding)
        (dyn_if_not T7.ding)
        (dyn_if_not T8.ding)
        T9.ding

    let v = (T1.v, T2.v, T3.v, T4.v, T5.v, T6.v, T7.v, T8.v, T9.v)

    let pp ppf (v1, v2, v3, v4, v5, v6, v7, v8, v9) =
      Crowbar.pp
        ppf
        "@[<hv 1>(%a, %a, %a, %a, %a, %a, %a, %a, %a)@]"
        T1.pp
        v1
        T2.pp
        v2
        T3.pp
        v3
        T4.pp
        v4
        T5.pp
        v5
        T6.pp
        v6
        T7.pp
        v7
        T8.pp
        v8
        T9.pp
        v9
  end )

let map_tup10 (t1 : testable) (t2 : testable) (t3 : testable) (t4 : testable)
    (t5 : testable) (t6 : testable) (t7 : testable) (t8 : testable)
    (t9 : testable) (t10 : testable) : testable =
  let module T1 = (val t1) in
  let module T2 = (val t2) in
  let module T3 = (val t3) in
  let module T4 = (val t4) in
  let module T5 = (val t5) in
  let module T6 = (val t6) in
  let module T7 = (val t7) in
  let module T8 = (val t8) in
  let module T9 = (val t9) in
  let module T10 = (val t10) in
  ( module struct
    type t =
      T1.t * T2.t * T3.t * T4.t * T5.t * T6.t * T7.t * T8.t * T9.t * T10.t

    let ding =
      Data_encoding.tup10
        (dyn_if_not T1.ding)
        (dyn_if_not T2.ding)
        (dyn_if_not T3.ding)
        (dyn_if_not T4.ding)
        (dyn_if_not T5.ding)
        (dyn_if_not T6.ding)
        (dyn_if_not T7.ding)
        (dyn_if_not T8.ding)
        (dyn_if_not T9.ding)
        T10.ding

    let v = (T1.v, T2.v, T3.v, T4.v, T5.v, T6.v, T7.v, T8.v, T9.v, T10.v)

    let pp ppf (v1, v2, v3, v4, v5, v6, v7, v8, v9, v10) =
      Crowbar.pp
        ppf
        "@[<hv 1>(%a, %a, %a, %a, %a, %a, %a, %a, %a, %a)@]"
        T1.pp
        v1
        T2.pp
        v2
        T3.pp
        v3
        T4.pp
        v4
        T5.pp
        v5
        T6.pp
        v6
        T7.pp
        v7
        T8.pp
        v8
        T9.pp
        v9
        T10.pp
        v10
  end )

let map_merge_tups (t1 : testable) (t2 : testable) : testable =
  let module T1 = (val t1) in
  let module T2 = (val t2) in
  ( module struct
    type t = T1.t * T2.t

    let ding =
      Data_encoding.merge_tups (dyn_if_not T1.ding) (dyn_if_not T2.ding)

    let v = (T1.v, T2.v)

    let pp ppf (v1, v2) = Crowbar.pp ppf "@[<hv 1>(%a, %a)@]" T1.pp v1 T2.pp v2
  end )

let testable_printer : testable Crowbar.printer =
 fun ppf (t : testable) ->
  let module T = (val t) in
  T.pp ppf T.v

(* helpers to construct values tester values *)

(* Generator for testable values *)

let tup_gen (tgen : testable Crowbar.gen) : testable Crowbar.gen =
  let open Crowbar in
  (* Stack overflow if there are more levels *)
  with_printer testable_printer
  @@ choose
       [ map [tgen] map_tup1;
         map [tgen; tgen] map_tup2;
         map [tgen; tgen; tgen] map_tup3;
         map [tgen; tgen; tgen; tgen] map_tup4;
         map [tgen; tgen; tgen; tgen; tgen] map_tup5;
         map [tgen; tgen; tgen; tgen; tgen; tgen] map_tup6 ]

let gen =
  let open Crowbar in
  let g : testable Crowbar.gen =
    fix (fun g ->
        choose
          [ const null;
            const empty;
            const unit;
            map [short_string] map_constant;
            map [int8] map_int8;
            map [uint8] map_uint8;
            (* TODO: use newer version of crowbar to get these generators
              map [int16] map_int16;
              map [uint16] map_uint16;
        *)
            map [int32] map_int32;
            map [int64] map_int64;
            (* NOTE: the int encoding require ranges to be 30-bit compatible *)
            map [int8; int8; int8] map_range_int;
            map [float; float; float] map_range_float;
            map [bool] map_bool;
            map [short_string] map_string;
            map [short_mbytes] map_bytes;
            map [float] map_float;
            map [short_string1] map_fixed_string;
            map [short_mbytes1] map_fixed_bytes;
            map [short_string] map_variable_string;
            map [short_mbytes] map_variable_bytes;
            map [g] map_some;
            map [g] map_none;
            map [g] map_dynamic_size;
            map [g] map_tup1;
            map [g; g] map_tup2;
            map [g; g; g] map_tup3;
            map [g; g; g; g] map_tup4;
            map [g; g; g; g; g] map_tup5;
            map [g; g; g; g; g; g] map_tup6;
            map [g; g] (fun t1 t2 ->
                map_merge_tups (map_tup1 t1) (map_tup1 t2));
            map [g; g; g] (fun t1 t2 t3 ->
                map_merge_tups (map_tup2 t1 t2) (map_tup1 t3));
            map [g; g; g] (fun t1 t2 t3 ->
                map_merge_tups (map_tup1 t1) (map_tup2 t2 t3))
            (* NOTE: we cannot use lists/arrays for now. They require the
           data-inside to be homogeneous (e.g., same rangedness of ranged
           numbers) which we cannot guarantee right now. This can be fixed once
           we update Crowbar and get access to the new `dynamic_bind` generator
           combinator.

           map [g; list g] map_variable_list;
           map [g; list g] (fun t ts -> map_variable_array t (Array.of_list ts));
        *)
           ])
  in
  with_printer testable_printer g

(* TODO: The following features are not yet tested
   val string_enum : (string * 'a) list -> 'a encoding
   val delayed : (unit -> 'a encoding) -> 'a encoding
   val json : json encoding
   val json_schema : json_schema encoding
   type 'a field
   val req :
   ?title:string -> ?description:string ->
   string -> 't encoding -> 't field
   val opt :
   ?title:string -> ?description:string ->
   string -> 't encoding -> 't option field
   val varopt :
   ?title:string -> ?description:string ->
   string -> 't encoding -> 't option field
   val dft :
   ?title:string -> ?description:string ->
   string -> 't encoding -> 't -> 't field
   val obj1 : 'f1 field -> 'f1 encoding
   val obj2 : 'f1 field -> 'f2 field -> ('f1 * 'f2) encoding
   val obj3 : 'f1 field -> 'f2 field -> 'f3 field -> ('f1 * 'f2 * 'f3) encoding
   val obj4 :
   val obj5 :
   val obj6 :
   val obj7 :
   val obj8 :
   val obj9 :
   val obj10 :
   val merge_objs : 'o1 encoding -> 'o2 encoding -> ('o1 * 'o2) encoding
   val array : 'a encoding -> 'a array encoding
   val list : 'a encoding -> 'a list encoding
   val assoc : 'a encoding -> (string * 'a) list encoding
   type 't case
   type case_tag = Tag of int | Json_only
   val case : case_tag -> 'a encoding -> ('t -> 'a option) -> ('a -> 't) -> 't case
   val union : ?tag_size:[ `Uint8 | `Uint16 ] -> 't case list -> 't encoding

*)

(* Basic functions for executing tests on a given input *)
let roundtrip_json pp ding v =
  let json =
    try Data_encoding.Json.construct ding v
    with Invalid_argument m ->
      Crowbar.fail (Format.asprintf "Cannot construct: %a (%s)" pp v m)
  in
  let vv =
    try Data_encoding.Json.destruct ding json
    with Data_encoding.Json.Cannot_destruct (_, _) ->
      Crowbar.fail "Cannot destruct"
  in
  Crowbar.check_eq ~pp v vv

let roundtrip_binary pp ding v =
  let bin =
    try Data_encoding.Binary.to_bytes_exn ding v
    with Data_encoding.Binary.Write_error we ->
      Format.kasprintf
        Crowbar.fail
        "Cannot construct: %a (%a)"
        pp
        v
        Data_encoding.Binary.pp_write_error
        we
  in
  let vv =
    try Data_encoding.Binary.of_bytes_exn ding bin
    with Data_encoding.Binary.Read_error re ->
      Format.kasprintf
        Crowbar.fail
        "Cannot destruct: %a (%a)"
        pp
        v
        Data_encoding.Binary.pp_read_error
        re
  in
  Crowbar.check_eq ~pp v vv

(* Setting up the actual tests *)
let test_testable_json (testable : testable) =
  let module T = (val testable) in
  roundtrip_json T.pp T.ding T.v

let test_testable_binary (testable : testable) =
  let module T = (val testable) in
  roundtrip_binary T.pp T.ding T.v

let () =
  Crowbar.add_test ~name:"binary roundtrips" [gen] test_testable_binary ;
  Crowbar.add_test ~name:"json roundtrips" [gen] test_testable_json ;
  ()<|MERGE_RESOLUTION|>--- conflicted
+++ resolved
@@ -57,19 +57,11 @@
           Bytes.set s 3 c4 ;
           Bytes.to_string s) ]
 
-<<<<<<< HEAD
-let mbytes = Crowbar.map [Crowbar.bytes] MBytes.of_string
-
-let short_mbytes = Crowbar.map [short_string] MBytes.of_string
-
-let short_mbytes1 = Crowbar.map [short_string1] MBytes.of_string
-=======
 let mbytes = Crowbar.map [Crowbar.bytes] Bytes.of_string
 
 let short_mbytes = Crowbar.map [short_string] Bytes.of_string
 
 let short_mbytes1 = Crowbar.map [short_string1] Bytes.of_string
->>>>>>> fc8990b1
 
 (* We need to hide the type parameter of `Encoding.t` to avoid the generator
  * combinator `choose` from complaining about different types. We use first
@@ -267,27 +259,13 @@
 
 let map_bytes s : testable =
   ( module struct
-<<<<<<< HEAD
-    type t = MBytes.t
-=======
     type t = Bytes.t
->>>>>>> fc8990b1
 
     let v = s
 
     let ding = Data_encoding.bytes
 
     let pp ppf m =
-<<<<<<< HEAD
-      if MBytes.length m > 40 then
-        Crowbar.pp
-          ppf
-          "@[<hv 1>%a … (%d more bytes)@]"
-          MBytes.pp_hex
-          (MBytes.sub m 1 30)
-          (MBytes.length m)
-      else MBytes.pp_hex ppf m
-=======
       if Bytes.length m > 40 then
         Crowbar.pp
           ppf
@@ -296,7 +274,6 @@
           (Hex.of_bytes (Bytes.sub m 1 30))
           (Bytes.length m)
       else Hex.pp ppf (Hex.of_bytes m)
->>>>>>> fc8990b1
   end )
 
 let map_float f : testable =
@@ -323,53 +300,35 @@
 
 let map_fixed_bytes s : testable =
   ( module struct
-<<<<<<< HEAD
-    type t = MBytes.t
+    type t = Bytes.t
 
     let v = s
 
-    let ding = Data_encoding.Fixed.bytes (MBytes.length s)
-
-    let pp = MBytes.pp_hex
-=======
+    let ding = Data_encoding.Fixed.bytes (Bytes.length s)
+
+    let pp fmt x = Hex.pp fmt (Hex.of_bytes x)
+  end )
+
+let map_variable_string s : testable =
+  ( module struct
+    type t = string
+
+    let v = s
+
+    let ding = Data_encoding.Variable.string
+
+    let pp ppf s = Crowbar.pp ppf "\"%s\"" s
+  end )
+
+let map_variable_bytes s : testable =
+  ( module struct
     type t = Bytes.t
 
     let v = s
 
-    let ding = Data_encoding.Fixed.bytes (Bytes.length s)
+    let ding = Data_encoding.Variable.bytes
 
     let pp fmt x = Hex.pp fmt (Hex.of_bytes x)
->>>>>>> fc8990b1
-  end )
-
-let map_variable_string s : testable =
-  ( module struct
-    type t = string
-
-    let v = s
-
-    let ding = Data_encoding.Variable.string
-
-    let pp ppf s = Crowbar.pp ppf "\"%s\"" s
-  end )
-
-let map_variable_bytes s : testable =
-  ( module struct
-<<<<<<< HEAD
-    type t = MBytes.t
-=======
-    type t = Bytes.t
->>>>>>> fc8990b1
-
-    let v = s
-
-    let ding = Data_encoding.Variable.bytes
-
-<<<<<<< HEAD
-    let pp = MBytes.pp_hex
-=======
-    let pp fmt x = Hex.pp fmt (Hex.of_bytes x)
->>>>>>> fc8990b1
   end )
 
 (* And now combinators *)
