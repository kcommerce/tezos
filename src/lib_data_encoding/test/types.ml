(*****************************************************************************)
(*                                                                           *)
(* Open Source License                                                       *)
(* Copyright (c) 2018 Dynamic Ledger Solutions, Inc. <contact@tezos.com>     *)
(*                                                                           *)
(* Permission is hereby granted, free of charge, to any person obtaining a   *)
(* copy of this software and associated documentation files (the "Software"),*)
(* to deal in the Software without restriction, including without limitation *)
(* the rights to use, copy, modify, merge, publish, distribute, sublicense,  *)
(* and/or sell copies of the Software, and to permit persons to whom the     *)
(* Software is furnished to do so, subject to the following conditions:      *)
(*                                                                           *)
(* The above copyright notice and this permission notice shall be included   *)
(* in all copies or substantial portions of the Software.                    *)
(*                                                                           *)
(* THE SOFTWARE IS PROVIDED "AS IS", WITHOUT WARRANTY OF ANY KIND, EXPRESS OR*)
(* IMPLIED, INCLUDING BUT NOT LIMITED TO THE WARRANTIES OF MERCHANTABILITY,  *)
(* FITNESS FOR A PARTICULAR PURPOSE AND NONINFRINGEMENT. IN NO EVENT SHALL   *)
(* THE AUTHORS OR COPYRIGHT HOLDERS BE LIABLE FOR ANY CLAIM, DAMAGES OR OTHER*)
(* LIABILITY, WHETHER IN AN ACTION OF CONTRACT, TORT OR OTHERWISE, ARISING   *)
(* FROM, OUT OF OR IN CONNECTION WITH THE SOFTWARE OR THE USE OR OTHER       *)
(* DEALINGS IN THE SOFTWARE.                                                 *)
(*                                                                           *)
(*****************************************************************************)

open Data_encoding

type record = {a : int; b : bool; c : Z.t option; d : float}

let default_record = {a = 32; b = true; c = Some Z.one; d = 12.34}

let record_obj_enc =
  conv
    (fun {a; b; c; d} -> ((a, b), (c, d)))
    (fun ((a, b), (c, d)) -> {a; b; c; d})
    (merge_objs
       (obj2 (req "a" int31) (dft "b" bool false))
       (obj2 (opt "c" z) (req "d" float)))

let record_tup_enc =
  conv
    (fun {a; b; c; d} -> ((a, b, c), d))
    (fun ((a, b, c), d) -> {a; b; c; d})
    (merge_tups (tup3 int31 bool (option z)) (tup1 float))

let record_to_string {a; b; c; d} =
  let c = match c with None -> "none" | Some c -> Z.to_string c in
  Format.asprintf "(%d, %B, %s, %f)" a b c d

<<<<<<< HEAD
type variable_record = {p : int; q : MBytes.t}

let default_variable_record = {p = 23; q = MBytes.of_string "wwwxxyyzzz"}
=======
type variable_record = {p : int; q : Bytes.t}

let default_variable_record = {p = 23; q = Bytes.of_string "wwwxxyyzzz"}
>>>>>>> fc8990b1

let variable_record_obj_enc =
  conv
    (fun {p; q} -> (p, q))
    (fun (p, q) -> {p; q})
    (obj2 (req "p" int31) (req "q" Variable.bytes))

let variable_record_tup_enc =
  conv
    (fun {p; q} -> (p, q))
    (fun (p, q) -> {p; q})
    (tup2 int31 Variable.bytes)

let variable_record_to_string {p; q} =
<<<<<<< HEAD
  Format.asprintf "(%d, %a)" p MBytes.pp_hex q

type variable_left_record = {x : int; y : MBytes.t; z : int}

let default_variable_left_record =
  {x = 98; y = MBytes.of_string "765"; z = 4321}
=======
  Format.asprintf "(%d, %a)" p Hex.pp (Hex.of_bytes q)

type variable_left_record = {x : int; y : Bytes.t; z : int}

let default_variable_left_record =
  {x = 98; y = Bytes.of_string "765"; z = 4321}
>>>>>>> fc8990b1

let variable_left_record_obj_enc =
  conv
    (fun {x; y; z} -> (x, y, z))
    (fun (x, y, z) -> {x; y; z})
    (obj3 (req "x" int31) (req "y" Variable.bytes) (req "z" int31))

let variable_left_record_tup_enc =
  conv
    (fun {x; y; z} -> (x, y, z))
    (fun (x, y, z) -> {x; y; z})
    (tup3 int31 Variable.bytes int31)

let variable_left_record_to_string {x; y; z} =
<<<<<<< HEAD
  Format.asprintf "(%d, %a, %d)" x MBytes.pp_hex y z
=======
  Format.asprintf "(%d, %a, %d)" x Hex.pp (Hex.of_bytes y) z
>>>>>>> fc8990b1

type union = A of int | B of string | C of int | D of string | E

let union_enc =
  union
    [ case
        (Tag 1)
        ~title:"A"
        int8
        (function A i -> Some i | _ -> None)
        (fun i -> A i);
      case
        (Tag 2)
        ~title:"B"
        string
        (function B s -> Some s | _ -> None)
        (fun s -> B s);
      case
        (Tag 3)
        ~title:"C"
        (obj1 (req "C" int8))
        (function C i -> Some i | _ -> None)
        (fun i -> C i);
      case
        (Tag 4)
        ~title:"D"
        (obj2 (req "kind" (constant "D")) (req "data" string))
        (function D s -> Some ((), s) | _ -> None)
        (fun ((), s) -> D s);
      case
        (Tag 5)
        ~title:"E"
        empty
        (function E -> Some () | _ -> None)
        (fun () -> E) ]

let mini_union_enc =
  union
    [ case
        (Tag 1)
        ~title:"A"
        int8
        (function A i -> Some i | _ -> None)
        (fun i -> A i) ]

let union_to_string = function
  | A i ->
      Printf.sprintf "A %d" i
  | B s ->
      Printf.sprintf "B %s" s
  | C i ->
      Printf.sprintf "C %d" i
  | D s ->
      Printf.sprintf "D %s" s
  | E ->
      "E"

let enum_enc =
  string_enum
    [("one", 1); ("two", 2); ("three", 3); ("four", 4); ("five", 5); ("six", 6)]

let mini_enum_enc = string_enum [("one", 1); ("two", 2)]

let mu_list_enc enc =
  mu "list"
  @@ fun mu_list_enc ->
  union
    [ case
        (Tag 0)
        ~title:"Nil"
        empty
        (function [] -> Some () | _ :: _ -> None)
        (fun () -> []);
      case
        (Tag 1)
        ~title:"Cons"
        (obj2 (req "value" enc) (req "next" mu_list_enc))
        (function x :: xs -> Some (x, xs) | [] -> None)
        (fun (x, xs) -> x :: xs) ]

let bounded_list ~total ~elements enc =
  check_size total (Variable.list (check_size elements enc))

module Alcotest = struct
  include Alcotest

  let float =
    testable Fmt.float (fun f1 f2 ->
        match (classify_float f1, classify_float f2) with
        | (FP_nan, FP_nan) ->
            true
        | _ ->
            f1 = f2)

  let bytes =
    testable
      (Fmt.of_to_string (fun s ->
<<<<<<< HEAD
           let (`Hex s) = MBytes.to_hex s in
           s))
      MBytes.equal
=======
           let (`Hex s) = Hex.of_bytes s in
           s))
      Bytes.equal
>>>>>>> fc8990b1

  let z = testable (Fmt.of_to_string Z.to_string) Z.equal

  let n = z

  let record = testable (Fmt.of_to_string record_to_string) ( = )

  let variable_record =
    testable (Fmt.of_to_string variable_record_to_string) ( = )

  let variable_left_record =
    testable (Fmt.of_to_string variable_left_record_to_string) ( = )

  let union = testable (Fmt.of_to_string union_to_string) ( = )
end<|MERGE_RESOLUTION|>--- conflicted
+++ resolved
@@ -47,15 +47,9 @@
   let c = match c with None -> "none" | Some c -> Z.to_string c in
   Format.asprintf "(%d, %B, %s, %f)" a b c d
 
-<<<<<<< HEAD
-type variable_record = {p : int; q : MBytes.t}
-
-let default_variable_record = {p = 23; q = MBytes.of_string "wwwxxyyzzz"}
-=======
 type variable_record = {p : int; q : Bytes.t}
 
 let default_variable_record = {p = 23; q = Bytes.of_string "wwwxxyyzzz"}
->>>>>>> fc8990b1
 
 let variable_record_obj_enc =
   conv
@@ -70,21 +64,12 @@
     (tup2 int31 Variable.bytes)
 
 let variable_record_to_string {p; q} =
-<<<<<<< HEAD
-  Format.asprintf "(%d, %a)" p MBytes.pp_hex q
-
-type variable_left_record = {x : int; y : MBytes.t; z : int}
-
-let default_variable_left_record =
-  {x = 98; y = MBytes.of_string "765"; z = 4321}
-=======
   Format.asprintf "(%d, %a)" p Hex.pp (Hex.of_bytes q)
 
 type variable_left_record = {x : int; y : Bytes.t; z : int}
 
 let default_variable_left_record =
   {x = 98; y = Bytes.of_string "765"; z = 4321}
->>>>>>> fc8990b1
 
 let variable_left_record_obj_enc =
   conv
@@ -99,11 +84,7 @@
     (tup3 int31 Variable.bytes int31)
 
 let variable_left_record_to_string {x; y; z} =
-<<<<<<< HEAD
-  Format.asprintf "(%d, %a, %d)" x MBytes.pp_hex y z
-=======
   Format.asprintf "(%d, %a, %d)" x Hex.pp (Hex.of_bytes y) z
->>>>>>> fc8990b1
 
 type union = A of int | B of string | C of int | D of string | E
 
@@ -201,15 +182,9 @@
   let bytes =
     testable
       (Fmt.of_to_string (fun s ->
-<<<<<<< HEAD
-           let (`Hex s) = MBytes.to_hex s in
-           s))
-      MBytes.equal
-=======
            let (`Hex s) = Hex.of_bytes s in
            s))
       Bytes.equal
->>>>>>> fc8990b1
 
   let z = testable (Fmt.of_to_string Z.to_string) Z.equal
 
