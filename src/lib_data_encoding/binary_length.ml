--- conflicted
+++ resolved
@@ -112,11 +112,7 @@
   | Ignore ->
       0
   | Bytes `Variable ->
-<<<<<<< HEAD
-      MBytes.length value
-=======
       Bytes.length value
->>>>>>> fc8990b1
   | String `Variable ->
       String.length value
   | Array (Some max_length, _e) when Array.length value > max_length ->
