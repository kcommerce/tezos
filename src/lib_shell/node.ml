--- conflicted
+++ resolved
@@ -204,12 +204,8 @@
       Chain.set_head chain_state new_head >>= fun _old_head ->
       begin match history_mode with
         | History_mode.Archive ->
-<<<<<<< HEAD
-            State.Chain.set_checkpoint chain_state checkpoint
-=======
             State.Chain.set_checkpoint chain_state checkpoint >>= fun () ->
             return_unit
->>>>>>> ec3576fd
         | Full ->
             State.Chain.set_checkpoint_then_purge_full chain_state checkpoint
         | Rolling ->
@@ -281,11 +277,7 @@
   State.init
     ~store_root ~context_root ?history_mode ?patch_context
     genesis >>=? fun (state, mainchain_state, context_index, history_mode) ->
-<<<<<<< HEAD
-  may_update_checkpoint mainchain_state checkpoint history_mode >>= fun () ->
-=======
   may_update_checkpoint mainchain_state checkpoint history_mode >>=? fun () ->
->>>>>>> ec3576fd
   let distributed_db = Distributed_db.create state p2p in
   store_known_protocols state >>= fun () ->
   Validator.create state distributed_db
