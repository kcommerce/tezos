(*****************************************************************************)
(*                                                                           *)
(* Open Source License                                                       *)
(* Copyright (c) 2018 Dynamic Ledger Solutions, Inc. <contact@tezos.com>     *)
(*                                                                           *)
(* Permission is hereby granted, free of charge, to any person obtaining a   *)
(* copy of this software and associated documentation files (the "Software"),*)
(* to deal in the Software without restriction, including without limitation *)
(* the rights to use, copy, modify, merge, publish, distribute, sublicense,  *)
(* and/or sell copies of the Software, and to permit persons to whom the     *)
(* Software is furnished to do so, subject to the following conditions:      *)
(*                                                                           *)
(* The above copyright notice and this permission notice shall be included   *)
(* in all copies or substantial portions of the Software.                    *)
(*                                                                           *)
(* THE SOFTWARE IS PROVIDED "AS IS", WITHOUT WARRANTY OF ANY KIND, EXPRESS OR*)
(* IMPLIED, INCLUDING BUT NOT LIMITED TO THE WARRANTIES OF MERCHANTABILITY,  *)
(* FITNESS FOR A PARTICULAR PURPOSE AND NONINFRINGEMENT. IN NO EVENT SHALL   *)
(* THE AUTHORS OR COPYRIGHT HOLDERS BE LIABLE FOR ANY CLAIM, DAMAGES OR OTHER*)
(* LIABILITY, WHETHER IN AN ACTION OF CONTRACT, TORT OR OTHERWISE, ARISING   *)
(* FROM, OUT OF OR IN CONNECTION WITH THE SOFTWARE OR THE USE OR OTHER       *)
(* DEALINGS IN THE SOFTWARE.                                                 *)
(*                                                                           *)
(*****************************************************************************)

(** Tezos Shell - Abstraction over all the disk storage.

    It encapsulates access to:

    - the index of validation contexts; and
    - the persistent state of the node:
    - the blockchain and its alternate heads ;
    - the pool of pending operations of a chain. *)

type t
type global_state = t

(** {2 Network} *)

(** Data specific to a given chain (e.g the main chain or the current
    test chain).  *)
module Chain : sig

  type t
  type chain_state = t

  (** The chain starts from a genesis block associated to a seed protocol *)
  type genesis = {
    time: Time.Protocol.t ;
    block: Block_hash.t ;
    protocol: Protocol_hash.t ;
  }
  val genesis_encoding: genesis Data_encoding.t

  (** Initialize a chain for a given [genesis]. By default,
      the chain does accept forking test chain. When
      [~allow_forked_chain:true] is provided, test chain are allowed. *)
  val create:
    global_state ->
    ?allow_forked_chain:bool ->
    genesis ->
    Chain_id.t ->
    chain_state Lwt.t

  (** Look up for a chain by the hash of its genesis block. *)
  val get: global_state -> Chain_id.t -> chain_state tzresult Lwt.t
  val get_exn: global_state -> Chain_id.t -> chain_state Lwt.t

  val main: global_state -> Chain_id.t
  val test: chain_state -> Chain_id.t option Lwt.t

  (** Returns all the known chains. *)
  val all: global_state -> chain_state list Lwt.t

  (** Destroy a chain: this completly removes from the local storage all
      the data associated to the chain (this includes blocks and
      operations). *)
  val destroy: global_state -> chain_state -> unit Lwt.t

  (** Various accessors. *)
  val id: chain_state -> Chain_id.t
  val genesis: chain_state -> genesis
  val global_state: chain_state -> global_state

  (** Hash of the faked block header of the genesis block. *)
  val faked_genesis_hash: chain_state -> Block_hash.t

  (** Return the expiration timestamp of a test chain. *)
  val expiration: chain_state -> Time.Protocol.t option
  val allow_forked_chain: chain_state -> bool

  val checkpoint: chain_state -> Block_header.t Lwt.t

  val save_point: chain_state -> (Int32.t * Block_hash.t) Lwt.t
  val caboose: chain_state -> (Int32.t * Block_hash.t) Lwt.t

<<<<<<< HEAD
  val index: chain_state -> Context.index Lwt.t

=======
>>>>>>> ec3576fd
  val store: chain_state -> Store.t Lwt.t

  (** Update the current checkpoint. The current head should be
      consistent (i.e. it should either have a lower level or pass
      through the checkpoint). In the process all the blocks from
      invalid alternate heads are removed from the disk, either
      completely (when `level <= checkpoint`) or still tagged as
      invalid (when `level > checkpoint`). *)
<<<<<<< HEAD
  val set_checkpoint: chain_state -> Block_header.t -> unit Lwt.t

  (** Apply [set_checkpoint] then [purge_full] (see {!History_mode.t}). *)
  val set_checkpoint_then_purge_full: chain_state -> Block_header.t ->
    unit Lwt.t

  (** Apply [set_checkpoint] then [purge_rolling] (see {!History_mode.t}). *)
  val set_checkpoint_then_purge_rolling: chain_state -> Block_header.t ->
    unit Lwt.t
=======
  val set_checkpoint:
    chain_state -> Block_header.t -> unit Lwt.t

  (** Apply [set_checkpoint] then [purge_full] (see {!History_mode.t}). *)
  val set_checkpoint_then_purge_full: chain_state -> Block_header.t ->
    unit tzresult Lwt.t

  (** Apply [set_checkpoint] then [purge_rolling] (see {!History_mode.t}). *)
  val set_checkpoint_then_purge_rolling: chain_state -> Block_header.t ->
    unit tzresult Lwt.t
>>>>>>> ec3576fd

  (** Check that a block is compatible with the current checkpoint.
      This function assumes that the predecessor is known valid. *)
  val acceptable_block: chain_state -> Block_header.t -> bool Lwt.t

  (** Get the level indexed chain protocol store for the given header. *)
  val get_level_indexed_protocol: chain_state -> Block_header.t -> Protocol_hash.t Lwt.t
<<<<<<< HEAD

  (** Update the level indexed chain protocol store so that block can easily access
      the corresponding protocol hash from the protocol level in its header. *)
  val update_level_indexed_protocol_store: chain_state -> Chain_id.t -> int -> Protocol_hash.t -> unit Lwt.t

end

type error += Missing_block of Block_hash.t
=======

  (** Update the level indexed chain protocol store so that the block can easily access
      its corresponding protocol hash from the protocol level in its header.
      Also stores the transition block level.
  *)
  val update_level_indexed_protocol_store: chain_state -> Chain_id.t -> int ->
    Protocol_hash.t -> Block_header.t -> unit Lwt.t

end
>>>>>>> ec3576fd

(** {2 Block database} *)

type error += Block_not_found of Block_hash.t
type error += Block_contents_not_found of Block_hash.t

module Block : sig

  type t
  type block = t

  type validation_store = {
    context_hash: Context_hash.t ;
    message: string option ;
    max_operations_ttl: int ;
    last_allowed_fork_level: Int32.t ;
  }

  (** Abstract view over block header storage.
      This module aims to abstract over block header's [read], [read_opt] and [known]
      functions by calling the adequate function depending on the block being pruned or not. *)
  module Header : sig
    val read :
      Store.Block.store * Block_hash.t -> Block_header.t tzresult Lwt.t
    val read_opt :
      Store.Block.store * Block_hash.t -> Block_header.t option Lwt.t
    val known : Store.Block.store * Block_hash.t -> bool Lwt.t
  end

  val known: Chain.t -> Block_hash.t -> bool Lwt.t
  val known_valid: Chain.t -> Block_hash.t -> bool Lwt.t
  val known_invalid: Chain.t -> Block_hash.t -> bool Lwt.t
  val read_invalid: Chain.t -> Block_hash.t -> Store.Block.invalid_block option Lwt.t
  val list_invalid: Chain.t -> (Block_hash.t * int32 * error list) list Lwt.t
  val unmark_invalid: Chain.t -> Block_hash.t -> unit tzresult Lwt.t

  val read: Chain.t -> Block_hash.t -> t tzresult Lwt.t
  val read_opt: Chain.t -> Block_hash.t -> t option Lwt.t

  (** Will return the full block if the block has never been cleaned
      (all blocks for nodes whose history-mode is set to archive), only
      the header for nodes below the save point (nodes in full or
      rolling history-mode) or even `Pruned` for blocks below the rock
      bottom, only for nodes in rolling history-mode. Will fail with
      `Not_found` if the given hash is unknown. *)
  val read_predecessor: Chain.t -> pred:int -> ?below_save_point:bool -> Block_hash.t -> t option Lwt.t

  val store:
    ?dont_enforce_context_hash:bool ->
    Chain.t ->
    Block_header.t -> MBytes.t ->
    Operation.t list list -> MBytes.t list list ->
    validation_store ->
    forking_testchain: bool ->
    t option tzresult Lwt.t

  val store_invalid:
    Chain.t ->
    Block_header.t ->
    error list ->
    bool tzresult Lwt.t

  val compare: t -> t -> int
  val equal: t -> t -> bool

  val hash: t -> Block_hash.t
  val header: t -> Block_header.t
  val header_of_hash: Chain.t -> Block_hash.t -> Block_header.t option Lwt.t
  val shell_header: t -> Block_header.shell_header
  val timestamp: t -> Time.Protocol.t
  val fitness: t -> Fitness.t
  val validation_passes: t -> int
  val chain_id: t -> Chain_id.t
  val chain_state: t -> Chain.t
  val level: t -> Int32.t
  val message: t -> string option tzresult Lwt.t
  val max_operations_ttl: t -> int tzresult Lwt.t
  val metadata: t -> MBytes.t tzresult Lwt.t
  val last_allowed_fork_level: t -> Int32.t tzresult Lwt.t

  val is_genesis: t -> bool
  val predecessor: t -> t option Lwt.t
  val predecessor_n: t -> int -> Block_hash.t option Lwt.t

  val is_valid_for_checkpoint: t -> Block_header.t -> bool Lwt.t

  val context: t -> Context.t Lwt.t
  val protocol_hash: t -> Protocol_hash.t Lwt.t
  val test_chain: t -> (Test_chain_status.t * t option) Lwt.t

  val protocol_level: t -> int


  val operation_hashes:
    t -> int ->
    (Operation_hash.t list * Operation_list_list_hash.path) Lwt.t
  val all_operation_hashes: t -> Operation_hash.t list list Lwt.t

  val operations:
    t -> int -> (Operation.t list * Operation_list_list_hash.path) Lwt.t
  val all_operations: t -> Operation.t list list Lwt.t

  val operations_metadata:
    t -> int -> MBytes.t list Lwt.t
  val all_operations_metadata: t -> MBytes.t list list Lwt.t

<<<<<<< HEAD
  val watcher: Chain.t -> t Lwt_stream.t * Lwt_watcher.stopper
=======
  val watcher: Chain.t -> block Lwt_stream.t * Lwt_watcher.stopper
>>>>>>> ec3576fd

  (** [known_ancestor chain_state locator] computes the unknown prefix in
      the [locator] according to [chain_state].
      It either returns:
      - [Some (h, hist)] when we find a valid block, where [hist]
        is the unknown prefix, ending with the first valid block found.
      - [Some (h, hist)] when we dont find any block known valid nor invalid
        and the node runs in full or rolling mode. In this case
        [(h, hist)] is the given [locator].
      - [None] when the node runs in archive history mode and
        we find an invalid block or no valid block in the [locator].
      - [None] when the node runs in full or rolling mode and we find
        an invalid block in the [locator]. *)
  val known_ancestor:
    Chain.t -> Block_locator.t ->
    Block_locator.t option Lwt.t

  val get_rpc_directory: t -> t RPC_directory.t option Lwt.t
  val set_rpc_directory: t -> t RPC_directory.t -> unit Lwt.t

  val get_header_rpc_directory: Chain.t -> Block_header.t ->
    (Chain.t * Block_hash.t * Block_header.t) RPC_directory.t option Lwt.t
  val set_header_rpc_directory: Chain.t -> Block_header.t ->
    (Chain.t * Block_hash.t * Block_header.t) RPC_directory.t -> unit Lwt.t

end

val read_block:
  global_state -> Block_hash.t -> Block.t option Lwt.t

val read_block_exn:
  global_state -> Block_hash.t -> Block.t Lwt.t

val watcher: t -> Block.t Lwt_stream.t * Lwt_watcher.stopper

(** Computes the block with the best fitness amongst the known blocks
    which are compatible with the given checkpoint. *)
val best_known_head_for_checkpoint:
  Chain.t -> Block_header.t -> Block.t Lwt.t

val compute_locator: Chain.t -> ?size:int -> Block.t -> Block_locator.seed -> Block_locator.t Lwt.t

val update_testchain:
  Block.t ->
  testchain_state: Chain.t ->
  unit Lwt.t

val fork_testchain:
  Block.t ->
  Chain_id.t -> Block_hash.t -> Block_header.t ->
  Protocol_hash.t -> Time.Protocol.t -> Chain.t tzresult Lwt.t

type chain_data = {
  current_head: Block.t ;
  current_mempool: Mempool.t ;
  live_blocks: Block_hash.Set.t ;
  live_operations: Operation_hash.Set.t ;
  test_chain: Chain_id.t option ;
  save_point: Int32.t * Block_hash.t ;
  caboose: Int32.t * Block_hash.t ;
}

val read_chain_data:
  Chain.t ->
  (Store.Chain_data.store -> chain_data -> 'a Lwt.t) ->
  'a Lwt.t

val update_chain_data:
  Chain.t ->
  (Store.Chain_data.store -> chain_data -> (chain_data option * 'a) Lwt.t) ->
  'a Lwt.t

(** {2 Protocol database} *)

module Protocol : sig

  include (module type of (struct include Protocol end))

  (** Is a value stored in the local database ? *)
  val known: global_state -> Protocol_hash.t -> bool Lwt.t

  (** Read a value in the local database. *)
  val read: global_state -> Protocol_hash.t -> Protocol.t tzresult Lwt.t
  val read_opt: global_state -> Protocol_hash.t -> Protocol.t option Lwt.t

  (** Read a value in the local database (without parsing). *)
  val read_raw: global_state -> Protocol_hash.t -> MBytes.t tzresult Lwt.t
  val read_raw_opt: global_state -> Protocol_hash.t -> MBytes.t option Lwt.t

  val store: global_state -> Protocol.t -> Protocol_hash.t option Lwt.t

  (** Remove a value from the local database. *)
  val remove: global_state -> Protocol_hash.t -> bool Lwt.t

  val list: global_state -> Protocol_hash.Set.t Lwt.t

  val watcher: global_state -> Protocol_hash.t Lwt_stream.t * Lwt_watcher.stopper

end

module Current_mempool : sig

  val get: Chain.t -> (Block_header.t * Mempool.t) Lwt.t
  (** The current mempool. *)

  val set: Chain.t -> head:Block_hash.t -> Mempool.t -> unit Lwt.t
  (** Set the current mempool. It is ignored if the current head is
      not the provided one. *)

end

<<<<<<< HEAD
val history_mode: global_state -> History_mode.t Lwt.t

val upgrade_0_0_1:
  ?store_mapsize:Int64.t ->
  store_root:string ->
  unit -> unit tzresult Lwt.t
=======
type error += Incorrect_history_mode_switch of
    { previous_mode: History_mode.t ; next_mode: History_mode.t }

val history_mode: global_state -> History_mode.t Lwt.t
>>>>>>> ec3576fd

(** Read the internal state of the node and initialize
    the databases. *)
val init:
  ?patch_context:(Context.t -> Context.t Lwt.t) ->
  ?store_mapsize:int64 ->
  ?context_mapsize:int64 ->
  store_root:string ->
  context_root:string ->
  ?history_mode:History_mode.t ->
  Chain.genesis ->
  (global_state * Chain.t * Context.index * History_mode.t) tzresult Lwt.t

val close:
  global_state -> unit Lwt.t<|MERGE_RESOLUTION|>--- conflicted
+++ resolved
@@ -94,11 +94,6 @@
   val save_point: chain_state -> (Int32.t * Block_hash.t) Lwt.t
   val caboose: chain_state -> (Int32.t * Block_hash.t) Lwt.t
 
-<<<<<<< HEAD
-  val index: chain_state -> Context.index Lwt.t
-
-=======
->>>>>>> ec3576fd
   val store: chain_state -> Store.t Lwt.t
 
   (** Update the current checkpoint. The current head should be
@@ -107,17 +102,6 @@
       invalid alternate heads are removed from the disk, either
       completely (when `level <= checkpoint`) or still tagged as
       invalid (when `level > checkpoint`). *)
-<<<<<<< HEAD
-  val set_checkpoint: chain_state -> Block_header.t -> unit Lwt.t
-
-  (** Apply [set_checkpoint] then [purge_full] (see {!History_mode.t}). *)
-  val set_checkpoint_then_purge_full: chain_state -> Block_header.t ->
-    unit Lwt.t
-
-  (** Apply [set_checkpoint] then [purge_rolling] (see {!History_mode.t}). *)
-  val set_checkpoint_then_purge_rolling: chain_state -> Block_header.t ->
-    unit Lwt.t
-=======
   val set_checkpoint:
     chain_state -> Block_header.t -> unit Lwt.t
 
@@ -128,7 +112,6 @@
   (** Apply [set_checkpoint] then [purge_rolling] (see {!History_mode.t}). *)
   val set_checkpoint_then_purge_rolling: chain_state -> Block_header.t ->
     unit tzresult Lwt.t
->>>>>>> ec3576fd
 
   (** Check that a block is compatible with the current checkpoint.
       This function assumes that the predecessor is known valid. *)
@@ -136,16 +119,6 @@
 
   (** Get the level indexed chain protocol store for the given header. *)
   val get_level_indexed_protocol: chain_state -> Block_header.t -> Protocol_hash.t Lwt.t
-<<<<<<< HEAD
-
-  (** Update the level indexed chain protocol store so that block can easily access
-      the corresponding protocol hash from the protocol level in its header. *)
-  val update_level_indexed_protocol_store: chain_state -> Chain_id.t -> int -> Protocol_hash.t -> unit Lwt.t
-
-end
-
-type error += Missing_block of Block_hash.t
-=======
 
   (** Update the level indexed chain protocol store so that the block can easily access
       its corresponding protocol hash from the protocol level in its header.
@@ -155,7 +128,6 @@
     Protocol_hash.t -> Block_header.t -> unit Lwt.t
 
 end
->>>>>>> ec3576fd
 
 (** {2 Block database} *)
 
@@ -210,7 +182,7 @@
     Operation.t list list -> MBytes.t list list ->
     validation_store ->
     forking_testchain: bool ->
-    t option tzresult Lwt.t
+    block option tzresult Lwt.t
 
   val store_invalid:
     Chain.t ->
@@ -262,11 +234,7 @@
     t -> int -> MBytes.t list Lwt.t
   val all_operations_metadata: t -> MBytes.t list list Lwt.t
 
-<<<<<<< HEAD
-  val watcher: Chain.t -> t Lwt_stream.t * Lwt_watcher.stopper
-=======
   val watcher: Chain.t -> block Lwt_stream.t * Lwt_watcher.stopper
->>>>>>> ec3576fd
 
   (** [known_ancestor chain_state locator] computes the unknown prefix in
       the [locator] according to [chain_state].
@@ -378,19 +346,10 @@
 
 end
 
-<<<<<<< HEAD
-val history_mode: global_state -> History_mode.t Lwt.t
-
-val upgrade_0_0_1:
-  ?store_mapsize:Int64.t ->
-  store_root:string ->
-  unit -> unit tzresult Lwt.t
-=======
 type error += Incorrect_history_mode_switch of
     { previous_mode: History_mode.t ; next_mode: History_mode.t }
 
 val history_mode: global_state -> History_mode.t Lwt.t
->>>>>>> ec3576fd
 
 (** Read the internal state of the node and initialize
     the databases. *)
