--- conflicted
+++ resolved
@@ -28,10 +28,7 @@
 let genesis chain_state =
   let genesis = State.Chain.genesis chain_state in
   State.Block.read_opt chain_state genesis.block
-<<<<<<< HEAD
-=======
   >|= Option.unopt_assert ~loc:__POS__
->>>>>>> ec3576fd
 
 let known_heads chain_state =
   State.read_chain_data chain_state begin fun chain_store _data ->
