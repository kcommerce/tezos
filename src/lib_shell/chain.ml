(*****************************************************************************)
(*                                                                           *)
(* Open Source License                                                       *)
(* Copyright (c) 2018 Dynamic Ledger Solutions, Inc. <contact@tezos.com>     *)
(*                                                                           *)
(* Permission is hereby granted, free of charge, to any person obtaining a   *)
(* copy of this software and associated documentation files (the "Software"),*)
(* to deal in the Software without restriction, including without limitation *)
(* the rights to use, copy, modify, merge, publish, distribute, sublicense,  *)
(* and/or sell copies of the Software, and to permit persons to whom the     *)
(* Software is furnished to do so, subject to the following conditions:      *)
(*                                                                           *)
(* The above copyright notice and this permission notice shall be included   *)
(* in all copies or substantial portions of the Software.                    *)
(*                                                                           *)
(* THE SOFTWARE IS PROVIDED "AS IS", WITHOUT WARRANTY OF ANY KIND, EXPRESS OR*)
(* IMPLIED, INCLUDING BUT NOT LIMITED TO THE WARRANTIES OF MERCHANTABILITY,  *)
(* FITNESS FOR A PARTICULAR PURPOSE AND NONINFRINGEMENT. IN NO EVENT SHALL   *)
(* THE AUTHORS OR COPYRIGHT HOLDERS BE LIABLE FOR ANY CLAIM, DAMAGES OR OTHER*)
(* LIABILITY, WHETHER IN AN ACTION OF CONTRACT, TORT OR OTHERWISE, ARISING   *)
(* FROM, OUT OF OR IN CONNECTION WITH THE SOFTWARE OR THE USE OR OTHER       *)
(* DEALINGS IN THE SOFTWARE.                                                 *)
(*                                                                           *)
(*****************************************************************************)

open State_logging

let genesis chain_state =
  let genesis = State.Chain.genesis chain_state in
  State.Block.read_opt chain_state genesis.block
  >|= Option.unopt_assert ~loc:__POS__

let known_heads chain_state =
  State.read_chain_data chain_state begin fun chain_store _data ->
    Store.Chain_data.Known_heads.elements chain_store
  end >>= fun hashes ->
  Lwt_list.map_p
    (fun h -> State.Block.read_opt chain_state h >|= Option.unopt_assert ~loc:__POS__) hashes

let head chain_state =
  State.read_chain_data chain_state begin fun _chain_store data ->
    Lwt.return data.current_head
  end

let mem chain_state hash =
  State.read_chain_data chain_state begin fun chain_store data ->
    if Block_hash.equal (State.Block.hash data.current_head) hash then
      Lwt.return_true
    else
      Store.Chain_data.In_main_branch.known (chain_store, hash)
  end

type data = State.chain_data = {
  current_head: State.Block.t ;
  current_mempool: Mempool.t ;
  live_blocks: Block_hash.Set.t ;
  live_operations: Operation_hash.Set.t ;
  test_chain: Chain_id.t option ;
  save_point: Int32.t * Block_hash.t ;
  caboose: Int32.t * Block_hash.t ;
}

let data chain_state =
  State.read_chain_data chain_state begin fun _chain_store data ->
    Lwt.return data
  end

let locator chain_state seed =
  data chain_state >>= fun data ->
  State.compute_locator chain_state data.current_head seed

let locked_set_head chain_store data block live_blocks live_operations =
  let rec pop_blocks ancestor block =
    let hash = State.Block.hash block in
    if Block_hash.equal hash ancestor then
      Lwt.return_unit
    else
      lwt_debug Tag.DSL.(fun f ->
          f "pop_block %a"
          -% t event "pop_block"
          -% a Block_hash.Logging.tag hash) >>= fun () ->
      Store.Chain_data.In_main_branch.remove (chain_store, hash) >>= fun () ->
      State.Block.predecessor block >>= function
      | Some predecessor ->
          pop_blocks ancestor predecessor
      | None -> assert false (* Cannot pop the genesis... *)
  in
  let push_block pred_hash block =
    let hash = State.Block.hash block in
    lwt_debug Tag.DSL.(fun f ->
        f "push_block %a"
        -% t event "push_block"
        -% a Block_hash.Logging.tag hash) >>= fun () ->
    Store.Chain_data.In_main_branch.store
      (chain_store, pred_hash) hash >>= fun () ->
    Lwt.return hash
  in
  Chain_traversal.new_blocks
    ~from_block:data.current_head ~to_block:block >>= fun (ancestor, path) ->
  let ancestor = State.Block.hash ancestor in
  pop_blocks ancestor data.current_head >>= fun () ->
  Lwt_list.fold_left_s push_block ancestor path >>= fun _ ->
  Store.Chain_data.Current_head.store chain_store (State.Block.hash block) >>= fun () ->
  (* TODO more optimized updated of live_{blocks/operations} when the
     new head is a direct successor of the current head...
     Make sure to do the live blocks computation in `init_head`
     when this TODO is resolved. *)
<<<<<<< HEAD
  Chain_traversal.live_blocks
    block (State.Block.max_operations_ttl block) >>= fun (live_blocks,
                                                          live_operations) ->
  Lwt.return { current_head = block  ;
               current_mempool = Mempool.empty ;
               live_blocks ;
               live_operations ;
               test_chain = data.test_chain ;
=======
  Lwt.return { data with current_head = block  ;
                         current_mempool = Mempool.empty ;
                         live_blocks ;
                         live_operations ;
>>>>>>> 6ffabdd8
             }

let set_head chain_state block =
  State.Block.max_operations_ttl block >>=? fun max_op_ttl ->
  Chain_traversal.live_blocks
    block max_op_ttl >>=? fun (live_blocks,
                               live_operations) ->
  State.update_chain_data chain_state begin fun chain_store data ->
    locked_set_head
      chain_store data block live_blocks live_operations >>= fun new_chain_data ->
    Lwt.return (Some new_chain_data, data.current_head)
  end >>= fun chain_state ->
  return chain_state

let test_and_set_head chain_state ~old block =
  State.Block.max_operations_ttl block >>=? fun max_op_ttl ->
  Chain_traversal.live_blocks
    block max_op_ttl >>=? fun (live_blocks, live_operations) ->
  State.update_chain_data chain_state begin fun chain_store data ->
    if not (State.Block.equal data.current_head old) then
      Lwt.return (None, false)
    else
      locked_set_head
        chain_store data block live_blocks live_operations >>= fun new_chain_data ->
      Lwt.return (Some new_chain_data, true)
  end >>= fun chain_state ->
  return chain_state

let init_head chain_state =
  head chain_state >>= fun block ->
  set_head chain_state block >>=? fun (_ : State.Block.t) ->
  return_unit<|MERGE_RESOLUTION|>--- conflicted
+++ resolved
@@ -105,21 +105,13 @@
      new head is a direct successor of the current head...
      Make sure to do the live blocks computation in `init_head`
      when this TODO is resolved. *)
-<<<<<<< HEAD
-  Chain_traversal.live_blocks
-    block (State.Block.max_operations_ttl block) >>= fun (live_blocks,
-                                                          live_operations) ->
   Lwt.return { current_head = block  ;
                current_mempool = Mempool.empty ;
                live_blocks ;
                live_operations ;
+               save_point = data.save_point;
+               caboose = data.caboose;
                test_chain = data.test_chain ;
-=======
-  Lwt.return { data with current_head = block  ;
-                         current_mempool = Mempool.empty ;
-                         live_blocks ;
-                         live_operations ;
->>>>>>> 6ffabdd8
              }
 
 let set_head chain_state block =
