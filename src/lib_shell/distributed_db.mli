--- conflicted
+++ resolved
@@ -158,17 +158,10 @@
   chain_db ->
   Block_hash.t ->
   Block_header.t ->
-<<<<<<< HEAD
-  MBytes.t ->
-  Operation.t list list ->
-  MBytes.t list list ->
-  State.Block.validation_store ->
-=======
   Bytes.t ->
   Operation.t list list ->
   Bytes.t list list ->
   Block_validation.validation_store ->
->>>>>>> fc8990b1
   forking_testchain:bool ->
   State.Block.t option tzresult Lwt.t
 
