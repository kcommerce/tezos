(*****************************************************************************)
(*                                                                           *)
(* Open Source License                                                       *)
(* Copyright (c) 2018 Dynamic Ledger Solutions, Inc. <contact@tezos.com>     *)
(*                                                                           *)
(* Permission is hereby granted, free of charge, to any person obtaining a   *)
(* copy of this software and associated documentation files (the "Software"),*)
(* to deal in the Software without restriction, including without limitation *)
(* the rights to use, copy, modify, merge, publish, distribute, sublicense,  *)
(* and/or sell copies of the Software, and to permit persons to whom the     *)
(* Software is furnished to do so, subject to the following conditions:      *)
(*                                                                           *)
(* The above copyright notice and this permission notice shall be included   *)
(* in all copies or substantial portions of the Software.                    *)
(*                                                                           *)
(* THE SOFTWARE IS PROVIDED "AS IS", WITHOUT WARRANTY OF ANY KIND, EXPRESS OR*)
(* IMPLIED, INCLUDING BUT NOT LIMITED TO THE WARRANTIES OF MERCHANTABILITY,  *)
(* FITNESS FOR A PARTICULAR PURPOSE AND NONINFRINGEMENT. IN NO EVENT SHALL   *)
(* THE AUTHORS OR COPYRIGHT HOLDERS BE LIABLE FOR ANY CLAIM, DAMAGES OR OTHER*)
(* LIABILITY, WHETHER IN AN ACTION OF CONTRACT, TORT OR OTHERWISE, ARISING   *)
(* FROM, OUT OF OR IN CONNECTION WITH THE SOFTWARE OR THE USE OR OTHER       *)
(* DEALINGS IN THE SOFTWARE.                                                 *)
(*                                                                           *)
(*****************************************************************************)

open Validation_errors

include Internal_event.Legacy_logging.Make_semantic(struct let name = "node.validator.block" end)

type 'a request =
  | Request_validation: {
      hash: Protocol_hash.t ;
      protocol: Protocol.t ;
    } -> Registered_protocol.t tzresult request

type message = Message: 'a request * 'a Lwt.u option -> message

type t = {
  db: Distributed_db.t ;
  mutable worker: unit Lwt.t ;
  messages: message Lwt_pipe.t ;
  canceler: Lwt_canceler.t ;
}

(** Block validation *)

let rec worker_loop bv =
  begin
    protect ~canceler:bv.canceler begin fun () ->
      Lwt_pipe.pop bv.messages >>= return
    end >>=? function Message (request, wakener) ->
    match request with
    | Request_validation { hash ; protocol } ->
        Updater.compile hash protocol >>= fun valid ->
        begin
          if valid then
            Distributed_db.commit_protocol bv.db hash protocol
          else
            (* no need to tag 'invalid' protocol on disk,
               the economic protocol prevents us from
               being spammed with protocol validation. *)
            return_true
        end >>=? fun _ ->
        match wakener with
        | None ->
            return_unit
        | Some wakener ->
            if valid then
              match Registered_protocol.get hash with
              | Some protocol ->
                  Lwt.wakeup_later wakener (Ok protocol)
              | None ->
                  Lwt.wakeup_later wakener
                    (error
                       (Invalid_protocol { hash ; error = Dynlinking_failed }))
            else
              Lwt.wakeup_later wakener
                (error
                   (Invalid_protocol { hash ; error = Compilation_failed })) ;
            return_unit
  end >>= function
  | Ok () ->
      worker_loop bv
<<<<<<< HEAD
  | Error (Canceled :: _)
  | Error (Exn Lwt_pipe.Closed :: _) ->
=======
  | Error (Canceled :: _) | Error (Exn Lwt_pipe.Closed :: _) ->
>>>>>>> 02d34a2e
      lwt_log_notice Tag.DSL.(fun f ->
          f "terminating" -% t event "terminating")
  | Error err ->
      lwt_log_error Tag.DSL.(fun f ->
          f "@[Unexpected error (worker):@ %a@]"
          -% t event "unexpected_error"
          -% a errs_tag err) >>= fun () ->
      Lwt_canceler.cancel bv.canceler

let create db =
  let canceler = Lwt_canceler.create () in
  let messages = Lwt_pipe.create () in
  let bv = {
    canceler ; messages ; db ;
    worker = Lwt.return_unit } in
  Lwt_canceler.on_cancel bv.canceler begin fun () ->
    Lwt_pipe.close bv.messages ;
    Lwt.return_unit
  end ;
  bv.worker <-
    Lwt_utils.worker "block_validator"
      ~on_event:Internal_event.Lwt_worker_event.on_event
      ~run:(fun () -> worker_loop bv)
      ~cancel:(fun () -> Lwt_canceler.cancel bv.canceler) ;
  bv

let shutdown { canceler ; worker ; _ } =
  Lwt_canceler.cancel canceler >>= fun () ->
  worker

let validate { messages ; _ } hash protocol =
  match Registered_protocol.get hash with
  | Some protocol ->
      lwt_debug Tag.DSL.(fun f ->
          f "previously validated protocol %a (before pipe)"
          -% t event "previously_validated_protocol"
          -% a Protocol_hash.Logging.tag hash) >>= fun () ->
      return protocol
  | None ->
      let res, wakener = Lwt.task () in
      lwt_debug Tag.DSL.(fun f ->
          f "pushing validation request for protocol %a"
          -% t event "pushing_validation_request"
          -% a Protocol_hash.Logging.tag hash) >>= fun () ->
      Lwt_pipe.push messages
        (Message (Request_validation { hash ; protocol },
                  Some wakener)) >>= fun () ->
      res

let fetch_and_compile_protocol pv ?peer ?timeout hash =
  match Registered_protocol.get hash with
  | Some proto -> return proto
  | None ->
      begin
        Distributed_db.Protocol.read_opt pv.db hash >>= function
        | Some protocol -> return protocol
        | None ->
            lwt_log_notice Tag.DSL.(fun f ->
                f "Fetching protocol %a%a"
                -% t event "fetching_protocol"
                -% a Protocol_hash.Logging.tag hash
                -% a P2p_peer.Id.Logging.tag_source peer) >>= fun () ->
            Distributed_db.Protocol.fetch pv.db ?peer ?timeout hash ()
      end >>=? fun protocol ->
      validate pv hash protocol >>=? fun proto ->
      return proto

let fetch_and_compile_protocols pv ?peer ?timeout (block: State.Block.t) =
  let protocol_level = State.Block.protocol_level block in
  let chain_state = State.Block.chain_state block in
  State.Block.context block >>= fun context ->
  let protocol =
    Context.get_protocol context >>= fun protocol_hash ->
    fetch_and_compile_protocol pv ?peer ?timeout protocol_hash >>=? fun _p ->
    let chain_id = State.Chain.id chain_state in
    State.Chain.update_level_indexed_protocol_store
      chain_state chain_id protocol_level protocol_hash (State.Block.header block)
    >>= fun () ->
    return_unit
  and test_protocol =
    Context.get_test_chain context >>= function
    | Not_running -> return_unit
    | Forking { protocol ; _ }
    | Running { protocol ; _ } ->
        fetch_and_compile_protocol pv ?peer ?timeout protocol >>=? fun _ ->
        begin State.Chain.test chain_state >>= function
          | None -> Lwt.return_unit
          | Some chain_id ->
              State.Chain.update_level_indexed_protocol_store
                chain_state chain_id protocol_level protocol (State.Block.header block)
        end >>= fun () ->
        return_unit in
  protocol >>=? fun () ->
  test_protocol

let prefetch_and_compile_protocols pv ?peer ?timeout block =
  try ignore (fetch_and_compile_protocols pv ?peer ?timeout block) with _ -> ()<|MERGE_RESOLUTION|>--- conflicted
+++ resolved
@@ -81,12 +81,7 @@
   end >>= function
   | Ok () ->
       worker_loop bv
-<<<<<<< HEAD
-  | Error (Canceled :: _)
-  | Error (Exn Lwt_pipe.Closed :: _) ->
-=======
   | Error (Canceled :: _) | Error (Exn Lwt_pipe.Closed :: _) ->
->>>>>>> 02d34a2e
       lwt_log_notice Tag.DSL.(fun f ->
           f "terminating" -% t event "terminating")
   | Error err ->
