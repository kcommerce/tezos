(*****************************************************************************)
(* Open Source License                                                       *)
(* Copyright (c) 2018 Dynamic Ledger Solutions, Inc. <contact@tezos.com>     *)
(* Copyright (c) 2018 Nomadic Labs, <contact@nomadic-labs.com>               *)
(*                                                                           *)
(* Permission is hereby granted, free of charge, to any person obtaining a   *)
(* copy of this software and associated documentation files (the "Software"),*)
(* to deal in the Software without restriction, including without limitation *)
(* the rights to use, copy, modify, merge, publish, distribute, sublicense,  *)
(* and/or sell copies of the Software, and to permit persons to whom the     *)
(* Software is furnished to do so, subject to the following conditions:      *)
(*                                                                           *)
(* The above copyright notice and this permission notice shall be included   *)
(* in all copies or substantial portions of the Software.                    *)
(*                                                                           *)
(* THE SOFTWARE IS PROVIDED "AS IS", WITHOUT WARRANTY OF ANY KIND, EXPRESS OR*)
(* IMPLIED, INCLUDING BUT NOT LIMITED TO THE WARRANTIES OF MERCHANTABILITY,  *)
(* FITNESS FOR A PARTICULAR PURPOSE AND NONINFRINGEMENT. IN NO EVENT SHALL   *)
(* THE AUTHORS OR COPYRIGHT HOLDERS BE LIABLE FOR ANY CLAIM, DAMAGES OR OTHER*)
(* LIABILITY, WHETHER IN AN ACTION OF CONTRACT, TORT OR OTHERWISE, ARISING   *)
(* FROM, OUT OF OR IN CONNECTION WITH THE SOFTWARE OR THE USE OR OTHER       *)
(* DEALINGS IN THE SOFTWARE.                                                 *)
(*                                                                           *)
(*****************************************************************************)

type limits = {worker_limits : Worker_types.limits}

module type T = sig
  module Proto : Registered_protocol.T

  type t

  type operation = private {
    hash : Operation_hash.t;
    raw : Operation.t;
    protocol_data : Proto.operation_data;
  }

  type result =
    | Applied of Proto.operation_receipt
    | Branch_delayed of error list
    | Branch_refused of error list
    | Refused of error list
    | Duplicate
    | Not_in_branch

  val result_encoding : result Data_encoding.t

  (** Creates/tear-down a new mempool validator context. *)
  val create : limits -> Distributed_db.chain_db -> t tzresult Lwt.t

  val shutdown : t -> unit Lwt.t

  (** parse a new operation and add it to the mempool context *)
  val parse : Operation.t -> operation tzresult

  (** validate a new operation and add it to the mempool context *)
  val validate : t -> operation -> result tzresult Lwt.t

  val chain_db : t -> Distributed_db.chain_db

  val rpc_directory : t RPC_directory.t
end

module type STATIC = sig
  val max_size_parsed_cache : int
end

module Make (Static : STATIC) (Proto : Registered_protocol.T) :
  T with module Proto = Proto = struct
  module Proto = Proto

  (* used for rpc *)
  module Proto_services = Block_services.Make (Proto) (Proto)

  type operation = {
    hash : Operation_hash.t;
    raw : Operation.t;
    protocol_data : Proto.operation_data;
  }

  type result =
    | Applied of Proto.operation_receipt
    | Branch_delayed of error list
    | Branch_refused of error list
    | Refused of error list
    | Duplicate
    | Not_in_branch

  let result_encoding =
    let open Data_encoding in
    union
      [ case
          (Tag 0)
          ~title:"Applied"
          (obj1 (req "receipt" Proto.operation_receipt_encoding))
          (function Applied receipt -> Some receipt | _ -> None)
          (fun receipt -> Applied receipt);
        case
          (Tag 1)
          ~title:"Branch Delayed"
          (obj1 (req "error" (list Error_monad.error_encoding)))
          (function Branch_delayed error -> Some error | _ -> None)
          (fun error -> Branch_delayed error);
        case
          (Tag 2)
          ~title:"Branch Refused"
          (obj1 (req "error" (list Error_monad.error_encoding)))
          (function Branch_refused error -> Some error | _ -> None)
          (fun error -> Branch_refused error);
        case
          (Tag 3)
          ~title:"Refused"
          (obj1 (req "error" (list Error_monad.error_encoding)))
          (function Refused error -> Some error | _ -> None)
          (fun error -> Refused error);
        case
          (Tag 4)
          ~title:"Duplicate"
          empty
          (function Duplicate -> Some () | _ -> None)
          (fun () -> Duplicate);
        case
          (Tag 5)
          ~title:"Not_in_branch"
          empty
          (function Not_in_branch -> Some () | _ -> None)
          (fun () -> Not_in_branch) ]

  let pp_result ppf = function
    | Applied _ ->
        Format.pp_print_string ppf "applied"
    | Branch_delayed _ ->
        Format.pp_print_string ppf "branch delayed"
    | Branch_refused _ ->
        Format.pp_print_string ppf "branch refused"
    | Refused _ ->
        Format.pp_print_string ppf "refused"
    | Duplicate ->
        Format.pp_print_string ppf "duplicate"
    | Not_in_branch ->
        Format.pp_print_string ppf "not in branch"

  let operation_encoding =
    let open Data_encoding in
    conv
      (fun {hash; raw; protocol_data} -> (hash, raw, protocol_data))
      (fun (hash, raw, protocol_data) -> {hash; raw; protocol_data})
      (obj3
         (req "hash" Operation_hash.encoding)
         (req "raw" Operation.encoding)
         (req "protocol_data" Proto.operation_data_encoding))

  module Log = Internal_event.Legacy_logging.Make (struct
    let name = "node.mempool_validator"
  end)

  module Name = struct
    type t = Chain_id.t

    let encoding = Chain_id.encoding

    let base =
      let proto_hash =
        let (_ : string) = Format.flush_str_formatter () in
        Format.fprintf Format.str_formatter "%a" Protocol_hash.pp Proto.hash ;
        Format.flush_str_formatter ()
      in
      ["node"; "mempool"; "worker"; proto_hash]

    let pp = Chain_id.pp_short
  end

  module Request = struct
    type 'a t = Validate : operation -> result t [@@ocaml.unboxed]

    type view = View : _ t -> view

    let view req = View req

    let encoding =
      let open Data_encoding in
      conv
        (fun (View (Validate op)) -> op)
        (fun op -> View (Validate op))
        operation_encoding

    let pp ppf (View (Validate {hash; _})) =
      Format.fprintf ppf "Validating new operation %a" Operation_hash.pp hash
  end

  module Event = struct
    type t =
      | Request of
          (Request.view * Worker_types.request_status * error list option)
      | Debug of string

    let level req =
      match req with
      | Debug _ ->
          Internal_event.Debug
      | Request _ ->
          Internal_event.Info

    let encoding =
      let open Data_encoding in
      union
        [ case
            (Tag 0)
            ~title:"Debug"
            (obj1 (req "message" string))
            (function Debug msg -> Some msg | _ -> None)
            (fun msg -> Debug msg);
          case
            (Tag 1)
            ~title:"Request"
            (obj2
               (req "request" Request.encoding)
               (req "status" Worker_types.request_status_encoding))
            (function Request (req, t, None) -> Some (req, t) | _ -> None)
            (fun (req, t) -> Request (req, t, None));
          case
            (Tag 2)
            ~title:"Failed request"
            (obj3
               (req "error" RPC_error.encoding)
               (req "failed_request" Request.encoding)
               (req "status" Worker_types.request_status_encoding))
            (function
              | Request (req, t, Some errs) -> Some (errs, req, t) | _ -> None)
            (fun (errs, req, t) -> Request (req, t, Some errs)) ]

    let pp ppf = function
      | Debug msg ->
          Format.fprintf ppf "%s" msg
      | Request (view, {pushed; treated; completed}, None) ->
          Format.fprintf
            ppf
<<<<<<< HEAD
            "@[<v 0>%a@,Pushed: %a, Treated: %a, Completed: %a@]"
            Request.pp
            view
            Time.System.pp_hum
            pushed
            Time.System.pp_hum
            treated
            Time.System.pp_hum
            completed
      | Request (view, {pushed; treated; completed}, Some errors) ->
          Format.fprintf
            ppf
            "@[<v 0>%a@,Pushed: %a, Treated: %a, Failed: %a@,Errors: %a@]"
            Request.pp
            view
            Time.System.pp_hum
            pushed
            Time.System.pp_hum
            treated
            Time.System.pp_hum
            completed
=======
            "@[<v 0>%a@, %a@]"
            Request.pp
            view
            Worker_types.pp_status
            {pushed; treated; completed}
      | Request (view, {pushed; treated; completed}, Some errors) ->
          Format.fprintf
            ppf
            "@[<v 0>%a@, %a, %a@]"
            Request.pp
            view
            Worker_types.pp_status
            {pushed; treated; completed}
>>>>>>> fc8990b1
            (Format.pp_print_list Error_monad.pp)
            errors
  end

  (* parsed operations' cache. used for memoization *)
  module ParsedCache = struct
    type t = {
      table : operation tzresult Operation_hash.Table.t;
      ring : Operation_hash.t Ring.t;
    }

    let create () : t =
      {
        table = Operation_hash.Table.create Static.max_size_parsed_cache;
        ring = Ring.create Static.max_size_parsed_cache;
      }

    let add t raw_op parsed_op =
      let hash = Operation.hash raw_op in
      Option.iter
        ~f:(Operation_hash.Table.remove t.table)
        (Ring.add_and_return_erased t.ring hash) ;
      Operation_hash.Table.replace t.table hash parsed_op

    let find_opt t raw_op =
      let hash = Operation.hash raw_op in
      Operation_hash.Table.find_opt t.table hash

    let rem t hash =
      (* NOTE: hashes are not removed from the ring. As a result, the cache size
       * bound can be lowered. This is a non-issue because it's only a cache. *)
      Operation_hash.Table.remove t.table hash
  end

  (* validated operations' cache. used for memoization *)
  module ValidatedCache = struct
    type t = (result * Operation.t) Operation_hash.Table.t

    let encoding =
      let open Data_encoding in
      Operation_hash.Table.encoding (tup2 result_encoding Operation.encoding)

    let pp break ppf table =
      let open Format in
      Operation_hash.Table.iter
        (fun h (r, _) ->
          fprintf ppf "Operation %a: %a" Operation_hash.pp_short h pp_result r ;
          break ppf)
        table

    let create () = Operation_hash.Table.create 1000

    let add t parsed_op result =
      Operation_hash.Table.replace t parsed_op.hash result

    let find_opt t parsed_op = Operation_hash.Table.find_opt t parsed_op.hash

    let iter f t = Operation_hash.Table.iter f t

    let to_mempool t =
      let empty =
        {
          Proto_services.Mempool.applied = [];
          refused = Operation_hash.Map.empty;
          branch_refused = Operation_hash.Map.empty;
          branch_delayed = Operation_hash.Map.empty;
          unprocessed = Operation_hash.Map.empty;
        }
      in
      let map_op op =
        let protocol_data =
          Data_encoding.Binary.of_bytes_exn
            Proto.operation_data_encoding
            op.Operation.proto
        in
        {Proto.shell = op.shell; protocol_data}
      in
      Operation_hash.Table.fold
        (fun hash (result, raw_op) acc ->
          let proto_op = map_op raw_op in
          match result with
          | Applied _ ->
              {
                acc with
                Proto_services.Mempool.applied =
                  (hash, proto_op) :: acc.Proto_services.Mempool.applied;
              }
          | Branch_refused err ->
              {
                acc with
                Proto_services.Mempool.branch_refused =
                  Operation_hash.Map.add
                    hash
                    (proto_op, err)
                    acc.Proto_services.Mempool.branch_refused;
              }
          | Branch_delayed err ->
              {
                acc with
                Proto_services.Mempool.branch_delayed =
                  Operation_hash.Map.add
                    hash
                    (proto_op, err)
                    acc.Proto_services.Mempool.branch_delayed;
              }
          | Refused err ->
              {
                acc with
                Proto_services.Mempool.refused =
                  Operation_hash.Map.add
                    hash
                    (proto_op, err)
                    acc.Proto_services.Mempool.refused;
              }
          | _ ->
              acc)
        t
        empty

    let clear t = Operation_hash.Table.clear t
  end

  module Types = struct
    type parameters = {
      limits : limits;
      chain_db : Distributed_db.chain_db;
      validation_state : Proto.validation_state;
    }

    (* internal worker state *)
    type state = {
      (* state of the validator. this is updated at each apply_operation *)
      mutable validation_state : Proto.validation_state;
      cache : ValidatedCache.t;
      (* live blocks and operations, initialized at worker launch *)
      live_blocks : Block_hash.Set.t;
      live_operations : Operation_hash.Set.t;
      operation_stream :
        (result * Operation.shell_header * Proto.operation_data)
        Lwt_watcher.input;
      parameters : parameters;
    }

    type view = {cache : ValidatedCache.t}

    let view (state : state) _ : view = {cache = state.cache}

    let encoding =
      let open Data_encoding in
      conv
        (fun {cache} -> cache)
        (fun cache -> {cache})
        ValidatedCache.encoding

    let pp ppf {cache} =
      ValidatedCache.pp
        (fun ppf ->
          Format.pp_print_string ppf ";" ;
          Format.pp_print_space ppf ())
        ppf
        cache
  end

  module Logger = Worker_logger.Make (Event) (Request)
  module Worker = Worker.Make (Name) (Event) (Request) (Types) (Logger)
  open Types

  type t = Worker.infinite Worker.queue Worker.t

  let parsed_cache = ParsedCache.create ()

  let shutdown w = Worker.shutdown w

  (*** prevalidation ****)
  open Validation_errors

  let create ?protocol_data ~predecessor ~timestamp () =
    let { Block_header.shell =
            { fitness = predecessor_fitness;
              timestamp = predecessor_timestamp;
              level = predecessor_level;
              _ };
          _ } =
      State.Block.header predecessor
    in
    State.Block.context predecessor
<<<<<<< HEAD
    >>= fun predecessor_context ->
=======
    >>=? fun predecessor_context ->
>>>>>>> fc8990b1
    let predecessor_hash = State.Block.hash predecessor in
    ( match protocol_data with
    | None ->
        return_none
    | Some protocol_data -> (
      match
        Data_encoding.Binary.of_bytes
          Proto.block_header_data_encoding
          protocol_data
      with
      | None ->
          failwith "Invalid block header"
      | Some protocol_data ->
          return_some protocol_data ) )
    >>=? fun protocol_data ->
    let predecessor_context =
      Shell_context.wrap_disk_context predecessor_context
    in
    Proto.begin_construction
      ~chain_id:(State.Block.chain_id predecessor)
      ~predecessor_context
      ~predecessor_timestamp
      ~predecessor_fitness
      ~predecessor_level
      ~predecessor:predecessor_hash
      ~timestamp
      ?protocol_data
      ()

  let apply_operation state op =
    if Operation_hash.Set.mem op.hash state.live_operations then
      Lwt.return (None, Duplicate)
    else if
      not (Block_hash.Set.mem op.raw.Operation.shell.branch state.live_blocks)
    then Lwt.return (None, Not_in_branch)
    else
      Proto.apply_operation
        state.validation_state
        {shell = op.raw.shell; protocol_data = op.protocol_data}
      >|= function
      | Ok (validation_state, receipt) ->
          (Some validation_state, Applied receipt)
      | Error errors -> (
          ( None,
            match classify_errors errors with
            | `Branch ->
                Branch_refused errors
            | `Permanent ->
                Refused errors
            | `Temporary ->
                Branch_delayed errors ) )

  (*** end prevalidation ***)

  let parse_helper raw_op =
    let hash = Operation.hash raw_op in
    let size = Data_encoding.Binary.length Operation.encoding raw_op in
    if size > Proto.max_operation_data_length then
      error (Oversized_operation {size; max = Proto.max_operation_data_length})
    else
      match
        Data_encoding.Binary.of_bytes
          Proto.operation_data_encoding
          raw_op.Operation.proto
      with
      | None ->
          error Parse_error
      | Some protocol_data ->
          ok {hash; raw = raw_op; protocol_data}

  (* this function update the internal state of the worker *)
  let validate_helper w parsed_op =
    let state = Worker.state w in
    apply_operation state parsed_op
    >>= fun (validation_state, result) ->
    ( match validation_state with
    | Some validation_state ->
        state.validation_state <- validation_state
    | None ->
        () ) ;
    Lwt.return result

  let notify_helper w result {Operation.shell; proto} =
    let state = Worker.state w in
    (* this function is called by on_validate where we take care of the error *)
    let protocol_data =
      Data_encoding.Binary.of_bytes_exn Proto.operation_data_encoding proto
    in
    Lwt_watcher.notify state.operation_stream (result, shell, protocol_data)

  (* memoization is done only at on_* level *)
  let on_validate w parsed_op =
    let state = Worker.state w in
    match ValidatedCache.find_opt state.cache parsed_op with
    | None | Some (Branch_delayed _, _) ->
        validate_helper w parsed_op
        >>= fun result ->
        ValidatedCache.add state.cache parsed_op (result, parsed_op.raw) ;
        (* operations are notified only the first time *)
        notify_helper w result parsed_op.raw ;
        Lwt.return result
    | Some (result, _) ->
        Lwt.return result

  (* worker's handlers *)
  let on_request : type r. t -> r Request.t -> r tzresult Lwt.t =
   fun w request ->
    match request with
    | Request.Validate parsed_op ->
        on_validate w parsed_op >>= return

  let on_launch (_ : t) (_ : Name.t)
      ({chain_db; validation_state; _} as parameters) =
    let chain_state = Distributed_db.chain_state chain_db in
    Chain.data chain_state
    >>= fun {current_mempool = _mempool; live_blocks; live_operations; _} ->
    (* remove all operations that are already included *)
    Operation_hash.Set.iter
      (fun hash -> ParsedCache.rem parsed_cache hash)
      live_operations ;
    return
      {
        validation_state;
        cache = ValidatedCache.create ();
        live_blocks;
        live_operations;
        operation_stream = Lwt_watcher.create_input ();
        parameters;
      }

  let on_close w =
    let state = Worker.state w in
    Lwt_watcher.shutdown_input state.operation_stream ;
    ValidatedCache.iter
      (fun hash _ ->
        Distributed_db.Operation.clear_or_cancel state.parameters.chain_db hash)
      state.cache ;
    ValidatedCache.clear state.cache ;
    Lwt.return_unit

  let on_error w r st errs =
    Worker.record_event w (Event.Request (r, st, Some errs)) ;
    Lwt.return_error errs

  let on_completion w r _ st =
    Worker.record_event w (Event.Request (Request.view r, st, None)) ;
    Lwt.return_unit

  let table = Worker.create_table Queue

  let create limits chain_db =
    let chain_state = Distributed_db.chain_state chain_db in
    let chain_id = State.Chain.id chain_state in
    let module Handlers = struct
      type self = t

      let on_launch = on_launch

      let on_close = on_close

      let on_error = on_error

      let on_completion = on_completion

      let on_no_request _ = return_unit

      let on_request = on_request
    end in
    Chain.data chain_state
    >>= fun {current_head = predecessor; _} ->
    let timestamp = Time.System.to_protocol (Systime_os.now ()) in
    create ~predecessor ~timestamp ()
    >>=? fun validation_state ->
    Worker.launch
      table
      limits.worker_limits
      chain_id
      {limits; chain_db; validation_state}
      (module Handlers)

  (* Exporting functions *)

  let validate t parsed_op =
    Worker.Queue.push_request_and_wait t (Request.Validate parsed_op)

  (* atomic parse + memoization *)
  let parse raw_op =
    match ParsedCache.find_opt parsed_cache raw_op with
    | None ->
        let parsed_op = parse_helper raw_op in
        ParsedCache.add parsed_cache raw_op parsed_op ;
        parsed_op
    | Some parsed_op ->
        parsed_op

  let chain_db t =
    let state = Worker.state t in
    state.parameters.chain_db

  let pending_rpc_directory : t RPC_directory.t =
    RPC_directory.gen_register
      RPC_directory.empty
      (Proto_services.S.Mempool.pending_operations RPC_path.open_root)
      (fun w () () ->
        let state = Worker.state w in
        RPC_answer.return (ValidatedCache.to_mempool state.cache))

  let monitor_rpc_directory : t RPC_directory.t =
    RPC_directory.gen_register
      RPC_directory.empty
      (Proto_services.S.Mempool.monitor_operations RPC_path.open_root)
      (fun w params () ->
        let state = Worker.state w in
        let filter_result = function
          | Applied _ ->
              params#applied
          | Refused _ ->
              params#refused
          | Branch_refused _ ->
              params#branch_refused
          | Branch_delayed _ ->
              params#branch_delayed
          | _ ->
              false
        in
        let (op_stream, stopper) =
          Lwt_watcher.create_stream state.operation_stream
        in
        let shutdown () = Lwt_watcher.shutdown stopper in
        let next () =
          Lwt_stream.get op_stream
          >>= function
          | Some (kind, shell, protocol_data) when filter_result kind ->
              Lwt.return_some [{Proto.shell; protocol_data}]
          | _ ->
              Lwt.return_none
        in
        RPC_answer.return_stream {next; shutdown})

  (* /mempool/<chain_id>/pending
     /mempool/<chain_id>/monitor *)
  let rpc_directory =
    RPC_directory.merge pending_rpc_directory monitor_rpc_directory
end<|MERGE_RESOLUTION|>--- conflicted
+++ resolved
@@ -236,29 +236,6 @@
       | Request (view, {pushed; treated; completed}, None) ->
           Format.fprintf
             ppf
-<<<<<<< HEAD
-            "@[<v 0>%a@,Pushed: %a, Treated: %a, Completed: %a@]"
-            Request.pp
-            view
-            Time.System.pp_hum
-            pushed
-            Time.System.pp_hum
-            treated
-            Time.System.pp_hum
-            completed
-      | Request (view, {pushed; treated; completed}, Some errors) ->
-          Format.fprintf
-            ppf
-            "@[<v 0>%a@,Pushed: %a, Treated: %a, Failed: %a@,Errors: %a@]"
-            Request.pp
-            view
-            Time.System.pp_hum
-            pushed
-            Time.System.pp_hum
-            treated
-            Time.System.pp_hum
-            completed
-=======
             "@[<v 0>%a@, %a@]"
             Request.pp
             view
@@ -272,7 +249,6 @@
             view
             Worker_types.pp_status
             {pushed; treated; completed}
->>>>>>> fc8990b1
             (Format.pp_print_list Error_monad.pp)
             errors
   end
@@ -459,11 +435,7 @@
       State.Block.header predecessor
     in
     State.Block.context predecessor
-<<<<<<< HEAD
-    >>= fun predecessor_context ->
-=======
     >>=? fun predecessor_context ->
->>>>>>> fc8990b1
     let predecessor_hash = State.Block.hash predecessor in
     ( match protocol_data with
     | None ->
