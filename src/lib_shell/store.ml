--- conflicted
+++ resolved
@@ -95,17 +95,6 @@
     Store_helpers.Make_indexed_substore
       (Store_helpers.Make_substore
          (Indexed_store.Store)
-<<<<<<< HEAD
-         (struct let name = ["protocol" ; "level"] end))
-      (Store_helpers.Integer_index)
-
-  module Protocol_hash =
-    Protocol_index.Make_map
-      (struct let name = ["hash"] end)
-      (Store_helpers.Make_value(struct
-         type t = Protocol_hash.t
-         let encoding = Protocol_hash.encoding
-=======
          (struct let name = ["protocol"] end))
       (Store_helpers.Integer_index)
 
@@ -117,7 +106,6 @@
          let encoding =
            let open Data_encoding in
            tup2 Protocol_hash.encoding int32
->>>>>>> ec3576fd
        end))
 end
 
@@ -148,10 +136,6 @@
          (Chain.Indexed_store.Store)
          (struct let name = ["blocks"] end))
       (Block_hash)
-
-
-  let fold = Indexed_store.fold_indexes
-  let iter t f = fold t ~init:() ~f:(fun k () -> f k)
 
   type contents = {
     header : Block_header.t ;
@@ -188,8 +172,6 @@
                 (req "context" Context_hash.encoding)
                 (req "metadata" bytes)
                 (req "header" Block_header.encoding))
-<<<<<<< HEAD
-=======
        end))
 
   type pruned_contents = {
@@ -208,28 +190,7 @@
              (fun { header } -> header)
              (fun header -> { header })
              (obj1 (req "header" Block_header.encoding))
->>>>>>> ec3576fd
-       end))
-
-  type pruned_contents = {
-    header : Block_header.t ;
-  }
-
-  module Pruned_contents = struct
-    include
-      Store_helpers.Make_single_store
-        (Indexed_store.Store)
-        (struct let name = ["pruned_contents"] end)
-        (Store_helpers.Make_value(struct
-           type t = pruned_contents
-           let encoding =
-             let open Data_encoding in
-             conv
-               (fun { header } -> header)
-               (fun header -> { header })
-               (obj1 (req "header" Block_header.encoding))
-         end))
-  end
+       end))
 
   module Operations_index =
     Store_helpers.Make_indexed_substore
@@ -350,20 +311,6 @@
            tup2 int32 Block_hash.encoding
        end))
 
-<<<<<<< HEAD
-  module Checkpoint_0_0_1 =
-    Store_helpers.Make_single_store
-      (Chain.Indexed_store.Store)
-      (struct let name = ["checkpoint"] end)
-      (Store_helpers.Make_value(struct
-         type t = Int32.t * Block_hash.t
-         let encoding =
-           let open Data_encoding in
-           tup2 int32 Block_hash.encoding
-       end))
-
-=======
->>>>>>> ec3576fd
   module Caboose =
     Store_helpers.Make_single_store
       (Chain.Indexed_store.Store)
@@ -422,8 +369,4 @@
 let close = Raw_store.close
 
 let open_with_atomic_rw = Raw_store.open_with_atomic_rw
-<<<<<<< HEAD
-
-=======
->>>>>>> ec3576fd
 let with_atomic_rw = Raw_store.with_atomic_rw