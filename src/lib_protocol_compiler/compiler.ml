(*****************************************************************************)
(*                                                                           *)
(* Open Source License                                                       *)
(* Copyright (c) 2018 Dynamic Ledger Solutions, Inc. <contact@tezos.com>     *)
(*                                                                           *)
(* Permission is hereby granted, free of charge, to any person obtaining a   *)
(* copy of this software and associated documentation files (the "Software"),*)
(* to deal in the Software without restriction, including without limitation *)
(* the rights to use, copy, modify, merge, publish, distribute, sublicense,  *)
(* and/or sell copies of the Software, and to permit persons to whom the     *)
(* Software is furnished to do so, subject to the following conditions:      *)
(*                                                                           *)
(* The above copyright notice and this permission notice shall be included   *)
(* in all copies or substantial portions of the Software.                    *)
(*                                                                           *)
(* THE SOFTWARE IS PROVIDED "AS IS", WITHOUT WARRANTY OF ANY KIND, EXPRESS OR*)
(* IMPLIED, INCLUDING BUT NOT LIMITED TO THE WARRANTIES OF MERCHANTABILITY,  *)
(* FITNESS FOR A PARTICULAR PURPOSE AND NONINFRINGEMENT. IN NO EVENT SHALL   *)
(* THE AUTHORS OR COPYRIGHT HOLDERS BE LIABLE FOR ANY CLAIM, DAMAGES OR OTHER*)
(* LIABILITY, WHETHER IN AN ACTION OF CONTRACT, TORT OR OTHERWISE, ARISING   *)
(* FROM, OUT OF OR IN CONNECTION WITH THE SOFTWARE OR THE USE OR OTHER       *)
(* DEALINGS IN THE SOFTWARE.                                                 *)
(*                                                                           *)
(*****************************************************************************)

let warnings = "+a-4-6-7-9-29-40..42-44-45-48"

let warn_error = "-a+8"

let () = Clflags.unsafe_string := false

(** Override the default 'Env.Persistent_signature.load'
    with a lookup in locally defined hashtable.
*)

let preloaded_cmis : (string, Env.Persistent_signature.t) Hashtbl.t =
  Hashtbl.create ~random:true 42

(* Set hook *)
let () =
  Env.Persistent_signature.load :=
    fun ~unit_name ->
      try
        Some (Hashtbl.find preloaded_cmis (String.capitalize_ascii unit_name))
      with Not_found -> None

let load_cmi_from_file file =
  Hashtbl.add
    preloaded_cmis
    (String.capitalize_ascii Filename.(basename (chop_extension file)))
    {filename = file; cmi = Cmi_format.read_cmi file}

let load_embeded_cmi (unit_name, content) =
  let content = Bytes.of_string content in
  (* Read cmi magic *)
  let magic_len = String.length Config.cmi_magic_number in
  let magic = Bytes.sub content 0 magic_len in
  assert (magic = Bytes.of_string Config.cmi_magic_number) ;
  (* Read cmi_name and cmi_sign *)
  let pos = magic_len in
  let (cmi_name, cmi_sign) = Marshal.from_bytes content pos in
  let pos = pos + Marshal.total_size content pos in
  (* Read cmi_crcs *)
  let cmi_crcs = Marshal.from_bytes content pos in
  let pos = pos + Marshal.total_size content pos in
  (* Read cmi_flags *)
  let cmi_flags = Marshal.from_bytes content pos in
  (* TODO check crcrs... *)
  Hashtbl.add
    preloaded_cmis
    (String.capitalize_ascii unit_name)
    {
      filename = unit_name ^ ".cmi";
      cmi = {cmi_name; cmi_sign; cmi_crcs; cmi_flags};
    }

let load_embeded_cmis cmis = List.iter load_embeded_cmi cmis

(** Compilation environment.

    [tezos_protocol_env] defines the list of [cmi] available while compiling
    the protocol version. The [cmi] are packed into the [tezos-node]
    binary by using [ocp-ocamlres], see the Makefile.

    [register_env] defines a complementary list of [cmi] available
    while compiling the generated [register.ml] file (that register
    the protocol first-class module into the [Updater.versions]
    hashtable).

*)

let tezos_protocol_env =
  let open Embedded_cmis in
  [ ("CamlinternalFormatBasics", camlinternalFormatBasics_cmi);
    ("Tezos_protocol_environment_sigs", tezos_protocol_environment_sigs_cmi);
    ( "Tezos_protocol_environment_sigs__V1",
      tezos_protocol_environment_sigs__V1_cmi ) ]

let register_env =
  let open Embedded_cmis in
  [ ( "tezos_protocol_registerer__Registerer",
      tezos_protocol_registerer__Registerer_cmi ) ]

(** Helpers *)

let ( // ) = Filename.concat

let create_file ?(perm = 0o644) name content =
  let open Unix in
  let fd = openfile name [O_TRUNC; O_CREAT; O_WRONLY] perm in
  ignore (write_substring fd content 0 (String.length content)) ;
  close fd

let safe_unlink file =
  try Unix.unlink file with Unix.Unix_error (Unix.ENOENT, _, _) -> ()

let unlink_cmi dir (file, _) = safe_unlink ((dir // file) ^ ".cmi")

let unlink_object obj =
  safe_unlink obj ;
  safe_unlink (Filename.chop_suffix obj ".cmx" ^ ".cmi") ;
  safe_unlink (Filename.chop_suffix obj ".cmx" ^ ".o")

let debug_flag = ref false

let debug fmt =
  if !debug_flag then Format.eprintf fmt
  else Format.ifprintf Format.err_formatter fmt

let mktemp_dir () =
  Filename.get_temp_dir_name ()
  // Printf.sprintf "tezos-protocol-build-%06X" (Random.int 0xFFFFFF)

(** Main *)

type driver = {
  compile_ml : ?for_pack:string -> string -> string;
  pack_objects : string -> string list -> string;
  link_shared : string -> string list -> unit;
}

let main {compile_ml; pack_objects; link_shared} =
  Random.self_init () ;
  let anonymous = ref []
  and static = ref false
  and register = ref false
  and build_dir = ref None
  and output_file = ref None
  and output_dep = ref false
  and hash_only = ref false
  and check_protocol_hash = ref true in
  let args_spec =
    [ ("-o", Arg.String (fun s -> output_file := Some s), "");
      ( "-hash-only",
        Arg.Set hash_only,
        " Only display the hash of the protocol and don't compile" );
      ( "-no-hash-check",
        Arg.Clear check_protocol_hash,
        " Don't check that TEZOS_PROTOCOL declares the expected protocol hash \
         (if existent)" );
      ("-static", Arg.Set static, " Only build the static library (no .cmxs)");
      ("-register", Arg.Set register, " Generate the `Registerer` module");
      ("-bin-annot", Arg.Set Clflags.binary_annotations, " (see ocamlopt)");
      ("-g", Arg.Set Clflags.debug, " (see ocamlopt)");
      ("-output-dep", Arg.Set output_dep, " ...");
      ( "-build-dir",
        Arg.String (fun s -> build_dir := Some s),
        "use custom build directory and preserve build artifacts" ) ]
  in
  let usage_msg =
    Printf.sprintf "Usage: %s [options] <srcdir>\nOptions are:" Sys.argv.(0)
  in
  Arg.parse args_spec (fun s -> anonymous := s :: !anonymous) usage_msg ;
  let source_dir =
    match List.rev !anonymous with
    | [protocol_dir] ->
        protocol_dir
    | _ ->
        Arg.usage args_spec usage_msg ;
        Pervasives.exit 1
  in
  let (announced_hash, protocol) =
<<<<<<< HEAD
    match Lwt_main.run (Lwt_utils_unix.Protocol.read_dir source_dir) with
=======
    match
      Lwt_main.run (Tezos_base_unix.Protocol_files.read_dir source_dir)
    with
>>>>>>> fc8990b1
    | Ok (hash, proto) ->
        (hash, proto)
    | Error err ->
        Format.eprintf "Failed to read TEZOS_PROTOCOL: %a" pp_print_error err ;
        exit 2
  in
  let real_hash = Protocol.hash protocol in
  if !hash_only then (
    Format.printf "%a@." Protocol_hash.pp real_hash ;
    exit 0 ) ;
  let hash =
    match announced_hash with
    | None ->
        real_hash
    | Some hash
      when !check_protocol_hash && not (Protocol_hash.equal real_hash hash) ->
        Format.eprintf
          "Inconsistent hash for protocol in TEZOS_PROTOCOL.@\n\
           Found: %a@\n\
           Expected: %a@."
          Protocol_hash.pp
          hash
          Protocol_hash.pp
          real_hash ;
        exit 2
    | Some hash ->
        hash
  in
  let build_dir =
    match !build_dir with
    | None ->
        let dir = mktemp_dir () in
        at_exit (fun () -> Lwt_main.run (Lwt_utils_unix.remove_dir dir)) ;
        dir
    | Some dir ->
        dir
  in
  let output =
    match !output_file with
    | Some output ->
        output
    | None ->
        Format.asprintf "proto_%a" Protocol_hash.pp hash
  in
  Lwt_main.run (Lwt_utils_unix.create_dir ~perm:0o755 build_dir) ;
  Lwt_main.run
    (Lwt_utils_unix.create_dir ~perm:0o755 (Filename.dirname output)) ;
  (* Generate the 'functor' *)
  let functor_file = build_dir // "functor.ml" in
  let oc = open_out functor_file in
  Packer.dump
    oc
    hash
    (Array.map
       (fun {Protocol.name; _} ->
         let name_lowercase = String.uncapitalize_ascii name in
         (source_dir // name_lowercase) ^ ".ml")
       (Array.of_list protocol.components)) ;
  close_out oc ;
  (* Compile the protocol *)
  let proto_cmi = Filename.chop_extension functor_file ^ ".cmi" in
  let functor_unit =
    String.capitalize_ascii Filename.(basename (chop_extension functor_file))
  in
  let for_pack = String.capitalize_ascii (Filename.basename output) in
  (* Initialize the compilers *)
  Compenv.(readenv Format.err_formatter Before_args) ;
  Clflags.nopervasives := true ;
  Clflags.no_std_include := true ;
  Clflags.include_dirs := [Filename.dirname functor_file] ;
  Warnings.parse_options false warnings ;
  Warnings.parse_options true warn_error ;
  load_embeded_cmis tezos_protocol_env ;
  let packed_protocol_object = compile_ml ~for_pack functor_file in
  let register_objects =
    if not !register then []
    else (
      load_embeded_cmis register_env ;
      load_cmi_from_file proto_cmi ;
      (* Compiler the 'registering module' *)
      let register_file = Filename.dirname functor_file // "register.ml" in
      create_file
        register_file
        (Printf.sprintf
           "module Name = struct let name = %S end\n\
           \ let () = Tezos_protocol_registerer__Registerer.register \
            Name.name (module %s.Make)"
           (Protocol_hash.to_b58check hash)
           functor_unit) ;
      let register_object = compile_ml ~for_pack register_file in
      [register_object] )
  in
  let resulting_object =
    pack_objects output (packed_protocol_object :: register_objects)
  in
  (* Create the final [cmxs] *)
  if not !static then (
    Clflags.link_everything := true ;
    link_shared (output ^ ".cmxs") [resulting_object] ) ;
  if !output_dep then (
    let dsrc = Digest.file functor_file in
    let dimpl = Digest.file resulting_object in
    let dintf =
      Digest.file (Filename.chop_extension resulting_object ^ ".cmi")
    in
    Format.printf "module Toto = struct include %s end ;; \n" for_pack ;
    Format.printf "let src_digest = %S ;;\n" (Digest.to_hex dsrc) ;
    Format.printf "let impl_digest = %S ;;\n" (Digest.to_hex dimpl) ;
    Format.printf "let intf_digest = %S ;;\n" (Digest.to_hex dintf) ) ;
  Format.printf "Success: %a.@." Protocol_hash.pp hash<|MERGE_RESOLUTION|>--- conflicted
+++ resolved
@@ -180,13 +180,9 @@
         Pervasives.exit 1
   in
   let (announced_hash, protocol) =
-<<<<<<< HEAD
-    match Lwt_main.run (Lwt_utils_unix.Protocol.read_dir source_dir) with
-=======
     match
       Lwt_main.run (Tezos_base_unix.Protocol_files.read_dir source_dir)
     with
->>>>>>> fc8990b1
     | Ok (hash, proto) ->
         (hash, proto)
     | Error err ->
