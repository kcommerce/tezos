--- conflicted
+++ resolved
@@ -32,11 +32,7 @@
   else srcdir
 
 let (hash, sources) =
-<<<<<<< HEAD
-  match Lwt_main.run (Lwt_utils_unix.Protocol.read_dir srcdir) with
-=======
   match Lwt_main.run (Tezos_base_unix.Protocol_files.read_dir srcdir) with
->>>>>>> fc8990b1
   | Ok (None, proto) ->
       (Protocol.hash proto, proto)
   | Ok (Some hash, proto) ->
