(*****************************************************************************)
(*                                                                           *)
(* Open Source License                                                       *)
(* Copyright (c) 2018 Dynamic Ledger Solutions, Inc. <contact@tezos.com>     *)
(*                                                                           *)
(* Permission is hereby granted, free of charge, to any person obtaining a   *)
(* copy of this software and associated documentation files (the "Software"),*)
(* to deal in the Software without restriction, including without limitation *)
(* the rights to use, copy, modify, merge, publish, distribute, sublicense,  *)
(* and/or sell copies of the Software, and to permit persons to whom the     *)
(* Software is furnished to do so, subject to the following conditions:      *)
(*                                                                           *)
(* The above copyright notice and this permission notice shall be included   *)
(* in all copies or substantial portions of the Software.                    *)
(*                                                                           *)
(* THE SOFTWARE IS PROVIDED "AS IS", WITHOUT WARRANTY OF ANY KIND, EXPRESS OR*)
(* IMPLIED, INCLUDING BUT NOT LIMITED TO THE WARRANTIES OF MERCHANTABILITY,  *)
(* FITNESS FOR A PARTICULAR PURPOSE AND NONINFRINGEMENT. IN NO EVENT SHALL   *)
(* THE AUTHORS OR COPYRIGHT HOLDERS BE LIABLE FOR ANY CLAIM, DAMAGES OR OTHER*)
(* LIABILITY, WHETHER IN AN ACTION OF CONTRACT, TORT OR OTHERWISE, ARISING   *)
(* FROM, OUT OF OR IN CONNECTION WITH THE SOFTWARE OR THE USE OR OTHER       *)
(* DEALINGS IN THE SOFTWARE.                                                 *)
(*                                                                           *)
(*****************************************************************************)

let commands () =
  let open Clic in
  let group = { name = "admin" ;
                title = "Commands to perform privileged operations on the node" } in
  [
    command ~group
      ~desc: "Make the node forget its decision of rejecting blocks."
      no_options
      (prefixes [ "unmark" ; "invalid" ]
       @@ seq_of_param (Block_hash.param ~name:"block" ~desc:"blocks to remove from invalid list"))
      (fun () blocks (cctxt : #Client_context.full) ->
         iter_s
           (fun block ->
              Shell_services.Invalid_blocks.delete cctxt block >>=? fun () ->
              cctxt#message
                "Block %a no longer marked invalid."
                Block_hash.pp block >>= fun () ->
              return_unit)
           blocks) ;

    command ~group
      ~desc: "Make the node forget every decision of rejecting blocks."
      no_options
      (prefixes [ "unmark" ; "all" ; "invalid" ; "blocks" ]
       @@ stop)
      (fun () (cctxt : #Client_context.full) ->
         Shell_services.Invalid_blocks.list cctxt () >>=? fun invalid_blocks ->
         iter_s (fun { Chain_services.hash ; _ } ->
             Shell_services.Invalid_blocks.delete cctxt hash >>=? fun () ->
             cctxt#message
               "Block %a no longer marked invalid."
               Block_hash.pp_short hash >>= fun () ->
             return_unit)
           invalid_blocks) ;
<<<<<<< HEAD
=======

>>>>>>> ec3576fd
    command ~group
      ~desc: "Retrieve the current checkpoint and display it in a \
              format compatible with node argument `--checkpoint`."
      no_options
      (fixed [ "show" ; "current" ; "checkpoint" ])
      (fun () (cctxt : #Client_context.full) ->
         Shell_services.Chain.checkpoint cctxt ~chain:cctxt#chain ()
         >>=? fun (block_header, save_point, caboose, history_mode) ->
         cctxt#message
<<<<<<< HEAD
           "@[<v 0>Checkpoint hash: %s@,\
=======
           "@[<v 0>Checkpoint: %s@,\
>>>>>>> ec3576fd
            Checkpoint level: %ld@,\
            History mode: %a@,\
            Save point level: %ld@,\
            Caboose level: %ld@]"
           (Block_header.to_b58check block_header)
           block_header.shell.level
           History_mode.pp history_mode
           save_point caboose >>= fun () ->
         return ())
  ]<|MERGE_RESOLUTION|>--- conflicted
+++ resolved
@@ -57,10 +57,7 @@
                Block_hash.pp_short hash >>= fun () ->
              return_unit)
            invalid_blocks) ;
-<<<<<<< HEAD
-=======
 
->>>>>>> ec3576fd
     command ~group
       ~desc: "Retrieve the current checkpoint and display it in a \
               format compatible with node argument `--checkpoint`."
@@ -70,11 +67,7 @@
          Shell_services.Chain.checkpoint cctxt ~chain:cctxt#chain ()
          >>=? fun (block_header, save_point, caboose, history_mode) ->
          cctxt#message
-<<<<<<< HEAD
-           "@[<v 0>Checkpoint hash: %s@,\
-=======
            "@[<v 0>Checkpoint: %s@,\
->>>>>>> ec3576fd
             Checkpoint level: %ld@,\
             History mode: %a@,\
             Save point level: %ld@,\
