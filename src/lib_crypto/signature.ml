--- conflicted
+++ resolved
@@ -94,15 +94,9 @@
 
   let of_bytes_opt s = Data_encoding.Binary.of_bytes raw_encoding s
 
-<<<<<<< HEAD
-  let to_string s = MBytes.to_string (to_bytes s)
-
-  let of_string_opt s = of_bytes_opt (MBytes.of_string s)
-=======
   let to_string s = Bytes.to_string (to_bytes s)
 
   let of_string_opt s = of_bytes_opt (Bytes.of_string s)
->>>>>>> fc8990b1
 
   let size = 1 + Ed25519.size
 
@@ -397,15 +391,9 @@
     let of_b58check_opt = of_b58check_opt
 
     let of_b58check_exn = of_b58check_exn
-<<<<<<< HEAD
 
     let to_b58check = to_b58check
 
-=======
-
-    let to_b58check = to_b58check
-
->>>>>>> fc8990b1
     let to_short_b58check = to_short_b58check
   end)
 
@@ -564,21 +552,12 @@
       P256.to_bytes b
   | Unknown b ->
       b
-<<<<<<< HEAD
-
-let of_bytes_opt s = if MBytes.length s = size then Some (Unknown s) else None
-
-let to_string s = MBytes.to_string (to_bytes s)
-
-let of_string_opt s = of_bytes_opt (MBytes.of_string s)
-=======
 
 let of_bytes_opt s = if Bytes.length s = size then Some (Unknown s) else None
 
 let to_string s = Bytes.to_string (to_bytes s)
 
 let of_string_opt s = of_bytes_opt (Bytes.of_string s)
->>>>>>> fc8990b1
 
 type Base58.data += Data of t
 
@@ -609,11 +588,7 @@
 
   let compare a b =
     let a = to_bytes a and b = to_bytes b in
-<<<<<<< HEAD
-    MBytes.compare a b
-=======
     Bytes.compare a b
->>>>>>> fc8990b1
 end)
 
 let of_b58check_opt s =
@@ -693,19 +668,11 @@
 
 let bytes_of_watermark = function
   | Block_header chain_id ->
-<<<<<<< HEAD
-      MBytes.concat "" [MBytes.of_string "\x01"; Chain_id.to_bytes chain_id]
-  | Endorsement chain_id ->
-      MBytes.concat "" [MBytes.of_string "\x02"; Chain_id.to_bytes chain_id]
-  | Generic_operation ->
-      MBytes.of_string "\x03"
-=======
       Bytes.cat (Bytes.of_string "\x01") (Chain_id.to_bytes chain_id)
   | Endorsement chain_id ->
       Bytes.cat (Bytes.of_string "\x02") (Chain_id.to_bytes chain_id)
   | Generic_operation ->
       Bytes.of_string "\x03"
->>>>>>> fc8990b1
   | Custom bytes ->
       bytes
 
@@ -719,11 +686,7 @@
   | Generic_operation ->
       pp_print_string ppf "Generic-operation"
   | Custom bytes ->
-<<<<<<< HEAD
-      let hexed = MBytes.to_hex bytes |> Hex.show in
-=======
       let hexed = Hex.of_bytes bytes |> Hex.show in
->>>>>>> fc8990b1
       fprintf
         ppf
         "Custom: 0x%s"
@@ -770,36 +733,11 @@
       false
 
 let append ?watermark sk msg =
-<<<<<<< HEAD
-  MBytes.concat "" [msg; to_bytes (sign ?watermark sk msg)]
-
-let concat msg signature = MBytes.concat "" [msg; to_bytes signature]
+  Bytes.cat msg (to_bytes (sign ?watermark sk msg))
+
+let concat msg signature = Bytes.cat msg (to_bytes signature)
 
 type algo = Ed25519 | Secp256k1 | P256
-
-let algo_param () =
-  Clic.parameter
-    ~autocomplete:(fun _ -> return ["ed25519"; "secp256k1"; "p256"])
-    (fun _ name ->
-      match name with
-      | "ed25519" ->
-          return Ed25519
-      | "secp256k1" ->
-          return Secp256k1
-      | "p256" ->
-          return P256
-      | name ->
-          failwith
-            "Unknown signature algorithm (%s). Available: 'ed25519', \
-             'secp256k1' or 'p256'"
-            name)
-=======
-  Bytes.cat msg (to_bytes (sign ?watermark sk msg))
-
-let concat msg signature = Bytes.cat msg (to_bytes signature)
-
-type algo = Ed25519 | Secp256k1 | P256
->>>>>>> fc8990b1
 
 let generate_key ?(algo = Ed25519) ?seed () =
   match algo with
