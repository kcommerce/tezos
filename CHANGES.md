<<<<<<< HEAD
# Version 8.2

## Node

- Override PtEdoTez activation by PtEdo2Zk in `mainnet` network.

- Make size limits on p2p messages explicit in low-level encodings.

- Add new RPCs for Edo: `helpers/scripts/normalize_{data,script,type}`
  and a `XXX/normalized` variant to each protocol RPC `XXX`
  outputting Michelson expressions.

## Baker / Endorser / Accuser

- Replace PtEdoTez by PtEdo2Zk.

- Fixes the operation ordering in the baker so that the most
  profitable operations are applied first.

- Fixed a bug where the baker would not consider all of the operations
  when a costly one was encountered.

## Miscellaneous

- Update external opam dependencies. In particular, switch to `hacl-star.0.3.0-1`
  which performs better.

# Version 8.1

## Node

- Mind the previously forgotten item about snapshots in the section
  "Version 8.0rc2 > Node"

- Fix a performance regression affecting serialization of tz3
  signatures by reverting the P256 implementation to `uecc`.

- Fixup allowing nodes in `--history-mode full` to answer to all new
  messages to the distributed database protocol.

## Client

- As a consequence of moving back to `uecc`, revert for now the
  ability to sign with tz3 addresses.

## Miscellaneous

- Allow building from sources with older version of git (used to
  require 2.18)

- Downgrade `mirage-crypto` dependency to avoid failure on startup
  with `illegal instruction` on some hardware.

# Version 8.0

## Node

- Added two new bootstrap peers for Mainnet and one for Edonet.

- Fixes a bug where any event would allocate more memory than needed
  when it were not to be printed.

- Improved how the node stores buffered messages from peers to consume less memory.

- Enforce loading of non-embedded protocols before starting the node
  allowing the prevalidator to start correctly.

- Optimized the I/O and CPU usage by removing an unnecessary access to
  the context during block validation.
=======
# Version 9.0

- Fixed a bug where the mempool could crash with an assertion failure.

# Version 9.0~rc2

## Node

- Fixed a performance regression of the storage backend.
  This in particular impacted RPCs that query the context.
  This regression was introduced in 9.0~rc1.

- Removed protocol `PsFLorBA`, the variant of Florence with baking accounts,
  which was rejected in favor of `PsFLoren`.

- The cap on the number of expected connections that was introduced in 9.0~rc1
  can now be bypassed with `--disable-config-validation`.

## Baker

- Added the fixes to the baker that were released in 8.3 but that were not
  present in 9.0~rc1 (which was published before 8.3).

## Client

- Improved operation injection to better deal with cases where
  parameters (fees, gas limit, ...) are partially given by the user.

# Version 9.0~rc1

## Node

- Added Florence, the current protocol proposal on Mainnet.
  This is the version of Florence without baking accounts (`PsFLoren`).

- Added a new version of the protocol environment (v2).
  It is used by Florence.

- Added built-in network configurations for Edo2net (which runs Edo2,
  the current Mainnet protocol) and Florencenet (which runs Florence).
  Their corresponding aliases for `--network` are `edo2net` and `florencenet`.

- Capped the number of expected connections to `100` on the
  command-line interface.

- Fixed a bug that caused the execution of the prevalidator when the node was not
  bootstrapped.

- Enforced loading of non-embedded protocols before starting the node
  to allow the prevalidator to start correctly.

- Optimized I/O and CPU usage by removing an unnecessary access to the
  context during block validation.

- Fixed a bug where any event would allocate more memory than needed
  when it was not to be printed.

- Added a new RPC for Alpha: `helpers/scripts/normalize_type`.

- Replace Edonet by Edo2net in built-in network configuration.
  The alias to give to `--network` is now `edo2net`.

- Removed the built-in configuration for Delphinet. You can no longer
  configure your node with `--network delphinet`.

- The `--network` option now also accepts the name of a file
  containing the configuration for a custom network,
  or a URL from which such a file can be downloaded.

- Fixed JSON encoding of timestamps before epoch (1970).
  Pretty-printing and encoding of dates before epoch in human-readable form (as part
  of a JSON value) that failed in the past will now succeed. Binary
  form (used when nodes exchange data) was unaffected by the bug. This
  may impact some RPC representations of timestamps.

- Some RPCs now send their response in chunked transfer encoding.
  Additionally, the implementation allows for more concurrency internally: it
  allows RPC requests to be treated even if a request is currently being
  treated. This leads to some improved response times on some RPC requests.

- Added a way to optionally specify an expected peer identity for all
  command line options accepting a point as argument (such as
  `--peer`). This identity can be given using the usual b58
  format. The RPC `patch /network/points/<point> {"peer_id": <peer_id>}` set
  the expected identity and `get /network/points/<point>` tells whether an
  expected `peer_id` has been set.

- Added a checking of the well-formedness of addresses in the config files when
  the node starts. If this check fails, the node stops with an explanation.

- Fixed the targeted number of connections which did not respect the
  constraints expressed with --connections settings.

- RPC: the semantics of ban and unban has changed:
  + instead of just affecting the banned/unbanned point, they affect all associated
    cryptographic identities;
  + additionally, ban now removes the cryptographic identity / point from the whitelist,
    which was not previously the case.

- RPC: the following RPCs are now deprecated:
  + GET: `/network/peers/<peer_id>/ban`
  + GET: `/network/peers/<peer_id>/unban`
  + GET: `/network/peers/<peer_id>/trust`
  + GET: `/network/peers/<peer_id>/untrust`
  + GET: `/network/points/<point>/ban`
  + GET: `/network/points/<point>/unban`
  + GET: `/network/points/<point>/trust`
  + GET: `/network/points/<point>/untrust`
- RPC: the following RPCs are added and replace those above:
  + PATCH: `/network/peers/<peer_id>` payload `{ acl: [ban,trust,open] }`
  + PATCH: `/network/point/<point>` payload `{ acl: [ban,trust,open], peer_id: <peer_id> }`
  where
    - `{acl : ban}`: blacklist the given address/peer and remove it from
      the whitelist if present
    - `{acl: trust}`: trust a given address/peer permanently and remove it
      from the blacklist if present.
    - `{acl: open}`: removes an address/peer from the blacklist and whitelist.

## Client

- Fixed the return code of errors in the client calls to be non-zero.

- Added a new multisig command to change keys and threshold:
  `set threshold of multisig contract ...`.

- Added a command to perform protocol migrations in persistent mockup mode:
  `migrate mockup to <protocol_hash>`.

- Added the `--version` flag.

- Fixed commands `--mode mockup config show` and `--mode mockup config init`
  which returned the default values rather than the actual ones.

- Replaced command `check that <bytes> was signed by <pkh>` by `check that bytes
  <bytes> were signed by <pkh>` to differentiate from new command `check that
  message <string> was signed by <pkh>`.

- Added wallet support for PVSS keys.

- Added support for all protocol constants in Mockup mode.

- Mockup mode now uses Alpha instead of an arbitrary protocol when none is specified. It also warns that it takes this default behavior.

## Baker / Endorser / Accuser

- Added the `--version` flag.

- Fixed the operation ordering in the baker so that the most
  profitable operations are applied first.

## Protocol Compiler And Environment

- Added the `--version` flag.

## Codec
>>>>>>> 9098def0

- Added the `--version` flag.

- Added support for some base encodings including arbitrary precision integers, n-bit
  sized integers, and floating point numbers.

## Miscellaneous

- Sapling: fixed dummy address generator (the last 5 bits are now correctly set to 0
  instead of the first 5 bits).

- Fixed a bug that caused some file descriptors to be leaked to external processes.

# Version 8.3

## Baker / Endorser / Accuser

- Fixed a bug where the baker would not consider all of the operations
  when a costly one was encountered.

- Fixed a bug where the most profitable operations would not be applied first.

# Version 8.2

## Node

- Override `PtEdoTez` activation by `PtEdo2Zk` in mainnet network.

- Make size limits on p2p messages explicit in low-level encodings.

- Add new RPCs for Edo: `helpers/scripts/normalize_{data,script,type}`
  and a `XXX/normalized` variant to each protocol RPC `XXX`
  outputting Michelson expressions.

## Baker / Endorser / Accuser

- Replace PtEdoTez by PtEdo2Zk.

## Miscellaneous

- Update external opam dependencies. In particular, switch to
  `hacl-star.0.3.0-1` which performs better.

# Version 8.1

## Node

- Mind the previously forgotten item about snapshots in the section
  "Version 8.0rc2 > Node"

- Fix a performance regression affecting serialization of tz3
  signatures by reverting the P256 implementation to `uecc`.

- Fixup allowing nodes in `--history-mode full` to answer to all new
  messages to the distributed database protocol.

## Client

- As a consequence of moving back to `uecc`, revert for now the
  ability to sign with tz3 addresses.

## Miscellaneous

- Allow building from sources with older version of git (used to
  require 2.18)

- Downgrade `mirage-crypto` dependency to avoid failure on startup
  with `illegal instruction` on some hardware.

# Version 8.0

## Node

- Added two new bootstrap peers for Mainnet and one for Edonet.

- Fixes a bug where any event would allocate more memory than needed
  when it were not to be printed.

- Improved how the node stores buffered messages from peers to consume less memory.

- Enforce loading of non-embedded protocols before starting the node
  allowing the prevalidator to start correctly.

- Optimized the I/O and CPU usage by removing an unnecessary access to
  the context during block validation.

## Docker Images

- Bump up base image to `alpine:12`. In particular, it changes rust and python
  versions to 1.44.0 and 3.8.5 respectively.

## Miscellaneous

- Recommend rust version 1.44.0 instead of 1.39.0.

# Version 8.0~rc2

## Node

- Snapshots exported by a node using version 8 cannot be imported by a
  node running version 7. This is because the new snapshots contain
  additional information required by protocol Edo. On the other hand,
  snapshots exported by a node using version 7 can be imported by a
  node running version 8.

- Added a new version (version 1) of the protocol environment.
  The environment is the set of functions and types that the economic protocol can use.
  Protocols up to Delphi used environment version 0.
  The Edo protocol uses environment version 1.

- Added the Edo protocol: the node, client and codec now comes linked with Edo,
  and the Edo daemons (baker, endorser and accuser) are available.

- Added a built-in configuration for Edonet, a test network that runs Edo.
  You can configure your node to use this test network with `--network edonet`.

- Removed the built-in configuration for Carthagenet, which ends its life on
  December 12th 2020. You can no longer configure your node with `--network carthagenet`.

- The bootstrap pipeline no longer tries to concurrently download
  steps from other peers. The result is actually a more efficient
  bootstrap, because those concurrent downloads resulted in multiple
  attempts to download the same block headers. It
  also resulted in more memory usage than necessary.

- Added six messages to the distributed database protocol and bumped
  its version from 0 to 1. These new messages allow to request for: a
  peer's checkpoint, the branch of a given protocol and a block's
  predecessor for a given offset. These messages are not yet used but
  will be useful for future optimizations.

- You can now specify the data directory using environment variable `TEZOS_NODE_DIR`.
  If you both set this environment variable and specify `--data-dir`, the latter will be used.

- Added new RPC `/config` to query the configuration of a node.

- Changed signal handling and exit codes for most binaries. The codes'
  significance are detailed in [the user documentation](http://tezos.gitlab.io/user/various.html#tezos_binaries_signals_and_exit_codes).

- Command `tezos-node --version` now exits with exit code 0 instead of 1.

- Fixed the synchronisation threshold which was wrongly capped with an
  upper bound of 2 instead of a lower bound of 2 when `--connections`
  was explicitely specified while the synchronisation threshold itself
  was not specified.

- Added RPC `DELETE /network/greylist` to clear the greylist tables.
  RPC `GET /network/greylist/clear` is now deprecated.

## Client

- Added client command `import keys from mnemonic`, which allows to
  import a key from a mnemonic following the BIP39 standard.

- When the client asks for a password, it no longer tries to hide its
  input if the client was not run from a terminal, which allows for
  use in a script.

- You can now specify the base directory using environment variable `TEZOS_CLIENT_DIR`.
  If you both set this environment variable and specify `--base-dir`, the latter will be used.

- Fixed command `set delegate for <SRC> to <DLGT>` to accept public key hashes for
  the `<DLGT>` field.

- Fixed the `rpc` command that did not use the full path of the URL provided to `--endpoint`.
  Before this, `--endpoint http://localhost:8732/node/rpc` would have been
  equivalent to
  `--endpoint http://localhost:8732`.

- Fixed an issue where the client would try to sign with a key for which
  the private counterpart was unknown even though a remote signer was connected.

## Baker / Endorser / Accuser

- Fixed a crash (assertion error) that could happen at exit, in particular
  if a baker were connected.

## Docker Images

- Docker images are now available for arm64. Image tags stay the same
  but now refer to "multi-arch" manifests.

# Version 8.0~rc1

## Node

- Fixed some cases where the node would not stop when interrupted with
  Ctrl+C.

- The node's mempool relies on a new synchronisation heuristic. The
  node's behaviour, especially at startup, may differ slightly; log
  messages in particular are likely to be different. More information
  is available in the whitedoc.

- The new synchronisation heuristic emits an event when the
  synchronisation status changes. This can be used to detect when the
  chain is stuck for example. More information is available in the
  whitedoc.

- Node option `--bootstrap-threshold` is now deprecated and may be
  removed starting from version 9.0. Use `--synchronisation-threshold`
  instead.

- Fixed an issue which prevented using ports higher than 32767 in
  the client configuration file.

- The `tezos-node run` command now automatically generates an identity file as if
  you had run `tezos-node identity generate` if its data directory contains
  no identity file.

- Improved various log messages and errors.

- When bootstrapping, do not greylist peers in rolling mode whose oldest known
  block is newer than our head.

- Made the timestamp in log messages more precise (added milliseconds).

- Fixed encoding of P2P header message length for larger lengths.

- Added `-d` as a short-hand for the `--data-dir` option of the node.

- Added a built-in activator key for the built-in sandbox network.
  This allows to spawn a sandbox without the need for a custom genesis protocol.

- Greylist the identity and address of peers that send malformed messages.

- Fixed some cases where the context was not closed properly when terminating a node
  or if the baker failed to bake a block.

- Removed the "get operation hashes" and "operation hashes" messages of the
  distributed database protocol. Those messages were never used.

- Reduced the amount of log messages being kept in memory (that can be queried
  using RPCs) before they are discarded to reduce the total memory footprint.

- Fixed a case where the `/workers/prevalidator` RPC could fail
  if there were too many workers.

- Fixed how protocol errors are displayed.
  Before, there were printed using the cryptic `consequence of bad union` message.

- Pruned blocks can now be queried using RPC `/chains/<chain>/blocks/<block>`.
  The `metadata` field will be empty in the response, leaving only the header.

- Fixed handling of pre-epoch timestamps, in particular in RPCs.

- Time is now output with millisecond precision when calling RPCs.

- Fixed the `/chains/<chain>/blocks` RPC which sometimes did not return all blocks.

- Improved the performance of the progress indicator when importing snapshots.

- Improved performance of `tezos-node snapshot export`.

- Fixed the node which sent too many "get current branch" messages to its peers
  on testchain activation.

## Client

- The `tezos-client config show` command now takes into account
  the command line arguments.

- Fixed an issue which caused `tezos-client rpc get /errors`
  as well as `tezos-codec dump encodings` to fail because of duplicate encodings.
  As a result, some protocol encodings whose name was not prefixed by the protocol name
  are now prefixed by it. If you have tools which rely on encoding names you may have
  to update them.

- Added client command `multiple transfers from <src> using <transfers.json>`
  to perform multiple operations from the same address in a single command.

- Added option `--endpoint` to client and bakers.
  It replaces options `--addr`, `--port` and `--tls` which are now deprecated.

- Added command `rpc patch` to the client, to perform RPCs using the PATCH
  HTTP method.

- Make the client emit a more human-readable error if it failed to understand
  an error from the node.

- Added client commands `tezos-client convert script <script> from <input> to <output>`
  and `tezos-client convert data <data> from <input> to <output>`
  to convert to and from michelson, JSON, binary and OCaml with type-checking.

- The client now retries commands a few times if the node is not yet ready.

- Added client command `compute chain id from block hash <hash>`
  and `compute chain id from seed <seed>` to compute the chain id corresponding
  to, respectively, a block hash or a seed.

- Added the verbose-signing switch to a number of multisig commands.

- The `prepare multisig` commands now display the Blake 2B hash.

- Some client commands which use the default zero key `tz1Ke2h7sDdakHJQh8WX4Z372du1KChsksyU`
  in dry runs now display this key using an informative string
  `the baker who will include this operation` instead of the key itself.

- Fixed an error which occurred in the client when several keys had the same alias.

- Added support for some `rpc {get,post,...}` commands in the client's mockup mode.

- Added `--mode mockup` flag to `config init` for the client's mockup mode,
  that writes the mockup's current configuration to files.

- Added `--mode mockup` flag to `config show` for the client's mockup mode,
  that prints the mockup's current configuration to standard output.

- Added arguments `--bootstrap-accounts` and `--protocol-constants`
  to the client's `create mockup` command. `--bootstrap-accounts` allows
  changing the client's bootstrap accounts and `--protocol-constants` allows
  overriding some of the protocol's constants.
  Use commands `config {show,init} mockup` (on an existing mockup)
  to see the expected format of these arguments.

- The client no longer creates the base directory by default in mockup mode.

- Fixed the argument `--password-filename` option which was ignored if
  it was present in the configuration file.

## Baker / Endorser / Accuser

- The baker now automatically tries to bake again in case it failed.
  It retries at most 5 times.

- The baker now outputs an explicit error when it loses connection with the node.

- Added command-line option `--keep-alive` for the baker.
  It causes the baker to attempt to reconnect automatically if it loses connection
  with the node.

## Protocol Compiler And Environment

- Prepare the addition of SHA-3 and Keccak-256 cryptographic primitives.

- Prepare the introduction of the new protocol environment for protocol 008.

- The protocol compiler now rejects protocols for which the OCaml
  compiler emits warnings.

## Codec

- Fixed `tezos-codec dump encodings` which failed due to two encodings having
  the same name.

# Version 7.5

## Client

- Fixed gas cost estimation for Delphi for contract origination and revelation.

## Codec

- Fixed the name of the `big_map_diff` encoding from `<protocol_name>` to
  `<protocol_name>.contract.big_map_diff`.

# Version 7.4

- Added the Delphi protocol.

- Added the Delphinet built-in network configuration.
  The alias to give to `--network` is `delphinet`.

- Updated the list of bootstrap peers for Carthagenet.

# Version 7.3

- Fixed a case where the number of open file descriptors was not correctly limited.
  This could result in the node crashing due to being out of file descriptors.

- Set a limit to the length of some incoming messages which previously did not have one.

- Fixed some value encodings which were missing cases.

# Version 7.2

- Fixed an error that could cause baking to fail when validating some smart contracts.

- Fixed an issue in `tezos-docker-manager.sh` which prevented to use some options,
  such as `--rpc-port`.

# Version 7.1

## Source Compilation

- The `Makefile` now ignores directories with no `lib_protocol/TEZOS_PROTOCOL`
  files when listing protocols to compile. This fixes an error where `make` complained
  that it had no rule to build `TEZOS_PROTOCOL` for directories that Git
  does not completely remove when switching branches.

- One can now use opam 2.0.0 again. In version 7.0, an error saying that it did not know
  about option `--silent` was emitted.

- The repository no longer contains file names which are longer than 140 characters.
  Longer file names prevented users from checking out version 7.0 on encrypted
  file systems in particular.

- Fixed an issue causing `make build-deps` to sometimes fail after an update of
  the digestif external library.

## Client

- Optimized the LAMBDA which is built when injecting manager operations.

- Fixed a bug which caused the wrong entrypoint (`set_delegate` instead of
  `remove_delegate`) from being used in some cases when setting delegates.

- Command `activate account ... with` can now be given a JSON value directly
  as an argument instead of only a filename.

- Syntax for command `call from <SRC> to <DST>` has been fixed to match
  the one for `proto_alpha`. It should now be called as `call <DST> from <SRC>`.

# Version 7.0

## Multinetwork

- Node and client now come with all current and past protocols that are still
  in use on Mainnet or some active test networks.

- Added option `--network` to `tezos-node config init` to select which network to connect to
  from a list of built-in networks (e.g. `carthagenet`). If you do not
  run `config init` or run it without the `--network` option, the node will
  use the default network (Mainnet).

- Added option `--network` to `tezos-node run` and `tezos-node snapshot import`
  which causes the node to check that it is configured to use the given network.

- Added `network` configuration field to select which network to connect to,
  similar to `--network`. This field also lets you specify an entirely custom,
  non-built-in network and is especially useful to run private networks.
  For instance, LabNet (https://forum.tezosagora.org/t/introducing-labnet-a-rapid-iteration-testnet-for-tezos/1522)
  uses such a custom configuration.

- The `network` configuration field also allows to specify user-activated upgrades
  and user-activated protocol overrides. In the past, those upgrades and overrides
  required you to upgrade the node; now, you can just edit the configuration file
  instead. You can also disable built-in upgrades by specifying the configuration
  explicitly.

- The `network` configuration field also allows to specify the parameters
  of the genesis protocol, such as the activation key of `proto_genesis`.
  This allows to use the same genesis protocol for several test networks
  with different activation keys.

- The network name is printed in the logs on startup.

For more information, see: http://tezos.gitlab.io/user/multinetwork.html

## Node

- Added RPC `/version` which returns the version of the node, the version
  of the P2P protocol, the version of the distributed DB, the commit hash
  and the commit date. Other RPCs which returned version numbers
  (`/network/version`, `/network/versions` and `/monitor/commit_hash`)
  are deprecated: use `/version` instead.

- RPCs which returned `treated` and `completed` fields now return durations
  (relative to the value of the `pushed` field) instead of timestamps.

- Improved various log messages and errors.

- Fixed a memory leak causing greylisted addresses to be stored several times
  unnecessarily.

- Fixed a small memory leak causing each new worker to store a logger section name
  forever.

- When exporting snapshots, you can now specify the block not only by its hash
  but also by its level or using an alias such as: `caboose`, `checkpoint`,
  `save_point` or `head`.

- Fixed a bug which caused snapshots to fail if the checkpoint was a protocol
  transition block.

- Added `--status` flag to `upgrade storage`. This flag causes the node to
  tell you whether a storage upgrade is available.

- Allow more files to exist in the data directory when starting a node from
  an empty storage: `version.json`, `identity.json`, `config.json` and `peers.json`.
  Before, only `identity.json` was allowed.

- Fixed a bug which caused the check of the `version.json` file to be performed
  incorrectly.

- The external validator process now dynamically loads the new protocol after
  a protocol upgrade.

- Sandbox mode may now be used with the external validator process.
  Before, it required `--singleprocess`.

- The mempool RPC for preapplication now actually sorts operations when the flag is set.

- Changed the format of the peer-to-peer protocol version number.
  Nodes which are running a version older than Mainnet December 2019
  can no longer connect to nodes running this new version and should upgrade.

- Added new peer-to-peer message type: Nack, that carries a list of
  alternative peers and can be returned by nodes with no room for your connection.

- If maximum number of connections has been reached, before rejecting peers,
  authenticate them and memorize their point information.

- Improved the behavior of the greylist of peers.

- The node is now capable of recovering from some cases of storage corruption that
  could in particular occur if the disk became full or if the node was killed.

- Fixed a bug which caused the peer-to-peer layer to send the wrong acknowledgement
  message in response to swap requests.

- Nodes built for Docker images should now correctly contain the version number.

- Removed non-read-only Babylon client commands as they are no longer useful.

- If the node connects to a peer of another network (e.g. if a Mainnet node
  connects to a Carthagenet node), it now removes this peer from its list of known peers.
  This in particular means that it will no longer advertize this peer or try to connect
  to it again.

- In private mode, do not try to discover the local network peers as they will not
  be trusted anyway.

- Fixed a bug which caused the node to stop with a segmentation fault.

## Client

- Added protocol command `expand macros in` to expand macros in Michelson code.

- Added command `tezos-admin-client protocol environment` which displays the
  version of the environment used by a given protocol.

- Greatly reduce the time the client takes to load.

- Added option `--mode mockup` which can be used to run client commands,
  such as commands to typecheck Michelson code, without a running node.

- Added commands `create mockup for protocol` and `list mockup protocols` to
  manage mockup environments used by `--mode mockup`.

- Multisig commands can now be used both with contract aliases and addresses
  instead of only with aliases.

- Added a timeout to signature operations using a remote signer, which could otherwise
  block the baker, endorser or accuser.

## Protocol

- Added safety checks against code injection when compiling downloaded or injected
  protocols. This was mostly a security concern for nodes with publicly available RPCs.

- Added new demo protocol: `proto_demo_counter`.

- Prepared the shell to be able to handle multiple protocol environment versions.

## Docker Script

- Renamed script `alphanet.sh` into `tezos-docker-manager.sh`.
  You should still use `mainnet.sh` and `carthagenet.sh` as they are now
  symbolic links to `tezos-docker-manager.sh` instead of `alphanet.sh`.

- Removed script `zeronet.sh` as Zeronet is using an older version of Babylon
  (PsBABY5H) for which the baker, endorser and accuser binaries are no longer available.
  If you need to connect to Zeronet, use the `zeronet` branch instead, which still
  has the `zeronet.sh` script.

## Miscellaneous

- Remove outdated nginx.conf.<|MERGE_RESOLUTION|>--- conflicted
+++ resolved
@@ -1,74 +1,3 @@
-<<<<<<< HEAD
-# Version 8.2
-
-## Node
-
-- Override PtEdoTez activation by PtEdo2Zk in `mainnet` network.
-
-- Make size limits on p2p messages explicit in low-level encodings.
-
-- Add new RPCs for Edo: `helpers/scripts/normalize_{data,script,type}`
-  and a `XXX/normalized` variant to each protocol RPC `XXX`
-  outputting Michelson expressions.
-
-## Baker / Endorser / Accuser
-
-- Replace PtEdoTez by PtEdo2Zk.
-
-- Fixes the operation ordering in the baker so that the most
-  profitable operations are applied first.
-
-- Fixed a bug where the baker would not consider all of the operations
-  when a costly one was encountered.
-
-## Miscellaneous
-
-- Update external opam dependencies. In particular, switch to `hacl-star.0.3.0-1`
-  which performs better.
-
-# Version 8.1
-
-## Node
-
-- Mind the previously forgotten item about snapshots in the section
-  "Version 8.0rc2 > Node"
-
-- Fix a performance regression affecting serialization of tz3
-  signatures by reverting the P256 implementation to `uecc`.
-
-- Fixup allowing nodes in `--history-mode full` to answer to all new
-  messages to the distributed database protocol.
-
-## Client
-
-- As a consequence of moving back to `uecc`, revert for now the
-  ability to sign with tz3 addresses.
-
-## Miscellaneous
-
-- Allow building from sources with older version of git (used to
-  require 2.18)
-
-- Downgrade `mirage-crypto` dependency to avoid failure on startup
-  with `illegal instruction` on some hardware.
-
-# Version 8.0
-
-## Node
-
-- Added two new bootstrap peers for Mainnet and one for Edonet.
-
-- Fixes a bug where any event would allocate more memory than needed
-  when it were not to be printed.
-
-- Improved how the node stores buffered messages from peers to consume less memory.
-
-- Enforce loading of non-embedded protocols before starting the node
-  allowing the prevalidator to start correctly.
-
-- Optimized the I/O and CPU usage by removing an unnecessary access to
-  the context during block validation.
-=======
 # Version 9.0
 
 - Fixed a bug where the mempool could crash with an assertion failure.
@@ -224,7 +153,6 @@
 - Added the `--version` flag.
 
 ## Codec
->>>>>>> 9098def0
 
 - Added the `--version` flag.
 
