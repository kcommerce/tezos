(*****************************************************************************)
(*                                                                           *)
(* Open Source License                                                       *)
(* Copyright (c) 2021 Nomadic Labs <contact@nomadic-labs.com>                *)
(*                                                                           *)
(* Permission is hereby granted, free of charge, to any person obtaining a   *)
(* copy of this software and associated documentation files (the "Software"),*)
(* to deal in the Software without restriction, including without limitation *)
(* the rights to use, copy, modify, merge, publish, distribute, sublicense,  *)
(* and/or sell copies of the Software, and to permit persons to whom the     *)
(* Software is furnished to do so, subject to the following conditions:      *)
(*                                                                           *)
(* The above copyright notice and this permission notice shall be included   *)
(* in all copies or substantial portions of the Software.                    *)
(*                                                                           *)
(* THE SOFTWARE IS PROVIDED "AS IS", WITHOUT WARRANTY OF ANY KIND, EXPRESS OR*)
(* IMPLIED, INCLUDING BUT NOT LIMITED TO THE WARRANTIES OF MERCHANTABILITY,  *)
(* FITNESS FOR A PARTICULAR PURPOSE AND NONINFRINGEMENT. IN NO EVENT SHALL   *)
(* THE AUTHORS OR COPYRIGHT HOLDERS BE LIABLE FOR ANY CLAIM, DAMAGES OR OTHER*)
(* LIABILITY, WHETHER IN AN ACTION OF CONTRACT, TORT OR OTHERWISE, ARISING   *)
(* FROM, OUT OF OR IN CONNECTION WITH THE SOFTWARE OR THE USE OR OTHER       *)
(* DEALINGS IN THE SOFTWARE.                                                 *)
(*                                                                           *)
(*****************************************************************************)

(* Testing
   -------
   Component:    Baking
   Invocation:   dune exec tezt/tests/main.exe -- --file baking.ml
   Subject:      Test the baker
*)

(* ------------------------------------------------------------------------- *)
(* Typedefs *)

open Tezos_crypto

type operation = {shell_header : branch; protocol_data : protocol_data}

and branch = {branch : Block_hash.t}

and protocol_data = {
  contents : operation_content list;
  signature : string option;
}

and operation_content = {
  kind : string;
  source : string;
  fee : string;
  counter : string;
  gas_limit : string;
  storage_limit : string;
  amount : string;
  destination : string;
}

type mempool_operation =
  | Mempool_operation of {
      protocol : Tezos_crypto.Protocol_hash.t;
      shell_header : branch;
      protocol_data : protocol_data;
    }

type mempool = (Tezos_crypto.Operation_hash.t * mempool_operation) list

(* ------------------------------------------------------------------------- *)
(* Operation-related encodings *)

let branch_encoding : branch Data_encoding.t =
  let open Data_encoding in
  conv
    (fun {branch} -> branch)
    (fun branch -> {branch})
    (obj1 (req "branch" Block_hash.encoding))

let signature_encoding : string Data_encoding.t = Data_encoding.string

let operation_content_encoding : operation_content Data_encoding.t =
  let open Data_encoding in
  conv
    (fun {
           kind;
           source;
           fee;
           counter;
           gas_limit;
           storage_limit;
           amount;
           destination;
         } ->
      (kind, source, fee, counter, gas_limit, storage_limit, amount, destination))
    (fun ( kind,
           source,
           fee,
           counter,
           gas_limit,
           storage_limit,
           amount,
           destination ) ->
      {
        kind;
        source;
        fee;
        counter;
        gas_limit;
        storage_limit;
        amount;
        destination;
      })
    (obj8
       (req "kind" string)
       (req "source" string)
       (req "fee" string)
       (req "counter" string)
       (req "gas_limit" string)
       (req "storage_limit" string)
       (req "amount" string)
       (req "destination" string))

let protocol_data_encoding : protocol_data Data_encoding.t =
  let open Data_encoding in
  conv
    (fun {contents; signature} -> (contents, signature))
    (fun (contents, signature) -> {contents; signature})
    (obj2
       (req "contents" (list operation_content_encoding))
       (opt "signature" signature_encoding))

let unsigned_operation_encoding : operation Data_encoding.t =
  let open Data_encoding in
  conv
    (fun {shell_header; protocol_data} -> (shell_header, protocol_data))
    (fun (branch, protocol_data) -> {shell_header = branch; protocol_data})
    (merge_objs branch_encoding protocol_data_encoding)

(* ------------------------------------------------------------------------- *)
(* Mempool-related encodings *)

(* This encoding is a protocol-independent version of
   [Tezos_shell_services.Block_services.Mempool.encoding] *)

let mempool_operation_encoding : mempool_operation Data_encoding.t =
  let open Data_encoding in
  conv
    (function
      | Mempool_operation {protocol; shell_header; protocol_data} ->
          ( protocol,
            shell_header.branch,
            protocol_data.contents,
            protocol_data.signature ))
    (fun (protocol, branch, contents, signature) ->
      Mempool_operation
        {
          protocol;
          shell_header = {branch};
          protocol_data = {contents; signature};
        })
    (obj4
       (req "protocol" Tezos_crypto.Protocol_hash.encoding)
       (req "branch" Block_hash.encoding)
       (req "contents" (list operation_content_encoding))
       (opt "signature" signature_encoding))

let ithaca_mempool_operation_encoding : mempool_operation Data_encoding.t =
  let open Data_encoding in
  conv
    (function
      | Mempool_operation {protocol = _; shell_header; protocol_data} ->
          (shell_header.branch, protocol_data.contents, protocol_data.signature))
    (fun _ -> assert false)
    (obj3
       (req "branch" Block_hash.encoding)
       (req "contents" (list operation_content_encoding))
       (opt "signature" signature_encoding))

let mempool_encoding : mempool Data_encoding.t =
  let open Data_encoding in
  let is_empty = function [] -> true | _ -> false in
  conv
    (fun operations ->
      let applied = [] in
      let refused = [] in
      let outdated = [] in
      let branch_refused = [] in
      let branch_delayed = [] in
      let unprocessed = operations in
      (applied, refused, outdated, branch_refused, branch_delayed, unprocessed))
    (fun ( applied,
           refused,
           outdated,
           branch_refused,
           branch_delayed,
           unprocessed ) ->
      assert (is_empty applied) ;
      assert (is_empty refused) ;
      assert (is_empty outdated) ;
      assert (is_empty branch_refused) ;
      assert (is_empty branch_delayed) ;
      unprocessed)
    (obj6
       (* We put [unit] as a stub *)
       (req "applied" (list (dynamic_size unit)))
       (req "refused" (list (dynamic_size unit)))
       (req "outdated" (list (dynamic_size unit)))
       (req "branch_refused" (list (dynamic_size unit)))
       (req "branch_delayed" (list (dynamic_size unit)))
       (req
          "unprocessed"
          (list
             (tup2
                Tezos_crypto.Operation_hash.encoding
                mempool_operation_encoding))))

(* ------------------------------------------------------------------------- *)
(* Operation-related helpers *)

let unsigned_operation_to_json op =
  Data_encoding.Json.construct unsigned_operation_encoding op

(* ------------------------------------------------------------------------- *)

type state = {
  protocol : Tezos_crypto.Protocol_hash.t;
  sandbox_client : Tezt_tezos.Client.t;
  sandbox_node : Tezt_tezos.Node.t;
  counters : (Account.key, int) Hashtbl.t;
}

let bootstraps =
  let open Constant in
  [|bootstrap1; bootstrap2; bootstrap3; bootstrap4; bootstrap5|]

let sample_bootstrap () =
  let index = Random.int (Array.length bootstraps) in
  bootstraps.(index)

let get_next_counter state key =
  match Hashtbl.find_opt state.counters key with
  | None ->
      Hashtbl.add state.counters key 2 ;
      1
  | Some c ->
      Hashtbl.add state.counters key (c + 1) ;
      c

(* ------------------------------------------------------------------------- *)

(*
  Process to convert a mockup operation to an injectable one

  mockup mempool operation
  -> set signature to None and save signature aside for later
  -> encode to binary via forge rpc
  -> watermark binary operation
  -> inject (hex_of (watermarked_op ^ signature))
 *)

let remove_signature (op : operation) : operation =
  {op with protocol_data = {op.protocol_data with signature = None}}

let encode_unsigned_operation_to_binary client op =
  let op = remove_signature op in
  let op = unsigned_operation_to_json op in
  let* json_hex =
    Client.(
      rpc
        POST
        ["chains"; "main"; "blocks"; "head"; "helpers"; "forge"; "operations"]
        ~data:op
        client)
  in
  return Hex.(to_bytes (`Hex (JSON.as_string json_hex)))

let mempool_operation_from_op client protocol signer op :
    (mempool_operation * bytes) Lwt.t =
  let* bin = encode_unsigned_operation_to_binary client op in
  let signature = Operation.sign_manager_op_bytes ~signer bin in
  let signature = Tezos_crypto.Signature.to_b58check signature in
  return
    ( Mempool_operation
        {
          protocol;
          shell_header = op.shell_header;
          protocol_data = {op.protocol_data with signature = Some signature};
        },
      bin )

let mempool_from_list_of_ops client protocol operations =
  let rec loop operations acc =
    match operations with
    | [] -> return (List.rev acc)
    | (account, op) :: tl ->
        let* (mempool_op, binary_proto_data) =
          mempool_operation_from_op client protocol account op
        in
        let shell_op =
          {
            Tezos_base.Operation.shell = {branch = op.shell_header.branch};
            proto = binary_proto_data;
          }
        in
        let hash = Tezos_base.Operation.hash shell_op in
        loop tl ((hash, mempool_op) :: acc)
  in
  loop operations []

(* ------------------------------------------------------------------------- *)

let fees = [|1_000; 2_000; 3_000|]

type fee = Fee_auto | Fee_mutez of int [@@warning "-37"]

let sample_next_transfer_for state ~fee ~branch ~account =
  let receiver = sample_bootstrap () in
  let fee =
    match fee with
    | Fee_auto -> fees.(Random.int (Array.length fees))
    | Fee_mutez fee -> fee
  in
  let amount = 1 + Random.int 500 in
  let operation =
    {
      shell_header = {branch};
      protocol_data =
        {
          contents =
            [
              {
                kind = "transaction";
                source = account.Account.public_key_hash;
                fee = string_of_int fee;
                counter = string_of_int (get_next_counter state account);
                gas_limit = string_of_int 2000;
                storage_limit = string_of_int 0;
                amount = string_of_int amount;
                destination = receiver.Account.public_key_hash;
              };
            ];
          signature = None;
        };
    }
  in
  return operation

<<<<<<< HEAD
let bake_with_mempool ?protocol state mempool =
  let mempool_json = Data_encoding.Json.construct mempool_encoding mempool in
=======
let bake_with_mempool ?protocol node client mempool =
  let mempool_json =
    match protocol with
    | Some Protocol.Ithaca ->
        let open Data_encoding in
        Json.construct
          (list ithaca_mempool_operation_encoding)
          (List.map snd mempool)
    | _ -> Data_encoding.Json.construct mempool_encoding mempool
  in
>>>>>>> 55b3bab8
  let mempool_str = Ezjsonm.value_to_string mempool_json in
  let mempool = Temp.file "mempool.json" in
  let* _ =
    Lwt_io.with_file ~mode:Lwt_io.Output mempool (fun oc ->
        Lwt_io.write oc mempool_str)
  in
  (* Use --context's client argument to prevent the node from sorting
     the operations. *)
  Client.bake_for
    ?protocol
    ~mempool
    ~force:true
    ~context_path:(Node.data_dir node // "context")
    client

let get_current_head_hash state =
  let* head =
    Client.(
      rpc GET ["chains"; "main"; "blocks"; "head"; "hash"] state.sandbox_client)
  in
  return (Block_hash.of_b58check_exn (JSON.as_string head))

type op_info = {
  source : string;
  fee : int;
  gas_limit : int;
  storage_limit : int;
  counter : int;
}

(* We deliberately ignore the [gas_limit] and [storage_limit] for now, but
   ultimately we might want to check that the [weight] (as defined in the baker)
   is correctly taken into account when sorting transactions. *)
let compare_info info1 info2 =
  if String.equal info1.source info2.source then
    Int.compare info1.counter info2.counter
  else Int.compare info2.fee info1.fee

let get_fees_manager_and_counter op_json =
  let open JSON in
  let contents_list = as_list (op_json |-> "contents") in
  match contents_list with
  | [contents] ->
      let source = as_string (contents |-> "source") in
      let fee = as_int (contents |-> "fee") in
      let gas_limit = as_int (contents |-> "gas_limit") in
      let storage_limit = as_int (contents |-> "storage_limit") in
      let counter = as_int (contents |-> "counter") in
      {source; fee; gas_limit; storage_limit; counter}
  | _ -> Test.fail "unexpected packed operation"

let check_ordering ops =
  let ops' = List.sort compare_info ops in
  assert (ops = ops')

let assert_block_is_well_baked block =
  match JSON.(as_list (block |-> "operations")) with
  | [endorsement_ops; vote_ops; anonymous_ops; manager_ops] ->
      (* There very well might be endorsement operations *)
      Log.debug
        "%d endorsement operations"
        (List.length (JSON.as_list endorsement_ops)) ;
      List.iter
        (fun l -> assert (JSON.as_list l = []))
        [vote_ops; anonymous_ops] ;
      let fees_managers_and_counters =
        List.map
          (fun json -> get_fees_manager_and_counter json)
          (JSON.as_list manager_ops)
      in
      check_ordering fees_managers_and_counters
  | _ -> Test.fail "ill-formed operation list list"

(* ------------------------------------------------------------------------- *)
(* Random mempools *)

let random_permutation list =
  assert (list <> []) ;
  let rng = Random.State.make_self_init () in
  Tezos_base.TzPervasives.List.shuffle ~rng list

let single_baker_increasing_fees state ~account : mempool Lwt.t =
  let* branch = get_current_head_hash state in
  let fees = Array.of_list (random_permutation [1_000; 2_000; 3_000]) in
  let* op1 =
    sample_next_transfer_for state ~fee:(Fee_mutez fees.(0)) ~branch ~account
  in
  let* op2 =
    sample_next_transfer_for state ~fee:(Fee_mutez fees.(1)) ~branch ~account
  in
  let* op3 =
    sample_next_transfer_for state ~fee:(Fee_mutez fees.(2)) ~branch ~account
  in
  let ops =
    random_permutation [(account, op1); (account, op2); (account, op3)]
  in
  mempool_from_list_of_ops state.sandbox_client state.protocol ops

let distinct_bakers_increasing_fees state : mempool Lwt.t =
  let* branch = get_current_head_hash state in
  let fees = random_permutation [1_000; 2_000; 3_000; 4_000; 5_000] in
  let accounts =
    random_permutation
      [
        Constant.bootstrap1;
        Constant.bootstrap2;
        Constant.bootstrap3;
        Constant.bootstrap4;
        Constant.bootstrap5;
      ]
  in
  let* ops =
    Lwt_list.map_s
      (fun (account, fee) ->
        let* op =
          sample_next_transfer_for state ~fee:(Fee_mutez fee) ~branch ~account
        in
        return (account, op))
      (List.combine accounts fees)
  in
  mempool_from_list_of_ops state.sandbox_client state.protocol ops

(* ------------------------------------------------------------------------- *)
(* Test entrypoints *)

let bake_and_check state ~protocol ~mempool =
<<<<<<< HEAD
  let* () = bake_with_mempool ~protocol state mempool in
=======
  let* () =
    bake_with_mempool ~protocol state.sandbox_node state.sandbox_client mempool
  in
>>>>>>> 55b3bab8
  let* block =
    Client.(rpc GET ["chains"; "main"; "blocks"; "head"] state.sandbox_client)
  in
  assert_block_is_well_baked block ;
  return ()

let init ~protocol =
  let* sandbox_node = Node.init [Synchronisation_threshold 0; Private_mode] in
  let* sandbox_client = Client.init ~endpoint:(Node sandbox_node) () in
  let* () = Client.activate_protocol ~protocol sandbox_client in
  Log.info "Activated protocol." ;
  return
    {
      protocol = Protocol_hash.of_b58check_exn (Protocol.hash protocol);
      sandbox_node;
      sandbox_client;
      counters = Hashtbl.create 11;
    }

let test_ordering =
  Protocol.register_test
    ~__FILE__
    ~title:"baking ordering"
    ~tags:["baking"; "ordering"]
  @@ fun protocol ->
  let* state = init ~protocol in
  Log.info "Testing ordering by counter" ;
  let* mempool =
    single_baker_increasing_fees state ~account:Constant.bootstrap1
  in
  let* () = bake_and_check state ~protocol ~mempool in
  Log.info "Testing ordering by fees" ;
  let* mempool = distinct_bakers_increasing_fees state in
  bake_and_check state ~protocol ~mempool

let check_op_not_in_baked_block client op =
  let* ops = RPC.get_operations client in
  let open JSON in
  let ops_list = ops |=> 3 |> as_list in
  let res = List.exists (fun e -> e |-> "hash" |> as_string = op) ops_list in
  if res then Test.fail "%s found in Baked block" op ;
  unit

let wrong_branch_operation_dismissal =
  Protocol.register_test
    ~__FILE__
    ~title:"wrong branch operation dismissal"
    ~tags:["baking"; "branch"]
  @@ fun protocol ->
  let* node = Node.init [Synchronisation_threshold 0; Private_mode] in
  let* client = Client.init ~endpoint:(Node node) () in
  let minimal_block_delay = 1 in
  let* parameter_file =
    Protocol.write_parameter_file
      ~base:(Either.Right (protocol, None))
      [
        (["consensus_threshold"], Some "1");
        ( ["minimal_block_delay"],
          Some (Printf.sprintf "\"%d\"" minimal_block_delay) );
        (["delay_increment_per_round"], Some "\"1\"");
      ]
  in
  let* () =
    Client.activate_protocol ~timestamp:Now ~protocol ~parameter_file client
  in
  Log.info "Activated protocol." ;
  Log.info "Baking a first proposal." ;
  let* () = Client.propose_for ~minimal_timestamp:false ~key:[] client in
  (* Retrieve head's hash *)
  let* head_hash = RPC.get_block_hash client in
  Log.info "Injecting a transfer branched on the current head." ;
  let* (`OpHash oph) =
    Operation.inject_transfer
      ~branch:head_hash
      ~amount:1
      ~source:Constant.bootstrap1
      ~dest:Constant.bootstrap2
      client
  in
  let* current_mempool = Mempool.get_mempool client in
  Check.(
    (current_mempool <> Tezt_tezos.Mempool.empty)
      Tezt_tezos.Mempool.typ
      ~error_msg:"unexpected empty mempool") ;
  Log.info "Wait a bit in order to propose on a different round." ;
  let* () = Lwt_unix.sleep (float minimal_block_delay) in
  Log.info "Bake a second proposal at a different round." ;
  let* () = Client.propose_for ~minimal_timestamp:false ~key:[] client in
  Log.info "Checking that the transfer is dismissed from the current mempool." ;
  let* current_mempool = Mempool.get_mempool client in
  Check.(
    (current_mempool = Tezt_tezos.Mempool.empty)
      Tezt_tezos.Mempool.typ
      ~error_msg:"unexpected non-empty mempool") ;
  Log.info "Checking that the transfer is not included in the current head." ;
  check_op_not_in_baked_block client oph

let baking_operation_exception_ithaca =
  Protocol.register_test
    ~__FILE__
    ~title:"ensure we can still bake with a faulty operation"
    ~tags:["baking"; "exception"]
    ~supports:Protocol.(Between_protocols (number Ithaca, number Ithaca))
  @@ fun protocol ->
  let* (node, client) = Client.init_with_protocol `Client ~protocol () in
  let data_dir = Node.data_dir node in
  let wait_injection = Node.wait_for_request ~request:`Inject node in
  let* new_account = Client.gen_and_show_keys client in
  let* () =
    Client.transfer
      ~giver:"bootstrap1"
      ~receiver:new_account.alias
      ~amount:(Tez.of_int 10)
      ~burn_cap:Tez.one
      client
  in
  let* () = wait_injection in
  (* We use [context_path] to ensure the baker will not use the
     preapply RPC. Indeed, this test was introduced because of a bug
     that happens when the baker does not use the preapply RPC. *)
  let* () = Client.bake_for ~context_path:(data_dir // "context") client in
  let wait_injection = Node.wait_for_request ~request:`Inject node in
  let*! () = Client.reveal ~fee:Tez.one ~src:new_account.alias client in
  let* () = wait_injection in
  let* () = Client.bake_for ~context_path:(data_dir // "context") client in
  let*! json_balance =
    RPC.Contracts.get_balance ~contract_id:new_account.public_key_hash client
  in
  let _balance = JSON.as_string json_balance in
  let* branch = RPC.get_branch client in
  let branch = Block_hash.of_b58check_exn (JSON.as_string branch) in
  let operation =
    {
      shell_header = {branch};
      protocol_data =
        {
          contents =
            [
              {
                kind = "transaction";
                source = new_account.Account.public_key_hash;
                fee = "0";
                counter = string_of_int 1;
                gas_limit = string_of_int 2000;
                storage_limit = string_of_int 0;
                amount = string_of_int 0;
                destination = Constant.bootstrap1.public_key_hash;
              };
            ];
          signature = None;
        };
    }
  in
  let* mempool =
    mempool_from_list_of_ops
      client
      (Protocol_hash.of_b58check_exn (Protocol.hash protocol))
      [(new_account, operation)]
  in
  let* () = bake_with_mempool ~protocol:Ithaca node client mempool in
  let* _ = Node.wait_for_level node 4 in
  unit

let baking_operation_exception =
  Protocol.register_test
    ~__FILE__
    ~title:"ensure we can still bake with a faulty operation"
    ~tags:["baking"; "exception"]
    ~supports:Protocol.(From_protocol (number Alpha))
  @@ fun protocol ->
  let* (node, client) = Client.init_with_protocol `Client ~protocol () in
  let data_dir = Node.data_dir node in
  let wait_injection = Node.wait_for_request ~request:`Inject node in
  let* new_account = Client.gen_and_show_keys client in
  let* () =
    Client.transfer
      ~giver:"bootstrap1"
      ~receiver:new_account.alias
      ~amount:(Tez.of_int 10)
      ~burn_cap:Tez.one
      client
  in
  let* () = wait_injection in
  (* We use [context_path] to ensure the baker will not use the
     preapply RPC. Indeed, this test was introduced because of a bug
     that happens when the baker does not use the preapply RPC. *)
  let* () = Client.bake_for ~context_path:(data_dir // "context") client in
  let wait_injection = Node.wait_for_request ~request:`Inject node in
  let*! () = Client.reveal ~fee:Tez.one ~src:new_account.alias client in
  let* () = wait_injection in
  let* () = Client.bake_for ~context_path:(data_dir // "context") client in
  let wait_injection = Node.wait_for_request ~request:`Inject node in
  let* _ =
    Operation.inject_delegation
      ~fee:9_000_000
      ~source:new_account
      ~delegate:new_account.public_key_hash
      client
  in
  let* () = wait_injection in
  let* () = Client.bake_for ~context_path:(data_dir // "context") client in
  let* _ = Node.wait_for_level node 4 in
  unit

let register ~protocols =
  test_ordering protocols ;
  wrong_branch_operation_dismissal protocols ;
  baking_operation_exception_ithaca protocols ;
  baking_operation_exception protocols<|MERGE_RESOLUTION|>--- conflicted
+++ resolved
@@ -343,10 +343,6 @@
   in
   return operation
 
-<<<<<<< HEAD
-let bake_with_mempool ?protocol state mempool =
-  let mempool_json = Data_encoding.Json.construct mempool_encoding mempool in
-=======
 let bake_with_mempool ?protocol node client mempool =
   let mempool_json =
     match protocol with
@@ -357,7 +353,6 @@
           (List.map snd mempool)
     | _ -> Data_encoding.Json.construct mempool_encoding mempool
   in
->>>>>>> 55b3bab8
   let mempool_str = Ezjsonm.value_to_string mempool_json in
   let mempool = Temp.file "mempool.json" in
   let* _ =
@@ -484,13 +479,9 @@
 (* Test entrypoints *)
 
 let bake_and_check state ~protocol ~mempool =
-<<<<<<< HEAD
-  let* () = bake_with_mempool ~protocol state mempool in
-=======
   let* () =
     bake_with_mempool ~protocol state.sandbox_node state.sandbox_client mempool
   in
->>>>>>> 55b3bab8
   let* block =
     Client.(rpc GET ["chains"; "main"; "blocks"; "head"] state.sandbox_client)
   in
