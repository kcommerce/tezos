--- conflicted
+++ resolved
@@ -32,18 +32,10 @@
 
 if ! [[ "$(rustc --version | cut -d' ' -f2)" == *"$rust_version"* ]]; then
     echo "\
-<<<<<<< HEAD
-Wrong Rust version, run the following commands in your favorite shell:
-$ rustup toolchain install $rust_version
-$ rustup override set $rust_version
-or force it by setting the variable RUST_VERSION to your installed version
-if you know what you are doing"
-=======
 Wrong Rust version. This is probably because you have used `rustup
 override` in the past. Run the following command from your
 favorite shell, and retry to install the dependencies:
 $ rustup override unset"
->>>>>>> 9098def0
     exit 1
 fi
 
