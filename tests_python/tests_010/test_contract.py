--- conflicted
+++ resolved
@@ -16,8 +16,6 @@
 )
 
 
-<<<<<<< HEAD
-=======
 ID_SCRIPT_LITERAL = '''
 parameter unit; storage unit; code {CAR; NIL operation; PAIR}
 '''.strip()
@@ -26,7 +24,6 @@
 '''.strip()
 
 
->>>>>>> 0bdf2e90
 @pytest.mark.contract
 @pytest.mark.incremental
 class TestManager:
